--- conflicted
+++ resolved
@@ -329,22 +329,22 @@
                     None => Err(anyhow!(
                         "Must specify either a BOLT11 invoice, a BOLT12 offer or a direct/BIP21 address."
                     ))
-<<<<<<< HEAD
                 },
                 (None, None, Some(address)) => Ok(address),
+                (Some(_), _, Some(_)) => {
+                    Err(anyhow::anyhow!(
+                        "Cannot specify both invoice and address at the same time."
+                    ))
+                }
                 _ => Err(anyhow!(
                     "Must specify either a BOLT11 invoice, a BOLT12 offer or a direct/BIP21 address."
                 ))
             }?;
-=======
-                }
-            };
             let amount = match (amount_sat, drain.unwrap_or(false)) {
                 (Some(amount_sat), _) => Some(PayAmount::Receiver { amount_sat }),
                 (_, true) => Some(PayAmount::Drain),
                 (_, _) => None,
             };
->>>>>>> 8dc744c7
 
             let prepare_response = sdk
                 .prepare_send_payment(&PrepareSendRequest {
@@ -385,15 +385,9 @@
             fee_rate_sat_per_vbyte,
         } => {
             let amount = match drain.unwrap_or(false) {
-<<<<<<< HEAD
-                true => PayOnchainAmount::Drain,
-                false => PayOnchainAmount::Receiver {
-                    amount_sat: receiver_amount_sat.ok_or(anyhow!(
-=======
                 true => PayAmount::Drain,
                 false => PayAmount::Receiver {
                     amount_sat: receiver_amount_sat.ok_or(anyhow::anyhow!(
->>>>>>> 8dc744c7
                         "Must specify `receiver_amount_sat` if not draining"
                     ))?,
                 },
