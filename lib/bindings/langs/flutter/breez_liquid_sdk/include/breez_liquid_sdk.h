#include <stdbool.h>
#include <stdint.h>
#include <stdlib.h>
// EXTRA BEGIN
typedef struct DartCObject *WireSyncRust2DartDco;
typedef struct WireSyncRust2DartSse {
  uint8_t *ptr;
  int32_t len;
} WireSyncRust2DartSse;

typedef int64_t DartPort;
typedef bool (*DartPostCObjectFnType)(DartPort port_id, void *message);
void store_dart_post_cobject(DartPostCObjectFnType ptr);
// EXTRA END
typedef struct _Dart_Handle* Dart_Handle;

/**
 * The minimum acceptable fee rate when claiming using zero-conf
 */
#define DEFAULT_ZERO_CONF_MIN_FEE_RATE_TESTNET 0.1

#define DEFAULT_ZERO_CONF_MIN_FEE_RATE_MAINNET 0.01

/**
 * The maximum acceptable amount in satoshi when claiming using zero-conf
 */
#define DEFAULT_ZERO_CONF_MAX_SAT 100000

typedef struct wire_cst_list_prim_u_8_strict {
  uint8_t *ptr;
  int32_t len;
} wire_cst_list_prim_u_8_strict;

typedef struct wire_cst_backup_request {
  struct wire_cst_list_prim_u_8_strict *backup_path;
} wire_cst_backup_request;

<<<<<<< HEAD
typedef struct wire_cst_ln_url_auth_request_data {
  struct wire_cst_list_prim_u_8_strict *k1;
  struct wire_cst_list_prim_u_8_strict *action;
  struct wire_cst_list_prim_u_8_strict *domain;
  struct wire_cst_list_prim_u_8_strict *url;
} wire_cst_ln_url_auth_request_data;

typedef struct wire_cst_ln_url_pay_request_data {
  struct wire_cst_list_prim_u_8_strict *callback;
  uint64_t min_sendable;
  uint64_t max_sendable;
  struct wire_cst_list_prim_u_8_strict *metadata_str;
  uint16_t comment_allowed;
  struct wire_cst_list_prim_u_8_strict *domain;
  bool allows_nostr;
  struct wire_cst_list_prim_u_8_strict *nostr_pubkey;
  struct wire_cst_list_prim_u_8_strict *ln_address;
} wire_cst_ln_url_pay_request_data;

typedef struct wire_cst_ln_url_pay_request {
  struct wire_cst_ln_url_pay_request_data data;
  uint64_t amount_msat;
  struct wire_cst_list_prim_u_8_strict *comment;
  struct wire_cst_list_prim_u_8_strict *payment_label;
} wire_cst_ln_url_pay_request;

typedef struct wire_cst_ln_url_withdraw_request_data {
  struct wire_cst_list_prim_u_8_strict *callback;
  struct wire_cst_list_prim_u_8_strict *k1;
  struct wire_cst_list_prim_u_8_strict *default_description;
  uint64_t min_withdrawable;
  uint64_t max_withdrawable;
} wire_cst_ln_url_withdraw_request_data;

typedef struct wire_cst_ln_url_withdraw_request {
  struct wire_cst_ln_url_withdraw_request_data data;
  uint64_t amount_msat;
  struct wire_cst_list_prim_u_8_strict *description;
} wire_cst_ln_url_withdraw_request;
=======
typedef struct wire_cst_prepare_pay_onchain_response {
  uint64_t amount_sat;
  uint64_t fees_sat;
} wire_cst_prepare_pay_onchain_response;

typedef struct wire_cst_pay_onchain_request {
  struct wire_cst_list_prim_u_8_strict *address;
  struct wire_cst_prepare_pay_onchain_response prepare_res;
} wire_cst_pay_onchain_request;

typedef struct wire_cst_prepare_pay_onchain_request {
  uint64_t amount_sat;
} wire_cst_prepare_pay_onchain_request;
>>>>>>> 5dca0686

typedef struct wire_cst_prepare_receive_request {
  uint64_t payer_amount_sat;
} wire_cst_prepare_receive_request;

typedef struct wire_cst_prepare_send_request {
  struct wire_cst_list_prim_u_8_strict *invoice;
} wire_cst_prepare_send_request;

typedef struct wire_cst_prepare_receive_response {
  uint64_t payer_amount_sat;
  uint64_t fees_sat;
} wire_cst_prepare_receive_response;

typedef struct wire_cst_restore_request {
  struct wire_cst_list_prim_u_8_strict *backup_path;
} wire_cst_restore_request;

typedef struct wire_cst_prepare_send_response {
  struct wire_cst_list_prim_u_8_strict *invoice;
  uint64_t fees_sat;
} wire_cst_prepare_send_response;

typedef struct wire_cst_binding_event_listener {
  struct wire_cst_list_prim_u_8_strict *stream;
} wire_cst_binding_event_listener;

typedef struct wire_cst_payment {
  struct wire_cst_list_prim_u_8_strict *tx_id;
  struct wire_cst_list_prim_u_8_strict *swap_id;
  uint32_t timestamp;
  uint64_t amount_sat;
  uint64_t fees_sat;
  struct wire_cst_list_prim_u_8_strict *preimage;
  struct wire_cst_list_prim_u_8_strict *bolt11;
  struct wire_cst_list_prim_u_8_strict *refund_tx_id;
  uint64_t *refund_tx_amount_sat;
  int32_t payment_type;
  int32_t status;
} wire_cst_payment;

typedef struct wire_cst_LiquidSdkEvent_PaymentFailed {
  struct wire_cst_payment *details;
} wire_cst_LiquidSdkEvent_PaymentFailed;

typedef struct wire_cst_LiquidSdkEvent_PaymentPending {
  struct wire_cst_payment *details;
} wire_cst_LiquidSdkEvent_PaymentPending;

typedef struct wire_cst_LiquidSdkEvent_PaymentRefunded {
  struct wire_cst_payment *details;
} wire_cst_LiquidSdkEvent_PaymentRefunded;

typedef struct wire_cst_LiquidSdkEvent_PaymentRefundPending {
  struct wire_cst_payment *details;
} wire_cst_LiquidSdkEvent_PaymentRefundPending;

typedef struct wire_cst_LiquidSdkEvent_PaymentSucceeded {
  struct wire_cst_payment *details;
} wire_cst_LiquidSdkEvent_PaymentSucceeded;

typedef struct wire_cst_LiquidSdkEvent_PaymentWaitingConfirmation {
  struct wire_cst_payment *details;
} wire_cst_LiquidSdkEvent_PaymentWaitingConfirmation;

typedef union LiquidSdkEventKind {
  struct wire_cst_LiquidSdkEvent_PaymentFailed PaymentFailed;
  struct wire_cst_LiquidSdkEvent_PaymentPending PaymentPending;
  struct wire_cst_LiquidSdkEvent_PaymentRefunded PaymentRefunded;
  struct wire_cst_LiquidSdkEvent_PaymentRefundPending PaymentRefundPending;
  struct wire_cst_LiquidSdkEvent_PaymentSucceeded PaymentSucceeded;
  struct wire_cst_LiquidSdkEvent_PaymentWaitingConfirmation PaymentWaitingConfirmation;
} LiquidSdkEventKind;

typedef struct wire_cst_liquid_sdk_event {
  int32_t tag;
  union LiquidSdkEventKind kind;
} wire_cst_liquid_sdk_event;

typedef struct wire_cst_config {
  struct wire_cst_list_prim_u_8_strict *boltz_url;
  struct wire_cst_list_prim_u_8_strict *liquid_electrum_url;
  struct wire_cst_list_prim_u_8_strict *bitcoin_electrum_url;
  struct wire_cst_list_prim_u_8_strict *working_dir;
  int32_t network;
  uint64_t payment_timeout_sec;
  float zero_conf_min_fee_rate;
  uint64_t *zero_conf_max_amount_sat;
} wire_cst_config;

typedef struct wire_cst_connect_request {
  struct wire_cst_list_prim_u_8_strict *mnemonic;
  struct wire_cst_config config;
} wire_cst_connect_request;

typedef struct wire_cst_aes_success_action_data_decrypted {
  struct wire_cst_list_prim_u_8_strict *description;
  struct wire_cst_list_prim_u_8_strict *plaintext;
} wire_cst_aes_success_action_data_decrypted;

typedef struct wire_cst_AesSuccessActionDataResult_Decrypted {
  struct wire_cst_aes_success_action_data_decrypted *data;
} wire_cst_AesSuccessActionDataResult_Decrypted;

typedef struct wire_cst_AesSuccessActionDataResult_ErrorStatus {
  struct wire_cst_list_prim_u_8_strict *reason;
} wire_cst_AesSuccessActionDataResult_ErrorStatus;

typedef union AesSuccessActionDataResultKind {
  struct wire_cst_AesSuccessActionDataResult_Decrypted Decrypted;
  struct wire_cst_AesSuccessActionDataResult_ErrorStatus ErrorStatus;
} AesSuccessActionDataResultKind;

typedef struct wire_cst_aes_success_action_data_result {
  int32_t tag;
  union AesSuccessActionDataResultKind kind;
} wire_cst_aes_success_action_data_result;

typedef struct wire_cst_bitcoin_address_data {
  struct wire_cst_list_prim_u_8_strict *address;
  int32_t network;
  uint64_t *amount_sat;
  struct wire_cst_list_prim_u_8_strict *label;
  struct wire_cst_list_prim_u_8_strict *message;
} wire_cst_bitcoin_address_data;

typedef struct wire_cst_route_hint_hop {
  struct wire_cst_list_prim_u_8_strict *src_node_id;
  uint64_t short_channel_id;
  uint32_t fees_base_msat;
  uint32_t fees_proportional_millionths;
  uint64_t cltv_expiry_delta;
  uint64_t *htlc_minimum_msat;
  uint64_t *htlc_maximum_msat;
} wire_cst_route_hint_hop;

typedef struct wire_cst_list_route_hint_hop {
  struct wire_cst_route_hint_hop *ptr;
  int32_t len;
} wire_cst_list_route_hint_hop;

typedef struct wire_cst_route_hint {
  struct wire_cst_list_route_hint_hop *hops;
} wire_cst_route_hint;

typedef struct wire_cst_list_route_hint {
  struct wire_cst_route_hint *ptr;
  int32_t len;
} wire_cst_list_route_hint;

typedef struct wire_cst_ln_invoice {
  struct wire_cst_list_prim_u_8_strict *bolt11;
  int32_t network;
  struct wire_cst_list_prim_u_8_strict *payee_pubkey;
  struct wire_cst_list_prim_u_8_strict *payment_hash;
  struct wire_cst_list_prim_u_8_strict *description;
  struct wire_cst_list_prim_u_8_strict *description_hash;
  uint64_t *amount_msat;
  uint64_t timestamp;
  uint64_t expiry;
  struct wire_cst_list_route_hint *routing_hints;
  struct wire_cst_list_prim_u_8_strict *payment_secret;
  uint64_t min_final_cltv_expiry_delta;
} wire_cst_ln_invoice;

typedef struct wire_cst_ln_url_error_data {
  struct wire_cst_list_prim_u_8_strict *reason;
} wire_cst_ln_url_error_data;

typedef struct wire_cst_ln_url_pay_error_data {
  struct wire_cst_list_prim_u_8_strict *payment_hash;
  struct wire_cst_list_prim_u_8_strict *reason;
} wire_cst_ln_url_pay_error_data;

typedef struct wire_cst_SuccessActionProcessed_Aes {
  struct wire_cst_aes_success_action_data_result *result;
} wire_cst_SuccessActionProcessed_Aes;

typedef struct wire_cst_message_success_action_data {
  struct wire_cst_list_prim_u_8_strict *message;
} wire_cst_message_success_action_data;

typedef struct wire_cst_SuccessActionProcessed_Message {
  struct wire_cst_message_success_action_data *data;
} wire_cst_SuccessActionProcessed_Message;

typedef struct wire_cst_url_success_action_data {
  struct wire_cst_list_prim_u_8_strict *description;
  struct wire_cst_list_prim_u_8_strict *url;
} wire_cst_url_success_action_data;

typedef struct wire_cst_SuccessActionProcessed_Url {
  struct wire_cst_url_success_action_data *data;
} wire_cst_SuccessActionProcessed_Url;

typedef union SuccessActionProcessedKind {
  struct wire_cst_SuccessActionProcessed_Aes Aes;
  struct wire_cst_SuccessActionProcessed_Message Message;
  struct wire_cst_SuccessActionProcessed_Url Url;
} SuccessActionProcessedKind;

typedef struct wire_cst_success_action_processed {
  int32_t tag;
  union SuccessActionProcessedKind kind;
} wire_cst_success_action_processed;

typedef struct wire_cst_ln_url_pay_success_data {
  struct wire_cst_payment payment;
  struct wire_cst_success_action_processed *success_action;
} wire_cst_ln_url_pay_success_data;

typedef struct wire_cst_ln_url_withdraw_success_data {
  struct wire_cst_ln_invoice invoice;
} wire_cst_ln_url_withdraw_success_data;

typedef struct wire_cst_list_payment {
  struct wire_cst_payment *ptr;
  int32_t len;
} wire_cst_list_payment;

typedef struct wire_cst_get_info_response {
  uint64_t balance_sat;
  uint64_t pending_send_sat;
  uint64_t pending_receive_sat;
  struct wire_cst_list_prim_u_8_strict *pubkey;
} wire_cst_get_info_response;

typedef struct wire_cst_InputType_BitcoinAddress {
  struct wire_cst_bitcoin_address_data *address;
} wire_cst_InputType_BitcoinAddress;

typedef struct wire_cst_InputType_Bolt11 {
  struct wire_cst_ln_invoice *invoice;
} wire_cst_InputType_Bolt11;

typedef struct wire_cst_InputType_NodeId {
  struct wire_cst_list_prim_u_8_strict *node_id;
} wire_cst_InputType_NodeId;

typedef struct wire_cst_InputType_Url {
  struct wire_cst_list_prim_u_8_strict *url;
} wire_cst_InputType_Url;

typedef struct wire_cst_InputType_LnUrlPay {
  struct wire_cst_ln_url_pay_request_data *data;
} wire_cst_InputType_LnUrlPay;

typedef struct wire_cst_InputType_LnUrlWithdraw {
  struct wire_cst_ln_url_withdraw_request_data *data;
} wire_cst_InputType_LnUrlWithdraw;

typedef struct wire_cst_InputType_LnUrlAuth {
  struct wire_cst_ln_url_auth_request_data *data;
} wire_cst_InputType_LnUrlAuth;

typedef struct wire_cst_InputType_LnUrlError {
  struct wire_cst_ln_url_error_data *data;
} wire_cst_InputType_LnUrlError;

typedef union InputTypeKind {
  struct wire_cst_InputType_BitcoinAddress BitcoinAddress;
  struct wire_cst_InputType_Bolt11 Bolt11;
  struct wire_cst_InputType_NodeId NodeId;
  struct wire_cst_InputType_Url Url;
  struct wire_cst_InputType_LnUrlPay LnUrlPay;
  struct wire_cst_InputType_LnUrlWithdraw LnUrlWithdraw;
  struct wire_cst_InputType_LnUrlAuth LnUrlAuth;
  struct wire_cst_InputType_LnUrlError LnUrlError;
} InputTypeKind;

typedef struct wire_cst_input_type {
  int32_t tag;
  union InputTypeKind kind;
} wire_cst_input_type;

typedef struct wire_cst_LiquidSdkError_Generic {
  struct wire_cst_list_prim_u_8_strict *err;
} wire_cst_LiquidSdkError_Generic;

typedef struct wire_cst_LiquidSdkError_ServiceConnectivity {
  struct wire_cst_list_prim_u_8_strict *err;
} wire_cst_LiquidSdkError_ServiceConnectivity;

typedef union LiquidSdkErrorKind {
  struct wire_cst_LiquidSdkError_Generic Generic;
  struct wire_cst_LiquidSdkError_ServiceConnectivity ServiceConnectivity;
} LiquidSdkErrorKind;

typedef struct wire_cst_liquid_sdk_error {
  int32_t tag;
  union LiquidSdkErrorKind kind;
} wire_cst_liquid_sdk_error;

typedef struct wire_cst_LnUrlAuthError_Generic {
  struct wire_cst_list_prim_u_8_strict *err;
} wire_cst_LnUrlAuthError_Generic;

typedef struct wire_cst_LnUrlAuthError_InvalidUri {
  struct wire_cst_list_prim_u_8_strict *err;
} wire_cst_LnUrlAuthError_InvalidUri;

typedef struct wire_cst_LnUrlAuthError_ServiceConnectivity {
  struct wire_cst_list_prim_u_8_strict *err;
} wire_cst_LnUrlAuthError_ServiceConnectivity;

typedef union LnUrlAuthErrorKind {
  struct wire_cst_LnUrlAuthError_Generic Generic;
  struct wire_cst_LnUrlAuthError_InvalidUri InvalidUri;
  struct wire_cst_LnUrlAuthError_ServiceConnectivity ServiceConnectivity;
} LnUrlAuthErrorKind;

typedef struct wire_cst_ln_url_auth_error {
  int32_t tag;
  union LnUrlAuthErrorKind kind;
} wire_cst_ln_url_auth_error;

typedef struct wire_cst_LnUrlCallbackStatus_ErrorStatus {
  struct wire_cst_ln_url_error_data *data;
} wire_cst_LnUrlCallbackStatus_ErrorStatus;

typedef union LnUrlCallbackStatusKind {
  struct wire_cst_LnUrlCallbackStatus_ErrorStatus ErrorStatus;
} LnUrlCallbackStatusKind;

typedef struct wire_cst_ln_url_callback_status {
  int32_t tag;
  union LnUrlCallbackStatusKind kind;
} wire_cst_ln_url_callback_status;

typedef struct wire_cst_LnUrlPayError_Generic {
  struct wire_cst_list_prim_u_8_strict *err;
} wire_cst_LnUrlPayError_Generic;

typedef struct wire_cst_LnUrlPayError_InvalidAmount {
  struct wire_cst_list_prim_u_8_strict *err;
} wire_cst_LnUrlPayError_InvalidAmount;

typedef struct wire_cst_LnUrlPayError_InvalidInvoice {
  struct wire_cst_list_prim_u_8_strict *err;
} wire_cst_LnUrlPayError_InvalidInvoice;

typedef struct wire_cst_LnUrlPayError_InvalidNetwork {
  struct wire_cst_list_prim_u_8_strict *err;
} wire_cst_LnUrlPayError_InvalidNetwork;

typedef struct wire_cst_LnUrlPayError_InvalidUri {
  struct wire_cst_list_prim_u_8_strict *err;
} wire_cst_LnUrlPayError_InvalidUri;

typedef struct wire_cst_LnUrlPayError_InvoiceExpired {
  struct wire_cst_list_prim_u_8_strict *err;
} wire_cst_LnUrlPayError_InvoiceExpired;

typedef struct wire_cst_LnUrlPayError_PaymentFailed {
  struct wire_cst_list_prim_u_8_strict *err;
} wire_cst_LnUrlPayError_PaymentFailed;

typedef struct wire_cst_LnUrlPayError_PaymentTimeout {
  struct wire_cst_list_prim_u_8_strict *err;
} wire_cst_LnUrlPayError_PaymentTimeout;

typedef struct wire_cst_LnUrlPayError_RouteNotFound {
  struct wire_cst_list_prim_u_8_strict *err;
} wire_cst_LnUrlPayError_RouteNotFound;

typedef struct wire_cst_LnUrlPayError_RouteTooExpensive {
  struct wire_cst_list_prim_u_8_strict *err;
} wire_cst_LnUrlPayError_RouteTooExpensive;

typedef struct wire_cst_LnUrlPayError_ServiceConnectivity {
  struct wire_cst_list_prim_u_8_strict *err;
} wire_cst_LnUrlPayError_ServiceConnectivity;

typedef union LnUrlPayErrorKind {
  struct wire_cst_LnUrlPayError_Generic Generic;
  struct wire_cst_LnUrlPayError_InvalidAmount InvalidAmount;
  struct wire_cst_LnUrlPayError_InvalidInvoice InvalidInvoice;
  struct wire_cst_LnUrlPayError_InvalidNetwork InvalidNetwork;
  struct wire_cst_LnUrlPayError_InvalidUri InvalidUri;
  struct wire_cst_LnUrlPayError_InvoiceExpired InvoiceExpired;
  struct wire_cst_LnUrlPayError_PaymentFailed PaymentFailed;
  struct wire_cst_LnUrlPayError_PaymentTimeout PaymentTimeout;
  struct wire_cst_LnUrlPayError_RouteNotFound RouteNotFound;
  struct wire_cst_LnUrlPayError_RouteTooExpensive RouteTooExpensive;
  struct wire_cst_LnUrlPayError_ServiceConnectivity ServiceConnectivity;
} LnUrlPayErrorKind;

typedef struct wire_cst_ln_url_pay_error {
  int32_t tag;
  union LnUrlPayErrorKind kind;
} wire_cst_ln_url_pay_error;

typedef struct wire_cst_LnUrlPayResult_EndpointSuccess {
  struct wire_cst_ln_url_pay_success_data *data;
} wire_cst_LnUrlPayResult_EndpointSuccess;

typedef struct wire_cst_LnUrlPayResult_EndpointError {
  struct wire_cst_ln_url_error_data *data;
} wire_cst_LnUrlPayResult_EndpointError;

typedef struct wire_cst_LnUrlPayResult_PayError {
  struct wire_cst_ln_url_pay_error_data *data;
} wire_cst_LnUrlPayResult_PayError;

typedef union LnUrlPayResultKind {
  struct wire_cst_LnUrlPayResult_EndpointSuccess EndpointSuccess;
  struct wire_cst_LnUrlPayResult_EndpointError EndpointError;
  struct wire_cst_LnUrlPayResult_PayError PayError;
} LnUrlPayResultKind;

typedef struct wire_cst_ln_url_pay_result {
  int32_t tag;
  union LnUrlPayResultKind kind;
} wire_cst_ln_url_pay_result;

typedef struct wire_cst_LnUrlWithdrawError_Generic {
  struct wire_cst_list_prim_u_8_strict *err;
} wire_cst_LnUrlWithdrawError_Generic;

typedef struct wire_cst_LnUrlWithdrawError_InvalidAmount {
  struct wire_cst_list_prim_u_8_strict *err;
} wire_cst_LnUrlWithdrawError_InvalidAmount;

typedef struct wire_cst_LnUrlWithdrawError_InvalidInvoice {
  struct wire_cst_list_prim_u_8_strict *err;
} wire_cst_LnUrlWithdrawError_InvalidInvoice;

typedef struct wire_cst_LnUrlWithdrawError_InvalidUri {
  struct wire_cst_list_prim_u_8_strict *err;
} wire_cst_LnUrlWithdrawError_InvalidUri;

typedef struct wire_cst_LnUrlWithdrawError_InvoiceNoRoutingHints {
  struct wire_cst_list_prim_u_8_strict *err;
} wire_cst_LnUrlWithdrawError_InvoiceNoRoutingHints;

typedef struct wire_cst_LnUrlWithdrawError_ServiceConnectivity {
  struct wire_cst_list_prim_u_8_strict *err;
} wire_cst_LnUrlWithdrawError_ServiceConnectivity;

typedef union LnUrlWithdrawErrorKind {
  struct wire_cst_LnUrlWithdrawError_Generic Generic;
  struct wire_cst_LnUrlWithdrawError_InvalidAmount InvalidAmount;
  struct wire_cst_LnUrlWithdrawError_InvalidInvoice InvalidInvoice;
  struct wire_cst_LnUrlWithdrawError_InvalidUri InvalidUri;
  struct wire_cst_LnUrlWithdrawError_InvoiceNoRoutingHints InvoiceNoRoutingHints;
  struct wire_cst_LnUrlWithdrawError_ServiceConnectivity ServiceConnectivity;
} LnUrlWithdrawErrorKind;

typedef struct wire_cst_ln_url_withdraw_error {
  int32_t tag;
  union LnUrlWithdrawErrorKind kind;
} wire_cst_ln_url_withdraw_error;

typedef struct wire_cst_LnUrlWithdrawResult_Ok {
  struct wire_cst_ln_url_withdraw_success_data *data;
} wire_cst_LnUrlWithdrawResult_Ok;

typedef struct wire_cst_LnUrlWithdrawResult_ErrorStatus {
  struct wire_cst_ln_url_error_data *data;
} wire_cst_LnUrlWithdrawResult_ErrorStatus;

typedef union LnUrlWithdrawResultKind {
  struct wire_cst_LnUrlWithdrawResult_Ok Ok;
  struct wire_cst_LnUrlWithdrawResult_ErrorStatus ErrorStatus;
} LnUrlWithdrawResultKind;

typedef struct wire_cst_ln_url_withdraw_result {
  int32_t tag;
  union LnUrlWithdrawResultKind kind;
} wire_cst_ln_url_withdraw_result;

typedef struct wire_cst_log_entry {
  struct wire_cst_list_prim_u_8_strict *line;
  struct wire_cst_list_prim_u_8_strict *level;
} wire_cst_log_entry;

typedef struct wire_cst_PaymentError_Generic {
  struct wire_cst_list_prim_u_8_strict *err;
} wire_cst_PaymentError_Generic;

typedef struct wire_cst_PaymentError_InvalidInvoice {
  struct wire_cst_list_prim_u_8_strict *err;
} wire_cst_PaymentError_InvalidInvoice;

typedef struct wire_cst_PaymentError_LwkError {
  struct wire_cst_list_prim_u_8_strict *err;
} wire_cst_PaymentError_LwkError;

typedef struct wire_cst_PaymentError_ReceiveError {
  struct wire_cst_list_prim_u_8_strict *err;
} wire_cst_PaymentError_ReceiveError;

typedef struct wire_cst_PaymentError_Refunded {
  struct wire_cst_list_prim_u_8_strict *err;
  struct wire_cst_list_prim_u_8_strict *refund_tx_id;
} wire_cst_PaymentError_Refunded;

typedef struct wire_cst_PaymentError_SendError {
  struct wire_cst_list_prim_u_8_strict *err;
} wire_cst_PaymentError_SendError;

typedef struct wire_cst_PaymentError_SignerError {
  struct wire_cst_list_prim_u_8_strict *err;
} wire_cst_PaymentError_SignerError;

typedef union PaymentErrorKind {
  struct wire_cst_PaymentError_Generic Generic;
  struct wire_cst_PaymentError_InvalidInvoice InvalidInvoice;
  struct wire_cst_PaymentError_LwkError LwkError;
  struct wire_cst_PaymentError_ReceiveError ReceiveError;
  struct wire_cst_PaymentError_Refunded Refunded;
  struct wire_cst_PaymentError_SendError SendError;
  struct wire_cst_PaymentError_SignerError SignerError;
} PaymentErrorKind;

typedef struct wire_cst_payment_error {
  int32_t tag;
  union PaymentErrorKind kind;
} wire_cst_payment_error;

typedef struct wire_cst_receive_payment_response {
  struct wire_cst_list_prim_u_8_strict *id;
  struct wire_cst_list_prim_u_8_strict *invoice;
} wire_cst_receive_payment_response;

typedef struct wire_cst_send_payment_response {
  struct wire_cst_payment payment;
} wire_cst_send_payment_response;

void frbgen_breez_liquid_wire__crate__bindings__BindingLiquidSdk_add_event_listener(int64_t port_,
                                                                                    uintptr_t that,
                                                                                    struct wire_cst_list_prim_u_8_strict *listener);

WireSyncRust2DartDco frbgen_breez_liquid_wire__crate__bindings__BindingLiquidSdk_backup(uintptr_t that,
                                                                                        struct wire_cst_backup_request *req);

void frbgen_breez_liquid_wire__crate__bindings__BindingLiquidSdk_disconnect(int64_t port_,
                                                                            uintptr_t that);

WireSyncRust2DartDco frbgen_breez_liquid_wire__crate__bindings__BindingLiquidSdk_empty_wallet_cache(uintptr_t that);

void frbgen_breez_liquid_wire__crate__bindings__BindingLiquidSdk_get_info(int64_t port_,
                                                                          uintptr_t that);

void frbgen_breez_liquid_wire__crate__bindings__BindingLiquidSdk_list_payments(int64_t port_,
                                                                               uintptr_t that);

<<<<<<< HEAD
void frbgen_breez_liquid_wire__crate__bindings__BindingLiquidSdk_lnurl_auth(int64_t port_,
                                                                            uintptr_t that,
                                                                            struct wire_cst_ln_url_auth_request_data *req_data);

void frbgen_breez_liquid_wire__crate__bindings__BindingLiquidSdk_lnurl_pay(int64_t port_,
                                                                           uintptr_t that,
                                                                           struct wire_cst_ln_url_pay_request *req);

void frbgen_breez_liquid_wire__crate__bindings__BindingLiquidSdk_lnurl_withdraw(int64_t port_,
                                                                                uintptr_t that,
                                                                                struct wire_cst_ln_url_withdraw_request *req);
=======
void frbgen_breez_liquid_wire__crate__bindings__BindingLiquidSdk_pay_onchain(int64_t port_,
                                                                             uintptr_t that,
                                                                             struct wire_cst_pay_onchain_request *req);

void frbgen_breez_liquid_wire__crate__bindings__BindingLiquidSdk_prepare_pay_onchain(int64_t port_,
                                                                                     uintptr_t that,
                                                                                     struct wire_cst_prepare_pay_onchain_request *req);
>>>>>>> 5dca0686

void frbgen_breez_liquid_wire__crate__bindings__BindingLiquidSdk_prepare_receive_payment(int64_t port_,
                                                                                         uintptr_t that,
                                                                                         struct wire_cst_prepare_receive_request *req);

void frbgen_breez_liquid_wire__crate__bindings__BindingLiquidSdk_prepare_send_payment(int64_t port_,
                                                                                      uintptr_t that,
                                                                                      struct wire_cst_prepare_send_request *req);

void frbgen_breez_liquid_wire__crate__bindings__BindingLiquidSdk_receive_payment(int64_t port_,
                                                                                 uintptr_t that,
                                                                                 struct wire_cst_prepare_receive_response *req);

WireSyncRust2DartDco frbgen_breez_liquid_wire__crate__bindings__BindingLiquidSdk_restore(uintptr_t that,
                                                                                         struct wire_cst_restore_request *req);

void frbgen_breez_liquid_wire__crate__bindings__BindingLiquidSdk_send_payment(int64_t port_,
                                                                              uintptr_t that,
                                                                              struct wire_cst_prepare_send_response *req);

void frbgen_breez_liquid_wire__crate__bindings__BindingLiquidSdk_sync(int64_t port_,
                                                                      uintptr_t that);

void frbgen_breez_liquid_wire__crate__bindings__binding_event_listener_on_event(int64_t port_,
                                                                                struct wire_cst_binding_event_listener *that,
                                                                                struct wire_cst_liquid_sdk_event *e);

void frbgen_breez_liquid_wire__crate__bindings__breez_log_stream(int64_t port_,
                                                                 struct wire_cst_list_prim_u_8_strict *s);

void frbgen_breez_liquid_wire__crate__bindings__connect(int64_t port_,
                                                        struct wire_cst_connect_request *req);

WireSyncRust2DartDco frbgen_breez_liquid_wire__crate__bindings__default_config(int32_t network);

void frbgen_breez_liquid_wire__crate__bindings__parse(int64_t port_,
                                                      struct wire_cst_list_prim_u_8_strict *input);

WireSyncRust2DartDco frbgen_breez_liquid_wire__crate__bindings__parse_invoice(struct wire_cst_list_prim_u_8_strict *input);

void frbgen_breez_liquid_rust_arc_increment_strong_count_RustOpaque_flutter_rust_bridgefor_generatedRustAutoOpaqueInnerBindingLiquidSdk(const void *ptr);

void frbgen_breez_liquid_rust_arc_decrement_strong_count_RustOpaque_flutter_rust_bridgefor_generatedRustAutoOpaqueInnerBindingLiquidSdk(const void *ptr);

struct wire_cst_aes_success_action_data_decrypted *frbgen_breez_liquid_cst_new_box_autoadd_aes_success_action_data_decrypted(void);

struct wire_cst_aes_success_action_data_result *frbgen_breez_liquid_cst_new_box_autoadd_aes_success_action_data_result(void);

struct wire_cst_backup_request *frbgen_breez_liquid_cst_new_box_autoadd_backup_request(void);

struct wire_cst_binding_event_listener *frbgen_breez_liquid_cst_new_box_autoadd_binding_event_listener(void);

struct wire_cst_bitcoin_address_data *frbgen_breez_liquid_cst_new_box_autoadd_bitcoin_address_data(void);

struct wire_cst_connect_request *frbgen_breez_liquid_cst_new_box_autoadd_connect_request(void);

struct wire_cst_liquid_sdk_event *frbgen_breez_liquid_cst_new_box_autoadd_liquid_sdk_event(void);

<<<<<<< HEAD
struct wire_cst_ln_invoice *frbgen_breez_liquid_cst_new_box_autoadd_ln_invoice(void);

struct wire_cst_ln_url_auth_request_data *frbgen_breez_liquid_cst_new_box_autoadd_ln_url_auth_request_data(void);

struct wire_cst_ln_url_error_data *frbgen_breez_liquid_cst_new_box_autoadd_ln_url_error_data(void);

struct wire_cst_ln_url_pay_error_data *frbgen_breez_liquid_cst_new_box_autoadd_ln_url_pay_error_data(void);

struct wire_cst_ln_url_pay_request *frbgen_breez_liquid_cst_new_box_autoadd_ln_url_pay_request(void);

struct wire_cst_ln_url_pay_request_data *frbgen_breez_liquid_cst_new_box_autoadd_ln_url_pay_request_data(void);

struct wire_cst_ln_url_pay_success_data *frbgen_breez_liquid_cst_new_box_autoadd_ln_url_pay_success_data(void);

struct wire_cst_ln_url_withdraw_request *frbgen_breez_liquid_cst_new_box_autoadd_ln_url_withdraw_request(void);

struct wire_cst_ln_url_withdraw_request_data *frbgen_breez_liquid_cst_new_box_autoadd_ln_url_withdraw_request_data(void);

struct wire_cst_ln_url_withdraw_success_data *frbgen_breez_liquid_cst_new_box_autoadd_ln_url_withdraw_success_data(void);

struct wire_cst_message_success_action_data *frbgen_breez_liquid_cst_new_box_autoadd_message_success_action_data(void);
=======
struct wire_cst_pay_onchain_request *frbgen_breez_liquid_cst_new_box_autoadd_pay_onchain_request(void);
>>>>>>> 5dca0686

struct wire_cst_payment *frbgen_breez_liquid_cst_new_box_autoadd_payment(void);

struct wire_cst_prepare_pay_onchain_request *frbgen_breez_liquid_cst_new_box_autoadd_prepare_pay_onchain_request(void);

struct wire_cst_prepare_receive_request *frbgen_breez_liquid_cst_new_box_autoadd_prepare_receive_request(void);

struct wire_cst_prepare_receive_response *frbgen_breez_liquid_cst_new_box_autoadd_prepare_receive_response(void);

struct wire_cst_prepare_send_request *frbgen_breez_liquid_cst_new_box_autoadd_prepare_send_request(void);

struct wire_cst_prepare_send_response *frbgen_breez_liquid_cst_new_box_autoadd_prepare_send_response(void);

struct wire_cst_restore_request *frbgen_breez_liquid_cst_new_box_autoadd_restore_request(void);

struct wire_cst_success_action_processed *frbgen_breez_liquid_cst_new_box_autoadd_success_action_processed(void);

uint64_t *frbgen_breez_liquid_cst_new_box_autoadd_u_64(uint64_t value);

struct wire_cst_url_success_action_data *frbgen_breez_liquid_cst_new_box_autoadd_url_success_action_data(void);

struct wire_cst_list_payment *frbgen_breez_liquid_cst_new_list_payment(int32_t len);

struct wire_cst_list_prim_u_8_strict *frbgen_breez_liquid_cst_new_list_prim_u_8_strict(int32_t len);

struct wire_cst_list_route_hint *frbgen_breez_liquid_cst_new_list_route_hint(int32_t len);

struct wire_cst_list_route_hint_hop *frbgen_breez_liquid_cst_new_list_route_hint_hop(int32_t len);
static int64_t dummy_method_to_enforce_bundling(void) {
    int64_t dummy_var = 0;
    dummy_var ^= ((int64_t) (void*) frbgen_breez_liquid_cst_new_box_autoadd_aes_success_action_data_decrypted);
    dummy_var ^= ((int64_t) (void*) frbgen_breez_liquid_cst_new_box_autoadd_aes_success_action_data_result);
    dummy_var ^= ((int64_t) (void*) frbgen_breez_liquid_cst_new_box_autoadd_backup_request);
    dummy_var ^= ((int64_t) (void*) frbgen_breez_liquid_cst_new_box_autoadd_binding_event_listener);
    dummy_var ^= ((int64_t) (void*) frbgen_breez_liquid_cst_new_box_autoadd_bitcoin_address_data);
    dummy_var ^= ((int64_t) (void*) frbgen_breez_liquid_cst_new_box_autoadd_connect_request);
    dummy_var ^= ((int64_t) (void*) frbgen_breez_liquid_cst_new_box_autoadd_liquid_sdk_event);
<<<<<<< HEAD
    dummy_var ^= ((int64_t) (void*) frbgen_breez_liquid_cst_new_box_autoadd_ln_invoice);
    dummy_var ^= ((int64_t) (void*) frbgen_breez_liquid_cst_new_box_autoadd_ln_url_auth_request_data);
    dummy_var ^= ((int64_t) (void*) frbgen_breez_liquid_cst_new_box_autoadd_ln_url_error_data);
    dummy_var ^= ((int64_t) (void*) frbgen_breez_liquid_cst_new_box_autoadd_ln_url_pay_error_data);
    dummy_var ^= ((int64_t) (void*) frbgen_breez_liquid_cst_new_box_autoadd_ln_url_pay_request);
    dummy_var ^= ((int64_t) (void*) frbgen_breez_liquid_cst_new_box_autoadd_ln_url_pay_request_data);
    dummy_var ^= ((int64_t) (void*) frbgen_breez_liquid_cst_new_box_autoadd_ln_url_pay_success_data);
    dummy_var ^= ((int64_t) (void*) frbgen_breez_liquid_cst_new_box_autoadd_ln_url_withdraw_request);
    dummy_var ^= ((int64_t) (void*) frbgen_breez_liquid_cst_new_box_autoadd_ln_url_withdraw_request_data);
    dummy_var ^= ((int64_t) (void*) frbgen_breez_liquid_cst_new_box_autoadd_ln_url_withdraw_success_data);
    dummy_var ^= ((int64_t) (void*) frbgen_breez_liquid_cst_new_box_autoadd_message_success_action_data);
=======
    dummy_var ^= ((int64_t) (void*) frbgen_breez_liquid_cst_new_box_autoadd_pay_onchain_request);
>>>>>>> 5dca0686
    dummy_var ^= ((int64_t) (void*) frbgen_breez_liquid_cst_new_box_autoadd_payment);
    dummy_var ^= ((int64_t) (void*) frbgen_breez_liquid_cst_new_box_autoadd_prepare_pay_onchain_request);
    dummy_var ^= ((int64_t) (void*) frbgen_breez_liquid_cst_new_box_autoadd_prepare_receive_request);
    dummy_var ^= ((int64_t) (void*) frbgen_breez_liquid_cst_new_box_autoadd_prepare_receive_response);
    dummy_var ^= ((int64_t) (void*) frbgen_breez_liquid_cst_new_box_autoadd_prepare_send_request);
    dummy_var ^= ((int64_t) (void*) frbgen_breez_liquid_cst_new_box_autoadd_prepare_send_response);
    dummy_var ^= ((int64_t) (void*) frbgen_breez_liquid_cst_new_box_autoadd_restore_request);
    dummy_var ^= ((int64_t) (void*) frbgen_breez_liquid_cst_new_box_autoadd_success_action_processed);
    dummy_var ^= ((int64_t) (void*) frbgen_breez_liquid_cst_new_box_autoadd_u_64);
    dummy_var ^= ((int64_t) (void*) frbgen_breez_liquid_cst_new_box_autoadd_url_success_action_data);
    dummy_var ^= ((int64_t) (void*) frbgen_breez_liquid_cst_new_list_payment);
    dummy_var ^= ((int64_t) (void*) frbgen_breez_liquid_cst_new_list_prim_u_8_strict);
    dummy_var ^= ((int64_t) (void*) frbgen_breez_liquid_cst_new_list_route_hint);
    dummy_var ^= ((int64_t) (void*) frbgen_breez_liquid_cst_new_list_route_hint_hop);
    dummy_var ^= ((int64_t) (void*) frbgen_breez_liquid_rust_arc_decrement_strong_count_RustOpaque_flutter_rust_bridgefor_generatedRustAutoOpaqueInnerBindingLiquidSdk);
    dummy_var ^= ((int64_t) (void*) frbgen_breez_liquid_rust_arc_increment_strong_count_RustOpaque_flutter_rust_bridgefor_generatedRustAutoOpaqueInnerBindingLiquidSdk);
    dummy_var ^= ((int64_t) (void*) frbgen_breez_liquid_wire__crate__bindings__BindingLiquidSdk_add_event_listener);
    dummy_var ^= ((int64_t) (void*) frbgen_breez_liquid_wire__crate__bindings__BindingLiquidSdk_backup);
    dummy_var ^= ((int64_t) (void*) frbgen_breez_liquid_wire__crate__bindings__BindingLiquidSdk_disconnect);
    dummy_var ^= ((int64_t) (void*) frbgen_breez_liquid_wire__crate__bindings__BindingLiquidSdk_empty_wallet_cache);
    dummy_var ^= ((int64_t) (void*) frbgen_breez_liquid_wire__crate__bindings__BindingLiquidSdk_get_info);
    dummy_var ^= ((int64_t) (void*) frbgen_breez_liquid_wire__crate__bindings__BindingLiquidSdk_list_payments);
<<<<<<< HEAD
    dummy_var ^= ((int64_t) (void*) frbgen_breez_liquid_wire__crate__bindings__BindingLiquidSdk_lnurl_auth);
    dummy_var ^= ((int64_t) (void*) frbgen_breez_liquid_wire__crate__bindings__BindingLiquidSdk_lnurl_pay);
    dummy_var ^= ((int64_t) (void*) frbgen_breez_liquid_wire__crate__bindings__BindingLiquidSdk_lnurl_withdraw);
=======
    dummy_var ^= ((int64_t) (void*) frbgen_breez_liquid_wire__crate__bindings__BindingLiquidSdk_pay_onchain);
    dummy_var ^= ((int64_t) (void*) frbgen_breez_liquid_wire__crate__bindings__BindingLiquidSdk_prepare_pay_onchain);
>>>>>>> 5dca0686
    dummy_var ^= ((int64_t) (void*) frbgen_breez_liquid_wire__crate__bindings__BindingLiquidSdk_prepare_receive_payment);
    dummy_var ^= ((int64_t) (void*) frbgen_breez_liquid_wire__crate__bindings__BindingLiquidSdk_prepare_send_payment);
    dummy_var ^= ((int64_t) (void*) frbgen_breez_liquid_wire__crate__bindings__BindingLiquidSdk_receive_payment);
    dummy_var ^= ((int64_t) (void*) frbgen_breez_liquid_wire__crate__bindings__BindingLiquidSdk_restore);
    dummy_var ^= ((int64_t) (void*) frbgen_breez_liquid_wire__crate__bindings__BindingLiquidSdk_send_payment);
    dummy_var ^= ((int64_t) (void*) frbgen_breez_liquid_wire__crate__bindings__BindingLiquidSdk_sync);
    dummy_var ^= ((int64_t) (void*) frbgen_breez_liquid_wire__crate__bindings__binding_event_listener_on_event);
    dummy_var ^= ((int64_t) (void*) frbgen_breez_liquid_wire__crate__bindings__breez_log_stream);
    dummy_var ^= ((int64_t) (void*) frbgen_breez_liquid_wire__crate__bindings__connect);
    dummy_var ^= ((int64_t) (void*) frbgen_breez_liquid_wire__crate__bindings__default_config);
    dummy_var ^= ((int64_t) (void*) frbgen_breez_liquid_wire__crate__bindings__parse);
    dummy_var ^= ((int64_t) (void*) frbgen_breez_liquid_wire__crate__bindings__parse_invoice);
    dummy_var ^= ((int64_t) (void*) store_dart_post_cobject);
    return dummy_var;
}<|MERGE_RESOLUTION|>--- conflicted
+++ resolved
@@ -35,7 +35,6 @@
   struct wire_cst_list_prim_u_8_strict *backup_path;
 } wire_cst_backup_request;
 
-<<<<<<< HEAD
 typedef struct wire_cst_ln_url_auth_request_data {
   struct wire_cst_list_prim_u_8_strict *k1;
   struct wire_cst_list_prim_u_8_strict *action;
@@ -75,7 +74,7 @@
   uint64_t amount_msat;
   struct wire_cst_list_prim_u_8_strict *description;
 } wire_cst_ln_url_withdraw_request;
-=======
+
 typedef struct wire_cst_prepare_pay_onchain_response {
   uint64_t amount_sat;
   uint64_t fees_sat;
@@ -89,7 +88,6 @@
 typedef struct wire_cst_prepare_pay_onchain_request {
   uint64_t amount_sat;
 } wire_cst_prepare_pay_onchain_request;
->>>>>>> 5dca0686
 
 typedef struct wire_cst_prepare_receive_request {
   uint64_t payer_amount_sat;
@@ -637,7 +635,6 @@
 void frbgen_breez_liquid_wire__crate__bindings__BindingLiquidSdk_list_payments(int64_t port_,
                                                                                uintptr_t that);
 
-<<<<<<< HEAD
 void frbgen_breez_liquid_wire__crate__bindings__BindingLiquidSdk_lnurl_auth(int64_t port_,
                                                                             uintptr_t that,
                                                                             struct wire_cst_ln_url_auth_request_data *req_data);
@@ -649,7 +646,7 @@
 void frbgen_breez_liquid_wire__crate__bindings__BindingLiquidSdk_lnurl_withdraw(int64_t port_,
                                                                                 uintptr_t that,
                                                                                 struct wire_cst_ln_url_withdraw_request *req);
-=======
+
 void frbgen_breez_liquid_wire__crate__bindings__BindingLiquidSdk_pay_onchain(int64_t port_,
                                                                              uintptr_t that,
                                                                              struct wire_cst_pay_onchain_request *req);
@@ -657,7 +654,6 @@
 void frbgen_breez_liquid_wire__crate__bindings__BindingLiquidSdk_prepare_pay_onchain(int64_t port_,
                                                                                      uintptr_t that,
                                                                                      struct wire_cst_prepare_pay_onchain_request *req);
->>>>>>> 5dca0686
 
 void frbgen_breez_liquid_wire__crate__bindings__BindingLiquidSdk_prepare_receive_payment(int64_t port_,
                                                                                          uintptr_t that,
@@ -716,7 +712,6 @@
 
 struct wire_cst_liquid_sdk_event *frbgen_breez_liquid_cst_new_box_autoadd_liquid_sdk_event(void);
 
-<<<<<<< HEAD
 struct wire_cst_ln_invoice *frbgen_breez_liquid_cst_new_box_autoadd_ln_invoice(void);
 
 struct wire_cst_ln_url_auth_request_data *frbgen_breez_liquid_cst_new_box_autoadd_ln_url_auth_request_data(void);
@@ -738,9 +733,8 @@
 struct wire_cst_ln_url_withdraw_success_data *frbgen_breez_liquid_cst_new_box_autoadd_ln_url_withdraw_success_data(void);
 
 struct wire_cst_message_success_action_data *frbgen_breez_liquid_cst_new_box_autoadd_message_success_action_data(void);
-=======
+
 struct wire_cst_pay_onchain_request *frbgen_breez_liquid_cst_new_box_autoadd_pay_onchain_request(void);
->>>>>>> 5dca0686
 
 struct wire_cst_payment *frbgen_breez_liquid_cst_new_box_autoadd_payment(void);
 
@@ -778,7 +772,6 @@
     dummy_var ^= ((int64_t) (void*) frbgen_breez_liquid_cst_new_box_autoadd_bitcoin_address_data);
     dummy_var ^= ((int64_t) (void*) frbgen_breez_liquid_cst_new_box_autoadd_connect_request);
     dummy_var ^= ((int64_t) (void*) frbgen_breez_liquid_cst_new_box_autoadd_liquid_sdk_event);
-<<<<<<< HEAD
     dummy_var ^= ((int64_t) (void*) frbgen_breez_liquid_cst_new_box_autoadd_ln_invoice);
     dummy_var ^= ((int64_t) (void*) frbgen_breez_liquid_cst_new_box_autoadd_ln_url_auth_request_data);
     dummy_var ^= ((int64_t) (void*) frbgen_breez_liquid_cst_new_box_autoadd_ln_url_error_data);
@@ -790,9 +783,7 @@
     dummy_var ^= ((int64_t) (void*) frbgen_breez_liquid_cst_new_box_autoadd_ln_url_withdraw_request_data);
     dummy_var ^= ((int64_t) (void*) frbgen_breez_liquid_cst_new_box_autoadd_ln_url_withdraw_success_data);
     dummy_var ^= ((int64_t) (void*) frbgen_breez_liquid_cst_new_box_autoadd_message_success_action_data);
-=======
     dummy_var ^= ((int64_t) (void*) frbgen_breez_liquid_cst_new_box_autoadd_pay_onchain_request);
->>>>>>> 5dca0686
     dummy_var ^= ((int64_t) (void*) frbgen_breez_liquid_cst_new_box_autoadd_payment);
     dummy_var ^= ((int64_t) (void*) frbgen_breez_liquid_cst_new_box_autoadd_prepare_pay_onchain_request);
     dummy_var ^= ((int64_t) (void*) frbgen_breez_liquid_cst_new_box_autoadd_prepare_receive_request);
@@ -815,14 +806,11 @@
     dummy_var ^= ((int64_t) (void*) frbgen_breez_liquid_wire__crate__bindings__BindingLiquidSdk_empty_wallet_cache);
     dummy_var ^= ((int64_t) (void*) frbgen_breez_liquid_wire__crate__bindings__BindingLiquidSdk_get_info);
     dummy_var ^= ((int64_t) (void*) frbgen_breez_liquid_wire__crate__bindings__BindingLiquidSdk_list_payments);
-<<<<<<< HEAD
     dummy_var ^= ((int64_t) (void*) frbgen_breez_liquid_wire__crate__bindings__BindingLiquidSdk_lnurl_auth);
     dummy_var ^= ((int64_t) (void*) frbgen_breez_liquid_wire__crate__bindings__BindingLiquidSdk_lnurl_pay);
     dummy_var ^= ((int64_t) (void*) frbgen_breez_liquid_wire__crate__bindings__BindingLiquidSdk_lnurl_withdraw);
-=======
     dummy_var ^= ((int64_t) (void*) frbgen_breez_liquid_wire__crate__bindings__BindingLiquidSdk_pay_onchain);
     dummy_var ^= ((int64_t) (void*) frbgen_breez_liquid_wire__crate__bindings__BindingLiquidSdk_prepare_pay_onchain);
->>>>>>> 5dca0686
     dummy_var ^= ((int64_t) (void*) frbgen_breez_liquid_wire__crate__bindings__BindingLiquidSdk_prepare_receive_payment);
     dummy_var ^= ((int64_t) (void*) frbgen_breez_liquid_wire__crate__bindings__BindingLiquidSdk_prepare_send_payment);
     dummy_var ^= ((int64_t) (void*) frbgen_breez_liquid_wire__crate__bindings__BindingLiquidSdk_receive_payment);
