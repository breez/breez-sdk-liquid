--- conflicted
+++ resolved
@@ -161,13 +161,11 @@
     [Throws=LiquidSdkError]
     BindingLiquidSdk connect(ConnectRequest req);
 
-<<<<<<< HEAD
     [Throws=LiquidSdkError]
     void set_log_stream(LogStream log_stream);
-=======
+
     [Throws=PaymentError]
     LNInvoice parse_invoice(string invoice);
->>>>>>> e0322c39
 };
 
 interface BindingLiquidSdk {
