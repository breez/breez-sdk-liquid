--- conflicted
+++ resolved
@@ -28,16 +28,10 @@
 lwk_common = "0.8.0"
 lwk_signer = "0.8.0"
 lwk_wollet = { git = "https://github.com/breez/lwk", branch = "breez-sdk-liquid-0.6.3" }
-<<<<<<< HEAD
-rusqlite = { version = "0.32.1", features = ["backup", "bundled"] }
-rusqlite_migration = "1.3"
-sdk-common = { git = "https://github.com/breez/breez-sdk", rev = "84578d9abe1dd0d59867f93a22a92220ab16a52e", features = ["liquid"] }
-=======
 #lwk_wollet = "0.8.0"
 rusqlite = { version = "0.31", features = ["backup", "bundled"] }
 rusqlite_migration = "1.0"
-sdk-common = { git = "https://github.com/breez/breez-sdk", rev = "7a96ce7e5c12d837948e1e37687a1bd0cd0f884c", features = ["liquid"] }
->>>>>>> b6da6a97
+sdk-common = { git = "https://github.com/breez/breez-sdk", rev = "84578d9abe1dd0d59867f93a22a92220ab16a52e", features = ["liquid"] }
 serde = { version = "1.0.197", features = ["derive"] }
 serde_json = "1.0.116"
 strum = "0.25"
