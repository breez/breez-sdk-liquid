--- conflicted
+++ resolved
@@ -71,71 +71,9 @@
     // We calculate using f64 and convert to f32 in the last step, so we keep the maximum precision possible
     let result_sat_per_vb =
         STANDARD_FEE_RATE_SAT_PER_VBYTE * absolute_fees_sat as f64 / standard_fees_sat;
-<<<<<<< HEAD
-    let result_sat_per_kvb = result_sat_per_vb * 1000.0;
-    let result_sat_per_kvb_f32 = result_sat_per_kvb as f32;
-    debug!("derive_fee_rate_sats_per_kvb: result_sat_per_kvb_f32 {} from inputs: absolute_fees_sat {}, result_sat_per_kvb: {}",
-        result_sat_per_kvb_f32, absolute_fees_sat, result_sat_per_kvb);
-    Ok(result_sat_per_kvb_f32)
-=======
     let result_msat_per_vb = result_sat_per_vb * 1000.0;
     let result_msat_per_vb_f32 = result_msat_per_vb as f32;
     debug!("derive_fee_rate_msat_per_vb: result_msat_per_vb_f32 {} from inputs: absolute_fees_sat {}, result_msat_per_vb: {}",
         result_msat_per_vb_f32, absolute_fees_sat, result_msat_per_vb);
     Ok(result_msat_per_vb_f32)
-}
-
-pub(crate) fn estimate_refund_fees(
-    swap: &SendSwap,
-    config: &Config,
-    output_address: &str,
-    is_cooperative: bool,
-) -> Result<u64, PaymentError> {
-    let swap_script = swap.get_swap_script()?;
-    let electrum_config = ElectrumConfig::new(
-        config.network.into(),
-        &config.liquid_electrum_url,
-        true,
-        true,
-        100,
-    );
-    let swap_tx = boltz_client::LBtcSwapTx::new_refund(
-        swap_script,
-        &output_address.to_string(),
-        &electrum_config,
-        config.liquid_electrum_url.clone(),
-        swap.id.clone(),
-    )?;
-    let dummy_fees = Amount::from_sat(100);
-
-    let boltz_api = &BoltzApiClientV2::new(match config.network {
-        LiquidNetwork::Mainnet => BOLTZ_MAINNET_URL_V2,
-        LiquidNetwork::Testnet => BOLTZ_TESTNET_URL_V2,
-    });
-
-    let (fee_rate, cooperative) = match (config.network, is_cooperative) {
-        (LiquidNetwork::Mainnet, true) => (
-            LOWBALL_FEE_RATE_SAT_PER_VBYTE,
-            Some(Cooperative {
-                boltz_api,
-                swap_id: swap.id.clone(),
-                pub_nonce: None,
-                partial_sig: None,
-            }),
-        ),
-        (LiquidNetwork::Testnet, true) => (
-            STANDARD_FEE_RATE_SAT_PER_VBYTE,
-            Some(Cooperative {
-                boltz_api,
-                swap_id: swap.id.clone(),
-                pub_nonce: None,
-                partial_sig: None,
-            }),
-        ),
-        (_, false) => (STANDARD_FEE_RATE_SAT_PER_VBYTE, None),
-    };
-    let dummy_tx = swap_tx.sign_refund(&swap.get_refund_keypair()?, dummy_fees, cooperative)?;
-
-    Ok((dummy_tx.vsize() as f64 * fee_rate).ceil() as u64)
->>>>>>> 189e257f
 }