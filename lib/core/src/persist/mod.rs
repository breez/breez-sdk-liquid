--- conflicted
+++ resolved
@@ -92,16 +92,8 @@
         Ok([ongoing_send_swaps, ongoing_receive_swaps].concat())
     }
 
-<<<<<<< HEAD
-    pub fn get_payments(&self) -> Result<HashMap<String, Payment>> {
-        let con = self.get_connection()?;
-
-        // Assumes there is no swap chaining (send swap lockup tx = receive swap claim tx)
-        let mut stmt = con.prepare(
-=======
     fn select_payment_query(&self, where_clause: Option<&str>) -> String {
         format!(
->>>>>>> 6ef57016
             "
             SELECT
                 ptx.tx_id,
@@ -127,23 +119,24 @@
                 ON ptx.tx_id = rs.claim_tx_id
             LEFT JOIN send_swaps AS ss           -- Send Swap data
                 ON ptx.tx_id = ss.lockup_tx_id
-<<<<<<< HEAD
             LEFT JOIN payment_tx_data AS rtx     -- Refund tx data
                 ON rtx.tx_id = ss.refund_tx_id
             WHERE                                -- Filter out refund txs from Payment tx list
                 ptx.tx_id NOT IN (SELECT refund_tx_id FROM send_swaps)
-        ",
-        )?;
-
-        let data = stmt
-            .query_map(params![], |row| {
-                let tx = PaymentTxData {
-                    tx_id: row.get(0)?,
-                    timestamp: row.get(1)?,
-                    amount_sat: row.get(2)?,
-                    payment_type: row.get(3)?,
-                    is_confirmed: row.get(4)?,
-                };
+                AND {}
+            ",
+            where_clause.unwrap_or("true")
+        )
+    }
+
+    fn sql_row_to_payment(&self, row: &Row) -> Result<Payment, rusqlite::Error> {
+        let tx = PaymentTxData {
+            tx_id: row.get(0)?,
+            timestamp: row.get(1)?,
+            amount_sat: row.get(2)?,
+            payment_type: row.get(3)?,
+            is_confirmed: row.get(4)?,
+        };
 
                 let maybe_receive_swap_id: Option<String> = row.get(5)?;
                 let maybe_receive_swap_created_at: Option<u32> = row.get(6)?;
@@ -183,54 +176,6 @@
                     }),
                 };
 
-                Ok((tx.tx_id.clone(), Payment::from(tx, swap)))
-=======
-            WHERE {}
-            ",
-            where_clause.unwrap_or("true")
-        )
-    }
-
-    fn sql_row_to_payment(&self, row: &Row) -> Result<Payment, rusqlite::Error> {
-        let tx = PaymentTxData {
-            tx_id: row.get(0)?,
-            timestamp: row.get(1)?,
-            amount_sat: row.get(2)?,
-            payment_type: row.get(3)?,
-            is_confirmed: row.get(4)?,
-        };
-
-        let maybe_receive_swap_id: Option<String> = row.get(5)?;
-        let maybe_receive_swap_created_at: Option<u32> = row.get(6)?;
-        let maybe_receive_swap_payer_amount_sat: Option<u64> = row.get(7)?;
-        let maybe_receive_swap_receiver_amount_sat: Option<u64> = row.get(8)?;
-        let maybe_receive_swap_receiver_state: Option<PaymentState> = row.get(9)?;
-        let maybe_send_swap_id: Option<String> = row.get(10)?;
-        let maybe_send_swap_created_at: Option<u32> = row.get(11)?;
-        let maybe_send_swap_preimage: Option<String> = row.get(12)?;
-        let maybe_send_swap_payer_amount_sat: Option<u64> = row.get(13)?;
-        let maybe_send_swap_receiver_amount_sat: Option<u64> = row.get(14)?;
-        let maybe_send_swap_state: Option<PaymentState> = row.get(15)?;
-
-        let swap = match maybe_receive_swap_id {
-            Some(receive_swap_id) => Some(PaymentSwapData {
-                swap_id: receive_swap_id,
-                created_at: maybe_receive_swap_created_at.unwrap_or(utils::now()),
-                preimage: None,
-                payer_amount_sat: maybe_receive_swap_payer_amount_sat.unwrap_or(0),
-                receiver_amount_sat: maybe_receive_swap_receiver_amount_sat.unwrap_or(0),
-                status: maybe_receive_swap_receiver_state.unwrap_or(PaymentState::Created),
-            }),
-            None => maybe_send_swap_id.map(|send_swap_id| PaymentSwapData {
-                swap_id: send_swap_id,
-                created_at: maybe_send_swap_created_at.unwrap_or(utils::now()),
-                preimage: maybe_send_swap_preimage,
-                payer_amount_sat: maybe_send_swap_payer_amount_sat.unwrap_or(0),
-                receiver_amount_sat: maybe_send_swap_receiver_amount_sat.unwrap_or(0),
-                status: maybe_send_swap_state.unwrap_or(PaymentState::Created),
-            }),
-        };
-
         Ok(Payment::from(tx, swap))
     }
 
@@ -255,7 +200,6 @@
         let data = stmt
             .query_map(params![], |row| {
                 self.sql_row_to_payment(row).map(|p| (p.tx_id.clone(), p))
->>>>>>> 6ef57016
             })?
             .map(|i| i.unwrap())
             .collect();
