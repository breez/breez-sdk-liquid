use std::path::PathBuf;

use anyhow::{anyhow, Result};
use async_trait::async_trait;
use boltz_client::{
    bitcoin::ScriptBuf,
    boltz::ChainPair,
    network::Chain,
    swaps::boltz::{
        CreateChainResponse, CreateReverseResponse, CreateSubmarineResponse, Leaf, Side, SwapTree,
    },
    ToHex,
};
use boltz_client::{BtcSwapScript, Keypair, LBtcSwapScript};
use lwk_wollet::{bitcoin::bip32, ElementsNetwork};
use rusqlite::types::{FromSql, FromSqlError, FromSqlResult, ToSqlOutput, ValueRef};
use rusqlite::ToSql;
use sdk_common::prelude::*;
use serde::{Deserialize, Serialize};
use strum_macros::{Display, EnumString};

use crate::error::{PaymentError, SdkError, SdkResult};
use crate::receive_swap::{
    DEFAULT_ZERO_CONF_MAX_SAT, DEFAULT_ZERO_CONF_MIN_FEE_RATE_MAINNET,
    DEFAULT_ZERO_CONF_MIN_FEE_RATE_TESTNET,
};
use crate::utils;

// Both use f64 for the maximum precision when converting between units
pub const STANDARD_FEE_RATE_SAT_PER_VBYTE: f64 = 0.1;
pub const LOWBALL_FEE_RATE_SAT_PER_VBYTE: f64 = 0.01;
const BREEZ_SYNC_SERVICE_URL: &str = "https://datasync.breez.technology";

/// Configuration for the Liquid SDK
#[derive(Clone, Debug, Serialize)]
pub struct Config {
    pub liquid_electrum_url: String,
    pub bitcoin_electrum_url: String,
    /// The mempool.space API URL, has to be in the format: `https://mempool.space/api`
    pub mempoolspace_url: String,
    /// Directory in which the DB and log files are stored.
    ///
    /// Prefix can be a relative or absolute path to this directory.
    pub working_dir: String,
    /// Directory in which the Liquid wallet cache is stored. Defaults to `working_dir`
    pub cache_dir: Option<String>,
    pub network: LiquidNetwork,
    /// Send payment timeout. See [crate::sdk::LiquidSdk::send_payment]
    pub payment_timeout_sec: u64,
    /// Zero-conf minimum accepted fee-rate in millisatoshis per vbyte
    pub zero_conf_min_fee_rate_msat: u32,
    /// The url of the real-time sync service
    pub sync_service_url: String,
    /// Maximum amount in satoshi to accept zero-conf payments with
    /// Defaults to [crate::receive_swap::DEFAULT_ZERO_CONF_MAX_SAT]
    pub zero_conf_max_amount_sat: Option<u64>,
    /// The Breez API key used for making requests to their mempool service
    pub breez_api_key: Option<String>,
    /// A set of external input parsers that are used by [LiquidSdk::parse] when the input
    /// is not recognized. See [ExternalInputParser] for more details on how to configure
    /// external parsing.
    pub external_input_parsers: Option<Vec<ExternalInputParser>>,
}

impl Config {
    pub fn mainnet(breez_api_key: String) -> Self {
        Config {
            liquid_electrum_url: "elements-mainnet.breez.technology:50002".to_string(),
            bitcoin_electrum_url: "bitcoin-mainnet.blockstream.info:50002".to_string(),
            mempoolspace_url: "https://mempool.space/api".to_string(),
            working_dir: ".".to_string(),
            cache_dir: None,
            network: LiquidNetwork::Mainnet,
            payment_timeout_sec: 15,
            zero_conf_min_fee_rate_msat: DEFAULT_ZERO_CONF_MIN_FEE_RATE_MAINNET,
            sync_service_url: BREEZ_SYNC_SERVICE_URL.to_string(),
            zero_conf_max_amount_sat: None,
            breez_api_key: Some(breez_api_key),
            external_input_parsers: None,
        }
    }

    pub fn testnet(breez_api_key: Option<String>) -> Self {
        Config {
            liquid_electrum_url: "elements-testnet.blockstream.info:50002".to_string(),
            bitcoin_electrum_url: "bitcoin-testnet.blockstream.info:50002".to_string(),
            mempoolspace_url: "https://mempool.space/testnet/api".to_string(),
            working_dir: ".".to_string(),
            cache_dir: None,
            network: LiquidNetwork::Testnet,
            payment_timeout_sec: 15,
            zero_conf_min_fee_rate_msat: DEFAULT_ZERO_CONF_MIN_FEE_RATE_TESTNET,
            sync_service_url: BREEZ_SYNC_SERVICE_URL.to_string(),
            zero_conf_max_amount_sat: None,
            breez_api_key,
            external_input_parsers: None,
        }
    }

    pub(crate) fn get_wallet_dir(
        &self,
        base_dir: &str,
        fingerprint_hex: &str,
    ) -> anyhow::Result<String> {
        Ok(PathBuf::from(base_dir)
            .join(match self.network {
                LiquidNetwork::Mainnet => "mainnet",
                LiquidNetwork::Testnet => "testnet",
            })
            .join(fingerprint_hex)
            .to_str()
            .ok_or(anyhow::anyhow!(
                "Could not get retrieve current wallet directory"
            ))?
            .to_string())
    }

    pub fn zero_conf_max_amount_sat(&self) -> u64 {
        self.zero_conf_max_amount_sat
            .unwrap_or(DEFAULT_ZERO_CONF_MAX_SAT)
    }

    pub(crate) fn lowball_fee_rate_msat_per_vbyte(&self) -> Option<f32> {
        match self.network {
            LiquidNetwork::Mainnet => Some((LOWBALL_FEE_RATE_SAT_PER_VBYTE * 1000.0) as f32),
            LiquidNetwork::Testnet => None,
        }
    }
}

/// Network chosen for this Liquid SDK instance. Note that it represents both the Liquid and the
/// Bitcoin network used.
#[derive(Debug, Copy, Clone, PartialEq, Serialize)]
pub enum LiquidNetwork {
    /// Mainnet Bitcoin and Liquid chains
    Mainnet,
    /// Testnet Bitcoin and Liquid chains
    Testnet,
}
impl LiquidNetwork {
    pub fn as_bitcoin_chain(&self) -> Chain {
        match self {
            LiquidNetwork::Mainnet => Chain::Bitcoin,
            LiquidNetwork::Testnet => Chain::BitcoinTestnet,
        }
    }
}

impl From<LiquidNetwork> for ElementsNetwork {
    fn from(value: LiquidNetwork) -> Self {
        match value {
            LiquidNetwork::Mainnet => ElementsNetwork::Liquid,
            LiquidNetwork::Testnet => ElementsNetwork::LiquidTestnet,
        }
    }
}

impl From<LiquidNetwork> for Chain {
    fn from(value: LiquidNetwork) -> Self {
        match value {
            LiquidNetwork::Mainnet => Chain::Liquid,
            LiquidNetwork::Testnet => Chain::LiquidTestnet,
        }
    }
}

impl TryFrom<&str> for LiquidNetwork {
    type Error = anyhow::Error;

    fn try_from(value: &str) -> Result<LiquidNetwork, anyhow::Error> {
        match value.to_lowercase().as_str() {
            "mainnet" => Ok(LiquidNetwork::Mainnet),
            "testnet" => Ok(LiquidNetwork::Testnet),
            _ => Err(anyhow!("Invalid network")),
        }
    }
}

impl From<LiquidNetwork> for sdk_common::prelude::Network {
    fn from(value: LiquidNetwork) -> Self {
        match value {
            LiquidNetwork::Mainnet => Self::Bitcoin,
            LiquidNetwork::Testnet => Self::Testnet,
        }
    }
}

impl From<LiquidNetwork> for sdk_common::bitcoin::Network {
    fn from(value: LiquidNetwork) -> Self {
        match value {
            LiquidNetwork::Mainnet => Self::Bitcoin,
            LiquidNetwork::Testnet => Self::Testnet,
        }
    }
}

impl From<LiquidNetwork> for boltz_client::bitcoin::Network {
    fn from(value: LiquidNetwork) -> Self {
        match value {
            LiquidNetwork::Mainnet => Self::Bitcoin,
            LiquidNetwork::Testnet => Self::Testnet,
        }
    }
}

/// Trait that can be used to react to various [SdkEvent]s emitted by the SDK.
pub trait EventListener: Send + Sync {
    fn on_event(&self, e: SdkEvent);
}

/// Event emitted by the SDK. Add an [EventListener] by calling [crate::sdk::LiquidSdk::add_event_listener]
/// to listen for emitted events.
#[derive(Clone, Debug, PartialEq)]
pub enum SdkEvent {
    PaymentFailed { details: Payment },
    PaymentPending { details: Payment },
    PaymentRefunded { details: Payment },
    PaymentRefundPending { details: Payment },
    PaymentSucceeded { details: Payment },
    PaymentWaitingConfirmation { details: Payment },
    Synced,
}

#[derive(thiserror::Error, Debug)]
pub enum SignerError {
    #[error("Signer error: {err}")]
    Generic { err: String },
}

impl From<anyhow::Error> for SignerError {
    fn from(err: anyhow::Error) -> Self {
        SignerError::Generic {
            err: err.to_string(),
        }
    }
}

impl From<bip32::Error> for SignerError {
    fn from(err: bip32::Error) -> Self {
        SignerError::Generic {
            err: err.to_string(),
        }
    }
}

/// A trait that can be used to sign messages and verify signatures.
/// The sdk user can implement this trait to use their own signer.
pub trait Signer: Send + Sync {
    /// The master xpub encoded as 78 bytes length as defined in bip32 specification.
    /// For reference: https://github.com/bitcoin/bips/blob/master/bip-0032.mediawiki#user-content-Serialization_format
    fn xpub(&self) -> Result<Vec<u8>, SignerError>;

    /// The derived xpub encoded as 78 bytes length as defined in bip32 specification.
    /// The derivation path is a string represents the shorter notation of the key tree to derive. For example:
    /// m/49'/1'/0'/0/0
    /// m/48'/1'/0'/0/0
    /// For reference: https://github.com/bitcoin/bips/blob/master/bip-0032.mediawiki#user-content-The_key_tree
    fn derive_xpub(&self, derivation_path: String) -> Result<Vec<u8>, SignerError>;

    /// Sign an ECDSA message using the private key derived from the given derivation path
    fn sign_ecdsa(&self, msg: Vec<u8>, derivation_path: String) -> Result<Vec<u8>, SignerError>;

    /// Sign an ECDSA message using the private key derived from the master key
    fn sign_ecdsa_recoverable(&self, msg: Vec<u8>) -> Result<Vec<u8>, SignerError>;

    /// Return the master blinding key for SLIP77: https://github.com/satoshilabs/slips/blob/master/slip-0077.md
    fn slip77_master_blinding_key(&self) -> Result<Vec<u8>, SignerError>;

    /// HMAC-SHA256 using the private key derived from the given derivation path
    /// This is used to calculate the linking key of lnurl-auth specification: https://github.com/lnurl/luds/blob/luds/05.md
    fn hmac_sha256(&self, msg: Vec<u8>, derivation_path: String) -> Result<Vec<u8>, SignerError>;

    /// Encrypts a message using (ECIES)[ecies::encrypt]
    fn ecies_encrypt(&self, msg: Vec<u8>) -> Result<Vec<u8>, SignerError>;

    /// Decrypts a message using (ECIES)[ecies::decrypt]
    fn ecies_decrypt(&self, msg: Vec<u8>) -> Result<Vec<u8>, SignerError>;
}

/// An argument when calling [crate::sdk::LiquidSdk::connect].
pub struct ConnectRequest {
    pub config: Config,
    pub mnemonic: String,
}

pub struct ConnectWithSignerRequest {
    pub config: Config,
}

/// A reserved address. Once an address is reserved, it can only be
/// reallocated to another payment after the block height expiration.
#[derive(Clone, Debug)]
pub(crate) struct ReservedAddress {
    /// The address that is reserved
    pub(crate) address: String,
    /// The block height that the address is reserved until
    pub(crate) expiry_block_height: u32,
}

/// The send/receive methods supported by the SDK
#[derive(Clone, Debug, EnumString, Serialize, Eq, PartialEq)]
pub enum PaymentMethod {
    #[strum(serialize = "lightning")]
    Lightning,
    #[strum(serialize = "bitcoin")]
    BitcoinAddress,
    #[strum(serialize = "liquid")]
    LiquidAddress,
}

/// An argument when calling [crate::sdk::LiquidSdk::prepare_receive_payment].
#[derive(Debug, Serialize)]
pub struct PrepareReceiveRequest {
    pub payer_amount_sat: Option<u64>,
    pub payment_method: PaymentMethod,
}

/// Returned when calling [crate::sdk::LiquidSdk::prepare_receive_payment].
#[derive(Debug, Serialize)]
pub struct PrepareReceiveResponse {
    pub payment_method: PaymentMethod,
    pub payer_amount_sat: Option<u64>,

    /// Generally represents the total fees that would be paid to send or receive this payment.
    ///
    /// In case of Zero-Amount Receive Chain swaps, the swapper service fee (`swapper_feerate` times
    /// the amount) is paid in addition to `fees_sat`. The swapper service feerate is already known
    /// in the beginning, but the exact swapper service fee will only be known when the
    /// `payer_amount_sat` is known.
    ///
    /// In all other types of swaps, the swapper service fee is included in `fees_sat`.
    pub fees_sat: u64,

    /// The minimum amount the payer can send for this swap to succeed.
    ///
    /// When the method is [PaymentMethod::LiquidAddress], this is empty.
    pub min_payer_amount_sat: Option<u64>,

    /// The maximum amount the payer can send for this swap to succeed.
    ///
    /// When the method is [PaymentMethod::LiquidAddress], this is empty.
    pub max_payer_amount_sat: Option<u64>,

    /// The percentage of the sent amount that will count towards the service fee.
    ///
    /// When the method is [PaymentMethod::LiquidAddress], this is empty.
    pub swapper_feerate: Option<f64>,
}

/// An argument when calling [crate::sdk::LiquidSdk::receive_payment].
#[derive(Debug, Serialize)]
pub struct ReceivePaymentRequest {
    pub prepare_response: PrepareReceiveResponse,
    /// The description for this payment request.
    pub description: Option<String>,
    /// If set to true, then the hash of the description will be used.
    pub use_description_hash: Option<bool>,
}

/// Returned when calling [crate::sdk::LiquidSdk::receive_payment].
#[derive(Debug, Serialize)]
pub struct ReceivePaymentResponse {
    /// Either a BIP21 URI (Liquid or Bitcoin), a Liquid address
    /// or an invoice, depending on the [PrepareReceivePaymentResponse] parameters
    pub destination: String,
}

/// The minimum and maximum in satoshis of a Lightning or onchain payment.
#[derive(Debug, Serialize)]
pub struct Limits {
    pub min_sat: u64,
    pub max_sat: u64,
    pub max_zero_conf_sat: u64,
}

/// Returned when calling [crate::sdk::LiquidSdk::fetch_lightning_limits].
#[derive(Debug, Serialize)]
pub struct LightningPaymentLimitsResponse {
    /// Amount limits for a Send Payment to be valid
    pub send: Limits,
    /// Amount limits for a Receive Payment to be valid
    pub receive: Limits,
}

/// Returned when calling [crate::sdk::LiquidSdk::fetch_onchain_limits].
#[derive(Debug, Serialize)]
pub struct OnchainPaymentLimitsResponse {
    /// Amount limits for a Send Onchain Payment to be valid
    pub send: Limits,
    /// Amount limits for a Receive Onchain Payment to be valid
    pub receive: Limits,
}

/// An argument when calling [crate::sdk::LiquidSdk::prepare_send_payment].
#[derive(Debug, Serialize, Clone)]
pub struct PrepareSendRequest {
    /// The destination we intend to pay to.
    /// Supports BIP21 URIs, BOLT11 invoices, BOLT12 offers and Liquid addresses
    pub destination: String,

    /// Should only be set when paying directly onchain or to a BIP21 URI
    /// where no amount is specified, or when the caller wishes to drain
    pub amount: Option<PayAmount>,
}

/// Specifies the supported destinations which can be payed by the SDK
#[derive(Clone, Debug, Serialize)]
pub enum SendDestination {
    LiquidAddress {
        address_data: liquid::LiquidAddressData,
    },
    Bolt11 {
        invoice: LNInvoice,
    },
    Bolt12 {
        offer: LNOffer,
        receiver_amount_sat: u64,
    },
}

/// Returned when calling [crate::sdk::LiquidSdk::prepare_send_payment].
#[derive(Debug, Serialize, Clone)]
pub struct PrepareSendResponse {
    pub destination: SendDestination,
    pub fees_sat: u64,
}

/// An argument when calling [crate::sdk::LiquidSdk::send_payment].
#[derive(Debug, Serialize)]
pub struct SendPaymentRequest {
    pub prepare_response: PrepareSendResponse,
}

/// Returned when calling [crate::sdk::LiquidSdk::send_payment].
#[derive(Debug, Serialize)]
pub struct SendPaymentResponse {
    pub payment: Payment,
}

#[derive(Debug, Serialize, Clone)]
pub enum PayAmount {
    /// The amount in satoshi that will be received
    Receiver { amount_sat: u64 },
    /// Indicates that all available funds should be sent
    Drain,
}

/// An argument when calling [crate::sdk::LiquidSdk::prepare_pay_onchain].
#[derive(Debug, Serialize, Clone)]
pub struct PreparePayOnchainRequest {
    pub amount: PayAmount,
    /// The optional fee rate of the Bitcoin claim transaction in sat/vB. Defaults to the swapper estimated claim fee.
    pub fee_rate_sat_per_vbyte: Option<u32>,
}

/// Returned when calling [crate::sdk::LiquidSdk::prepare_pay_onchain].
#[derive(Debug, Serialize, Clone)]
pub struct PreparePayOnchainResponse {
    pub receiver_amount_sat: u64,
    pub claim_fees_sat: u64,
    pub total_fees_sat: u64,
}

/// An argument when calling [crate::sdk::LiquidSdk::pay_onchain].
#[derive(Debug, Serialize)]
pub struct PayOnchainRequest {
    pub address: String,
    pub prepare_response: PreparePayOnchainResponse,
}

/// An argument when calling [crate::sdk::LiquidSdk::prepare_refund].
#[derive(Debug, Serialize)]
pub struct PrepareRefundRequest {
    /// The address where the swap funds are locked up
    pub swap_address: String,
    /// The address to refund the swap funds to
    pub refund_address: String,
    /// The fee rate in sat/vB for the refund transaction
    pub fee_rate_sat_per_vbyte: u32,
}

/// Returned when calling [crate::sdk::LiquidSdk::prepare_refund].
#[derive(Debug, Serialize)]
pub struct PrepareRefundResponse {
    pub tx_vsize: u32,
    pub tx_fee_sat: u64,
    pub refund_tx_id: Option<String>,
}

/// An argument when calling [crate::sdk::LiquidSdk::refund].
#[derive(Debug, Serialize)]
pub struct RefundRequest {
    /// The address where the swap funds are locked up
    pub swap_address: String,
    /// The address to refund the swap funds to
    pub refund_address: String,
    /// The fee rate in sat/vB for the refund transaction
    pub fee_rate_sat_per_vbyte: u32,
}

/// Returned when calling [crate::sdk::LiquidSdk::refund].
#[derive(Debug, Serialize)]
pub struct RefundResponse {
    pub refund_tx_id: String,
}

/// Returned when calling [crate::sdk::LiquidSdk::get_info].
#[derive(Debug, Serialize, Deserialize)]
pub struct GetInfoResponse {
    /// Usable balance. This is the confirmed onchain balance minus `pending_send_sat`.
    pub balance_sat: u64,
    /// Amount that is being used for ongoing Send swaps
    pub pending_send_sat: u64,
    /// Incoming amount that is pending from ongoing Receive swaps
    pub pending_receive_sat: u64,
    /// The wallet's fingerprint. It is used to build the working directory in [Config::get_wallet_dir].
    pub fingerprint: String,
    /// The wallet's pubkey. Used to verify signed messages.
    pub pubkey: String,
}

/// An argument when calling [crate::sdk::LiquidSdk::sign_message].
#[derive(Clone, Debug, PartialEq)]
pub struct SignMessageRequest {
    pub message: String,
}

/// Returned when calling [crate::sdk::LiquidSdk::sign_message].
#[derive(Clone, Debug, PartialEq)]
pub struct SignMessageResponse {
    pub signature: String,
}

/// An argument when calling [crate::sdk::LiquidSdk::check_message].
#[derive(Clone, Debug, PartialEq)]
pub struct CheckMessageRequest {
    /// The message that was signed.
    pub message: String,
    /// The public key of the node that signed the message.
    pub pubkey: String,
    /// The zbase encoded signature to verify.
    pub signature: String,
}

/// Returned when calling [crate::sdk::LiquidSdk::check_message].
#[derive(Clone, Debug, PartialEq)]
pub struct CheckMessageResponse {
    /// Boolean value indicating whether the signature covers the message and
    /// was signed by the given pubkey.
    pub is_valid: bool,
}

/// An argument when calling [crate::sdk::LiquidSdk::backup].
#[derive(Debug, Serialize)]
pub struct BackupRequest {
    /// Path to the backup.
    ///
    /// If not set, it defaults to `backup.sql` for mainnet and `backup-testnet.sql` for testnet.
    /// The file will be saved in [ConnectRequest]'s `data_dir`.
    pub backup_path: Option<String>,
}

/// An argument when calling [crate::sdk::LiquidSdk::restore].
#[derive(Debug, Serialize)]
pub struct RestoreRequest {
    pub backup_path: Option<String>,
}

/// An argument when calling [crate::sdk::LiquidSdk::list_payments].
#[derive(Default)]
pub struct ListPaymentsRequest {
    pub filters: Option<Vec<PaymentType>>,
    pub states: Option<Vec<PaymentState>>,
    /// Epoch time, in seconds
    pub from_timestamp: Option<i64>,
    /// Epoch time, in seconds
    pub to_timestamp: Option<i64>,
    pub offset: Option<u32>,
    pub limit: Option<u32>,
    pub details: Option<ListPaymentDetails>,
}

/// An argument of [ListPaymentsRequest] when calling [crate::sdk::LiquidSdk::list_payments].
#[derive(Debug, Serialize)]
pub enum ListPaymentDetails {
    /// The Liquid BIP21 URI or address of the payment
    Liquid { destination: String },

    /// The Bitcoin address of the payment
    Bitcoin { address: String },
}

/// An argument when calling [crate::sdk::LiquidSdk::get_payment].
#[derive(Debug, Serialize)]
pub enum GetPaymentRequest {
    /// The Lightning payment hash of the payment
    Lightning { payment_hash: String },
}

/// Trait that can be used to react to new blocks from Bitcoin and Liquid chains
#[async_trait]
pub(crate) trait BlockListener: Send + Sync {
    async fn on_bitcoin_block(&self, height: u32);
    async fn on_liquid_block(&self, height: u32);
}

// A swap enum variant
#[derive(Clone, Debug)]
pub(crate) enum Swap {
    Chain(ChainSwap),
    Send(SendSwap),
    Receive(ReceiveSwap),
}
impl Swap {
    pub(crate) fn id(&self) -> String {
        match &self {
            Swap::Chain(ChainSwap { id, .. })
            | Swap::Send(SendSwap { id, .. })
            | Swap::Receive(ReceiveSwap { id, .. }) => id.clone(),
        }
    }
}
impl From<ChainSwap> for Swap {
    fn from(swap: ChainSwap) -> Self {
        Self::Chain(swap)
    }
}
impl From<SendSwap> for Swap {
    fn from(swap: SendSwap) -> Self {
        Self::Send(swap)
    }
}
impl From<ReceiveSwap> for Swap {
    fn from(swap: ReceiveSwap) -> Self {
        Self::Receive(swap)
    }
}

#[derive(Clone, Debug)]
pub(crate) enum SwapScriptV2 {
    Bitcoin(BtcSwapScript),
    Liquid(LBtcSwapScript),
}
impl SwapScriptV2 {
    pub(crate) fn as_bitcoin_script(&self) -> Result<BtcSwapScript> {
        match self {
            SwapScriptV2::Bitcoin(script) => Ok(script.clone()),
            _ => Err(anyhow!("Invalid chain")),
        }
    }

    pub(crate) fn as_liquid_script(&self) -> Result<LBtcSwapScript> {
        match self {
            SwapScriptV2::Liquid(script) => Ok(script.clone()),
            _ => Err(anyhow!("Invalid chain")),
        }
    }
}

#[derive(Debug, Copy, Clone, PartialEq, Serialize, Deserialize)]
pub enum Direction {
    Incoming = 0,
    Outgoing = 1,
}
impl ToSql for Direction {
    fn to_sql(&self) -> rusqlite::Result<ToSqlOutput<'_>> {
        Ok(rusqlite::types::ToSqlOutput::from(*self as i8))
    }
}
impl FromSql for Direction {
    fn column_result(value: ValueRef<'_>) -> FromSqlResult<Self> {
        match value {
            ValueRef::Integer(i) => match i as u8 {
                0 => Ok(Direction::Incoming),
                1 => Ok(Direction::Outgoing),
                _ => Err(FromSqlError::OutOfRange(i)),
            },
            _ => Err(FromSqlError::InvalidType),
        }
    }
}

/// A chain swap
///
/// See <https://docs.boltz.exchange/v/api/lifecycle#chain-swaps>
#[derive(Clone, Debug, PartialEq)]
pub(crate) struct ChainSwap {
    pub(crate) id: String,
    pub(crate) direction: Direction,
    /// The Bitcoin claim address is only set for Outgoing Chain Swaps
    pub(crate) claim_address: Option<String>,
    pub(crate) lockup_address: String,
    pub(crate) timeout_block_height: u32,
    pub(crate) preimage: String,
    pub(crate) description: Option<String>,
    pub(crate) payer_amount_sat: u64,
    pub(crate) receiver_amount_sat: u64,
    pub(crate) claim_fees_sat: u64,
    /// The [ChainPair] chosen on swap creation
    pub(crate) pair_fees_json: String,
    pub(crate) accept_zero_conf: bool,
    /// JSON representation of [crate::persist::chain::InternalCreateChainResponse]
    pub(crate) create_response_json: String,
    /// Persisted only when the server lockup tx is successfully broadcast
    pub(crate) server_lockup_tx_id: Option<String>,
    /// Persisted only when the user lockup tx is successfully broadcast
    pub(crate) user_lockup_tx_id: Option<String>,
    /// Persisted as soon as a claim tx is broadcast
    pub(crate) claim_tx_id: Option<String>,
    /// Persisted as soon as a refund tx is broadcast
    pub(crate) refund_tx_id: Option<String>,
    pub(crate) created_at: u32,
    pub(crate) state: PaymentState,
    pub(crate) claim_private_key: String,
    pub(crate) refund_private_key: String,
}
impl ChainSwap {
    pub(crate) fn get_claim_keypair(&self) -> SdkResult<Keypair> {
        utils::decode_keypair(&self.claim_private_key).map_err(Into::into)
    }

    pub(crate) fn get_refund_keypair(&self) -> SdkResult<Keypair> {
        utils::decode_keypair(&self.refund_private_key).map_err(Into::into)
    }

    pub(crate) fn get_boltz_create_response(&self) -> Result<CreateChainResponse> {
        let internal_create_response: crate::persist::chain::InternalCreateChainResponse =
            serde_json::from_str(&self.create_response_json).map_err(|e| {
                anyhow!("Failed to deserialize InternalCreateSubmarineResponse: {e:?}")
            })?;

        Ok(CreateChainResponse {
            id: self.id.clone(),
            claim_details: internal_create_response.claim_details,
            lockup_details: internal_create_response.lockup_details,
        })
    }

    pub(crate) fn get_boltz_pair(&self) -> Result<ChainPair> {
        let pair: ChainPair = serde_json::from_str(&self.pair_fees_json)
            .map_err(|e| anyhow!("Failed to deserialize ChainPair: {e:?}"))?;

        Ok(pair)
    }

    pub(crate) fn get_claim_swap_script(&self) -> SdkResult<SwapScriptV2> {
        let chain_swap_details = self.get_boltz_create_response()?.claim_details;
        let our_pubkey = self.get_claim_keypair()?.public_key();
        let swap_script = match self.direction {
            Direction::Incoming => SwapScriptV2::Liquid(LBtcSwapScript::chain_from_swap_resp(
                Side::Claim,
                chain_swap_details,
                our_pubkey.into(),
            )?),
            Direction::Outgoing => SwapScriptV2::Bitcoin(BtcSwapScript::chain_from_swap_resp(
                Side::Claim,
                chain_swap_details,
                our_pubkey.into(),
            )?),
        };
        Ok(swap_script)
    }

    pub(crate) fn get_lockup_swap_script(&self) -> SdkResult<SwapScriptV2> {
        let chain_swap_details = self.get_boltz_create_response()?.lockup_details;
        let our_pubkey = self.get_refund_keypair()?.public_key();
        let swap_script = match self.direction {
            Direction::Incoming => SwapScriptV2::Bitcoin(BtcSwapScript::chain_from_swap_resp(
                Side::Lockup,
                chain_swap_details,
                our_pubkey.into(),
            )?),
            Direction::Outgoing => SwapScriptV2::Liquid(LBtcSwapScript::chain_from_swap_resp(
                Side::Lockup,
                chain_swap_details,
                our_pubkey.into(),
            )?),
        };
        Ok(swap_script)
    }

    /// Returns the lockup script pubkey for Receive Chain Swaps
    pub(crate) fn get_receive_lockup_swap_script_pubkey(
        &self,
        network: LiquidNetwork,
    ) -> SdkResult<ScriptBuf> {
        let swap_script = self.get_lockup_swap_script()?.as_bitcoin_script()?;
        let script_pubkey = swap_script
            .to_address(network.as_bitcoin_chain())
            .map_err(|e| SdkError::generic(format!("Error getting script address: {e:?}")))?
            .script_pubkey();
        Ok(script_pubkey)
    }

    pub(crate) fn to_refundable(&self, refundable_amount_sat: u64) -> RefundableSwap {
        RefundableSwap {
            swap_address: self.lockup_address.clone(),
            timestamp: self.created_at,
            amount_sat: refundable_amount_sat,
        }
    }

    pub(crate) fn from_boltz_struct_to_json(
        create_response: &CreateChainResponse,
        expected_swap_id: &str,
    ) -> Result<String, PaymentError> {
        let internal_create_response =
            crate::persist::chain::InternalCreateChainResponse::try_convert_from_boltz(
                create_response,
                expected_swap_id,
            )?;

        let create_response_json =
            serde_json::to_string(&internal_create_response).map_err(|e| {
                PaymentError::Generic {
                    err: format!("Failed to serialize InternalCreateChainResponse: {e:?}"),
                }
            })?;

        Ok(create_response_json)
    }
}

#[derive(Clone, Debug, Default)]
pub(crate) struct ChainSwapUpdate {
    pub(crate) swap_id: String,
    pub(crate) to_state: PaymentState,
    pub(crate) server_lockup_tx_id: Option<String>,
    pub(crate) user_lockup_tx_id: Option<String>,
    pub(crate) claim_address: Option<String>,
    pub(crate) claim_tx_id: Option<String>,
    pub(crate) refund_tx_id: Option<String>,
}

/// A submarine swap, used for Send
#[derive(Clone, Debug, PartialEq)]
pub(crate) struct SendSwap {
    pub(crate) id: String,
    /// Bolt11 or Bolt12 invoice. This is determined by whether `bolt12_offer` is set or not.
    pub(crate) invoice: String,
    /// The bolt12 offer, if this swap sends to a Bolt12 offer
    pub(crate) bolt12_offer: Option<String>,
    pub(crate) payment_hash: Option<String>,
    pub(crate) description: Option<String>,
    pub(crate) preimage: Option<String>,
    pub(crate) payer_amount_sat: u64,
    pub(crate) receiver_amount_sat: u64,
    /// The [SubmarinePair] chosen on swap creation
    pub(crate) pair_fees_json: String,
    /// JSON representation of [crate::persist::send::InternalCreateSubmarineResponse]
    pub(crate) create_response_json: String,
    /// Persisted only when the lockup tx is successfully broadcast
    pub(crate) lockup_tx_id: Option<String>,
    /// Persisted as soon as a refund tx is broadcast
    pub(crate) refund_tx_id: Option<String>,
    pub(crate) created_at: u32,
    pub(crate) state: PaymentState,
    pub(crate) refund_private_key: String,
}
impl SendSwap {
    pub(crate) fn get_refund_keypair(&self) -> Result<Keypair, SdkError> {
        utils::decode_keypair(&self.refund_private_key).map_err(Into::into)
    }

    pub(crate) fn get_boltz_create_response(&self) -> Result<CreateSubmarineResponse> {
        let internal_create_response: crate::persist::send::InternalCreateSubmarineResponse =
            serde_json::from_str(&self.create_response_json).map_err(|e| {
                anyhow!("Failed to deserialize InternalCreateSubmarineResponse: {e:?}")
            })?;

        let res = CreateSubmarineResponse {
            id: self.id.clone(),
            accept_zero_conf: internal_create_response.accept_zero_conf,
            address: internal_create_response.address.clone(),
            bip21: internal_create_response.bip21.clone(),
            claim_public_key: crate::utils::json_to_pubkey(
                &internal_create_response.claim_public_key,
            )?,
            expected_amount: internal_create_response.expected_amount,
            referral_id: internal_create_response.referral_id,
            swap_tree: internal_create_response.swap_tree.clone().into(),
            timeout_block_height: internal_create_response.timeout_block_height,
            blinding_key: internal_create_response.blinding_key.clone(),
        };
        Ok(res)
    }

    pub(crate) fn get_swap_script(&self) -> Result<LBtcSwapScript, SdkError> {
        LBtcSwapScript::submarine_from_swap_resp(
            &self.get_boltz_create_response()?,
            self.get_refund_keypair()?.public_key().into(),
        )
        .map_err(|e| {
            SdkError::generic(format!(
                "Failed to create swap script for Send Swap {}: {e:?}",
                self.id
            ))
        })
    }

    pub(crate) fn from_boltz_struct_to_json(
        create_response: &CreateSubmarineResponse,
        expected_swap_id: &str,
    ) -> Result<String, PaymentError> {
        let internal_create_response =
            crate::persist::send::InternalCreateSubmarineResponse::try_convert_from_boltz(
                create_response,
                expected_swap_id,
            )?;

        let create_response_json =
            serde_json::to_string(&internal_create_response).map_err(|e| {
                PaymentError::Generic {
                    err: format!("Failed to serialize InternalCreateSubmarineResponse: {e:?}"),
                }
            })?;

        Ok(create_response_json)
    }
}

/// A reverse swap, used for Receive
#[derive(Clone, Debug, PartialEq)]
pub(crate) struct ReceiveSwap {
    pub(crate) id: String,
    pub(crate) preimage: String,
    /// JSON representation of [crate::persist::receive::InternalCreateReverseResponse]
    pub(crate) create_response_json: String,
    pub(crate) claim_private_key: String,
    pub(crate) invoice: String,
    pub(crate) payment_hash: Option<String>,
    pub(crate) description: Option<String>,
    /// The amount of the invoice
    pub(crate) payer_amount_sat: u64,
    pub(crate) receiver_amount_sat: u64,
    /// The [ReversePair] chosen on swap creation
    pub(crate) pair_fees_json: String,
    pub(crate) claim_fees_sat: u64,
    /// Persisted as soon as a claim tx is broadcast
    pub(crate) claim_tx_id: Option<String>,
    /// The transaction id of the swapper's tx broadcast
    pub(crate) lockup_tx_id: Option<String>,
    /// The address reserved for a magic routing hint payment
    pub(crate) mrh_address: String,
    /// Persisted only if a transaction is sent to the `mrh_address`
    pub(crate) mrh_tx_id: Option<String>,
    /// Until the lockup tx is seen in the mempool, it contains the swap creation time.
    /// Afterwards, it shows the lockup tx creation time.
    pub(crate) created_at: u32,
    pub(crate) state: PaymentState,
}
impl ReceiveSwap {
    pub(crate) fn get_claim_keypair(&self) -> Result<Keypair, PaymentError> {
        utils::decode_keypair(&self.claim_private_key).map_err(Into::into)
    }

    pub(crate) fn get_boltz_create_response(&self) -> Result<CreateReverseResponse, PaymentError> {
        let internal_create_response: crate::persist::receive::InternalCreateReverseResponse =
            serde_json::from_str(&self.create_response_json).map_err(|e| {
                PaymentError::Generic {
                    err: format!("Failed to deserialize InternalCreateReverseResponse: {e:?}"),
                }
            })?;

        let res = CreateReverseResponse {
            id: self.id.clone(),
            invoice: self.invoice.clone(),
            swap_tree: internal_create_response.swap_tree.clone().into(),
            lockup_address: internal_create_response.lockup_address.clone(),
            refund_public_key: crate::utils::json_to_pubkey(
                &internal_create_response.refund_public_key,
            )?,
            timeout_block_height: internal_create_response.timeout_block_height,
            onchain_amount: internal_create_response.onchain_amount,
            blinding_key: internal_create_response.blinding_key.clone(),
        };
        Ok(res)
    }

    pub(crate) fn get_swap_script(&self) -> Result<LBtcSwapScript, PaymentError> {
        let keypair = self.get_claim_keypair()?;
        let create_response =
            self.get_boltz_create_response()
                .map_err(|e| PaymentError::Generic {
                    err: format!(
                        "Failed to create swap script for Receive Swap {}: {e:?}",
                        self.id
                    ),
                })?;
        LBtcSwapScript::reverse_from_swap_resp(&create_response, keypair.public_key().into())
            .map_err(|e| PaymentError::Generic {
                err: format!(
                    "Failed to create swap script for Receive Swap {}: {e:?}",
                    self.id
                ),
            })
    }

    pub(crate) fn from_boltz_struct_to_json(
        create_response: &CreateReverseResponse,
        expected_swap_id: &str,
        expected_invoice: &str,
    ) -> Result<String, PaymentError> {
        let internal_create_response =
            crate::persist::receive::InternalCreateReverseResponse::try_convert_from_boltz(
                create_response,
                expected_swap_id,
                expected_invoice,
            )?;

        let create_response_json =
            serde_json::to_string(&internal_create_response).map_err(|e| {
                PaymentError::Generic {
                    err: format!("Failed to serialize InternalCreateReverseResponse: {e:?}"),
                }
            })?;

        Ok(create_response_json)
    }
}

/// Returned when calling [crate::sdk::LiquidSdk::list_refundables].
#[derive(Clone, Debug, PartialEq, Serialize)]
pub struct RefundableSwap {
    pub swap_address: String,
    pub timestamp: u32,
    /// Amount that is refundable, from all UTXOs
    pub amount_sat: u64,
}

/// The payment state of an individual payment.
#[derive(Clone, Copy, Debug, Default, EnumString, Eq, PartialEq, Serialize, Hash)]
#[strum(serialize_all = "lowercase")]
pub enum PaymentState {
    #[default]
    Created = 0,

    /// ## Receive Swaps
    ///
    /// Covers the cases when
    /// - the lockup tx is seen in the mempool or
    /// - our claim tx is broadcast
    ///
    /// When the claim tx is broadcast, `claim_tx_id` is set in the swap.
    ///
    /// ## Send Swaps
    ///
    /// This is the status when our lockup tx was broadcast
    ///
    /// ## Chain Swaps
    ///
    /// This is the status when the user lockup tx was broadcast
    ///
    /// ## No swap data available
    ///
    /// If no associated swap is found, this indicates the underlying tx is not confirmed yet.
    Pending = 1,

    /// ## Receive Swaps
    ///
    /// Covers the case when the claim tx is confirmed.
    ///
    /// ## Send and Chain Swaps
    ///
    /// This is the status when the claim tx is broadcast and we see it in the mempool.
    ///
    /// ## No swap data available
    ///
    /// If no associated swap is found, this indicates the underlying tx is confirmed.
    Complete = 2,

    /// ## Receive Swaps
    ///
    /// This is the status when the swap failed for any reason and the Receive could not complete.
    ///
    /// ## Send and Chain Swaps
    ///
    /// This is the status when a swap refund was initiated and the refund tx is confirmed.
    Failed = 3,

    /// ## Send and Outgoing Chain Swaps
    ///
    /// This covers the case when the swap state is still Created and the swap fails to reach the
    /// Pending state in time. The TimedOut state indicates the lockup tx should never be broadcast.
    TimedOut = 4,

    /// ## Incoming Chain Swaps
    ///
    /// This covers the case when the swap failed for any reason and there is a user lockup tx.
    /// The swap in this case has to be manually refunded with a provided Bitcoin address
    Refundable = 5,

    /// ## Send and Chain Swaps
    ///
    /// This is the status when a refund was initiated and/or our refund tx was broadcast
    ///
    /// When the refund tx is broadcast, `refund_tx_id` is set in the swap.
    RefundPending = 6,
}
impl ToSql for PaymentState {
    fn to_sql(&self) -> rusqlite::Result<ToSqlOutput<'_>> {
        Ok(rusqlite::types::ToSqlOutput::from(*self as i8))
    }
}
impl FromSql for PaymentState {
    fn column_result(value: ValueRef<'_>) -> FromSqlResult<Self> {
        match value {
            ValueRef::Integer(i) => match i as u8 {
                0 => Ok(PaymentState::Created),
                1 => Ok(PaymentState::Pending),
                2 => Ok(PaymentState::Complete),
                3 => Ok(PaymentState::Failed),
                4 => Ok(PaymentState::TimedOut),
                5 => Ok(PaymentState::Refundable),
                6 => Ok(PaymentState::RefundPending),
                _ => Err(FromSqlError::OutOfRange(i)),
            },
            _ => Err(FromSqlError::InvalidType),
        }
    }
}

#[derive(Debug, Copy, Clone, Eq, EnumString, Display, Hash, PartialEq, Serialize)]
#[strum(serialize_all = "lowercase")]
pub enum PaymentType {
    Receive = 0,
    Send = 1,
}
impl From<Direction> for PaymentType {
    fn from(value: Direction) -> Self {
        match value {
            Direction::Incoming => Self::Receive,
            Direction::Outgoing => Self::Send,
        }
    }
}
impl ToSql for PaymentType {
    fn to_sql(&self) -> rusqlite::Result<ToSqlOutput<'_>> {
        Ok(rusqlite::types::ToSqlOutput::from(*self as i8))
    }
}
impl FromSql for PaymentType {
    fn column_result(value: ValueRef<'_>) -> FromSqlResult<Self> {
        match value {
            ValueRef::Integer(i) => match i as u8 {
                0 => Ok(PaymentType::Receive),
                1 => Ok(PaymentType::Send),
                _ => Err(FromSqlError::OutOfRange(i)),
            },
            _ => Err(FromSqlError::InvalidType),
        }
    }
}

#[derive(Debug, Clone, Copy, PartialEq, Serialize)]
pub enum PaymentStatus {
    Pending = 0,
    Complete = 1,
}
impl ToSql for PaymentStatus {
    fn to_sql(&self) -> rusqlite::Result<ToSqlOutput<'_>> {
        Ok(rusqlite::types::ToSqlOutput::from(*self as i8))
    }
}
impl FromSql for PaymentStatus {
    fn column_result(value: ValueRef<'_>) -> FromSqlResult<Self> {
        match value {
            ValueRef::Integer(i) => match i as u8 {
                0 => Ok(PaymentStatus::Pending),
                1 => Ok(PaymentStatus::Complete),
                _ => Err(FromSqlError::OutOfRange(i)),
            },
            _ => Err(FromSqlError::InvalidType),
        }
    }
}

#[derive(Debug, Clone, Serialize)]
pub struct PaymentTxData {
    /// The tx ID of the transaction
    pub tx_id: String,

    /// The point in time when the underlying tx was included in a block.
    pub timestamp: Option<u32>,

    /// The onchain tx amount.
    ///
    /// In case of an outbound payment (Send), this is the payer amount. Otherwise it's the receiver amount.
    pub amount_sat: u64,

    /// The onchain fees of this tx
    pub fees_sat: u64,

    pub payment_type: PaymentType,

    /// Onchain tx status
    pub is_confirmed: bool,
}

#[derive(Debug, Clone, Serialize)]
pub enum PaymentSwapType {
    Receive,
    Send,
    Chain,
}

#[derive(Debug, Clone, Serialize)]
pub struct PaymentSwapData {
    pub swap_id: String,

    pub swap_type: PaymentSwapType,

    /// Swap creation timestamp
    pub created_at: u32,

    pub preimage: Option<String>,
    pub bolt11: Option<String>,
    pub bolt12_offer: Option<String>,
    pub payment_hash: Option<String>,
    pub description: String,

    /// Amount sent by the swap payer
    pub payer_amount_sat: u64,

    /// Amount received by the swap receiver
    pub receiver_amount_sat: u64,

    /// The swapper service fee
    pub swapper_fees_sat: u64,

    pub refund_tx_id: Option<String>,
    pub refund_tx_amount_sat: Option<u64>,

    /// Present only for chain swaps.
    /// In case of an outgoing chain swap, it's the Bitcoin address which will receive the funds
    /// In case of an incoming chain swap, it's the Liquid address which will receive the funds
    pub claim_address: Option<String>,

    /// Payment status derived from the swap status
    pub status: PaymentState,
}

/// Represents the payment LNURL info
#[derive(Clone, Debug, Default, Deserialize, PartialEq, Serialize)]
pub struct LnUrlInfo {
    pub ln_address: Option<String>,
    pub lnurl_pay_comment: Option<String>,
    pub lnurl_pay_domain: Option<String>,
    pub lnurl_pay_metadata: Option<String>,
    pub lnurl_pay_success_action: Option<SuccessActionProcessed>,
    pub lnurl_pay_unprocessed_success_action: Option<SuccessAction>,
    pub lnurl_withdraw_endpoint: Option<String>,
}

/// The specific details of a payment, depending on its type
#[derive(Debug, Clone, PartialEq, Serialize)]
#[allow(clippy::large_enum_variant)]
pub enum PaymentDetails {
    /// Swapping to or from Lightning
    Lightning {
        swap_id: String,

        /// Represents the invoice description
        description: String,

        /// In case of a Send swap, this is the preimage of the paid invoice (proof of payment).
        preimage: Option<String>,

        /// Represents the Bolt11 invoice associated with a payment
        /// In the case of a Send payment, this is the invoice paid by the swapper
        /// In the case of a Receive payment, this is the invoice paid by the user
        bolt11: Option<String>,

        bolt12_offer: Option<String>,

        /// The payment hash of the invoice
        payment_hash: Option<String>,

        /// The payment LNURL info
        lnurl_info: Option<LnUrlInfo>,

        /// For a Send swap which was refunded, this is the refund tx id
        refund_tx_id: Option<String>,

        /// For a Send swap which was refunded, this is the refund amount
        refund_tx_amount_sat: Option<u64>,
    },
    /// Direct onchain payment to a Liquid address
    Liquid {
        /// Represents either a Liquid BIP21 URI or pure address
        destination: String,

        /// Represents the BIP21 `message` field
        description: String,
    },
    /// Swapping to or from the Bitcoin chain
    Bitcoin {
        swap_id: String,

        /// Represents the invoice description
        description: String,

        /// For a Send swap which was refunded, this is the refund tx id
        refund_tx_id: Option<String>,

        /// For a Send swap which was refunded, this is the refund amount
        refund_tx_amount_sat: Option<u64>,
    },
}

impl PaymentDetails {
    pub(crate) fn get_swap_id(&self) -> Option<String> {
        match self {
            Self::Lightning { swap_id, .. } | Self::Bitcoin { swap_id, .. } => {
                Some(swap_id.clone())
            }
            Self::Liquid { .. } => None,
        }
    }

    pub(crate) fn get_refund_tx_amount_sat(&self) -> Option<u64> {
        match self {
            Self::Lightning {
                refund_tx_amount_sat,
                ..
            }
            | Self::Bitcoin {
                refund_tx_amount_sat,
                ..
            } => *refund_tx_amount_sat,
            Self::Liquid { .. } => None,
        }
    }
}

/// Represents an SDK payment.
///
/// By default, this is an onchain tx. It may represent a swap, if swap metadata is available.
#[derive(Debug, Clone, PartialEq, Serialize)]
pub struct Payment {
    /// The destination associated with the payment, if it was created via our SDK.
    /// Can be either a Liquid/Bitcoin address, a Liquid BIP21 URI or an invoice
    pub destination: Option<String>,

    pub tx_id: Option<String>,

    /// Composite timestamp that can be used for sorting or displaying the payment.
    ///
    /// If this payment has an associated swap, it is the swap creation time. Otherwise, the point
    /// in time when the underlying tx was included in a block. If there is no associated swap
    /// available and the underlying tx is not yet confirmed, the value is `now()`.
    pub timestamp: u32,

    /// The payment amount, which corresponds to the onchain tx amount.
    ///
    /// In case of an outbound payment (Send), this is the payer amount. Otherwise it's the receiver amount.
    pub amount_sat: u64,

    /// Represents the fees paid by this wallet for this payment.
    ///
    /// ### Swaps
    /// If there is an associated Send Swap, these fees represent the total fees paid by this wallet
    /// (the sender). It is the difference between the amount that was sent and the amount received.
    ///
    /// If there is an associated Receive Swap, these fees represent the total fees paid by this wallet
    /// (the receiver). It is also the difference between the amount that was sent and the amount received.
    ///
    /// ### Pure onchain txs
    /// If no swap is associated with this payment:
    /// - for Send payments, this is the onchain tx fee
    /// - for Receive payments, this is zero
    pub fees_sat: u64,

    /// Service fees paid to the swapper service. This is only set for swaps (i.e. doesn't apply to
    /// direct Liquid payments).
    pub swapper_fees_sat: Option<u64>,

    /// If it is a `Send` or `Receive` payment
    pub payment_type: PaymentType,

    /// Composite status representing the overall status of the payment.
    ///
    /// If the tx has no associated swap, this reflects the onchain tx status (confirmed or not).
    ///
    /// If the tx has an associated swap, this is determined by the swap status (pending or complete).
    pub status: PaymentState,

    /// The details of a payment, depending on its [destination](Payment::destination) and
    /// [type](Payment::payment_type)
    pub details: PaymentDetails,
}
impl Payment {
    pub(crate) fn from_pending_swap(
        swap: PaymentSwapData,
        payment_type: PaymentType,
        payment_details: PaymentDetails,
    ) -> Payment {
        let amount_sat = match payment_type {
            PaymentType::Receive => swap.receiver_amount_sat,
            PaymentType::Send => swap.payer_amount_sat,
        };

        Payment {
            destination: swap.bolt11.clone(),
            tx_id: None,
            timestamp: swap.created_at,
            amount_sat,
            fees_sat: swap.payer_amount_sat - swap.receiver_amount_sat,
            swapper_fees_sat: Some(swap.swapper_fees_sat),
            payment_type,
            status: swap.status,
<<<<<<< HEAD
            details: payment_details,
=======
            details: PaymentDetails::Lightning {
                swap_id: swap.swap_id,
                preimage: swap.preimage,
                bolt11: swap.bolt11,
                bolt12_offer: swap.bolt12_offer,
                payment_hash: swap.payment_hash,
                description: swap.description,
                lnurl_info: None,
                refund_tx_id: swap.refund_tx_id,
                refund_tx_amount_sat: swap.refund_tx_amount_sat,
            },
>>>>>>> f4f95295
        }
    }

    pub(crate) fn from_tx_data(
        tx: PaymentTxData,
        swap: Option<PaymentSwapData>,
        details: PaymentDetails,
    ) -> Payment {
        Payment {
            tx_id: Some(tx.tx_id),
            // When the swap is present and of type send and receive, we retrieve the destination from the invoice.
            // If it's a chain swap instead, we use the `claim_address` field from the swap data (either pure Bitcoin or Liquid address).
            // Otherwise, we specify the Liquid address (BIP21 or pure), set in `payment_details.address`.
            destination: match &swap {
                Some(PaymentSwapData {
                    swap_type: PaymentSwapType::Receive,
                    bolt11,
                    ..
                }) => bolt11.clone(),
                Some(PaymentSwapData {
                    swap_type: PaymentSwapType::Send,
                    bolt11,
                    bolt12_offer,
                    ..
                }) => bolt11.clone().or(bolt12_offer.clone()),
                Some(PaymentSwapData {
                    swap_type: PaymentSwapType::Chain,
                    claim_address,
                    ..
                }) => claim_address.clone(),
                _ => match &details {
                    PaymentDetails::Liquid { destination, .. } => Some(destination.clone()),
                    _ => None,
                },
            },
            timestamp: tx
                .timestamp
                .or(swap.as_ref().map(|s| s.created_at))
                .unwrap_or(utils::now()),
            amount_sat: tx.amount_sat,
            fees_sat: match swap.as_ref() {
                Some(s) => s.payer_amount_sat - s.receiver_amount_sat,
                None => match tx.payment_type {
                    PaymentType::Receive => 0,
                    PaymentType::Send => tx.fees_sat,
                },
            },
            swapper_fees_sat: swap.as_ref().map(|s| s.swapper_fees_sat),
            payment_type: tx.payment_type,
            status: match &swap {
                Some(swap) => swap.status,
                None => match tx.is_confirmed {
                    true => PaymentState::Complete,
                    false => PaymentState::Pending,
                },
            },
            details,
        }
    }

    pub(crate) fn get_refund_tx_id(&self) -> Option<String> {
        match self.details.clone() {
            PaymentDetails::Lightning { refund_tx_id, .. } => Some(refund_tx_id),
            PaymentDetails::Bitcoin { refund_tx_id, .. } => Some(refund_tx_id),
            PaymentDetails::Liquid { .. } => None,
        }
        .flatten()
    }
}

/// Returned when calling [crate::sdk::LiquidSdk::recommended_fees].
#[derive(Deserialize, Serialize, Clone, Debug)]
#[serde(rename_all = "camelCase")]
pub struct RecommendedFees {
    pub fastest_fee: u64,
    pub half_hour_fee: u64,
    pub hour_fee: u64,
    pub economy_fee: u64,
    pub minimum_fee: u64,
}

/// An argument of [PrepareBuyBitcoinRequest] when calling [crate::sdk::LiquidSdk::prepare_buy_bitcoin].
#[derive(Debug, Clone, Copy, EnumString, PartialEq, Serialize)]
pub enum BuyBitcoinProvider {
    #[strum(serialize = "moonpay")]
    Moonpay,
}

/// An argument when calling [crate::sdk::LiquidSdk::prepare_buy_bitcoin].
#[derive(Debug, Serialize)]
pub struct PrepareBuyBitcoinRequest {
    pub provider: BuyBitcoinProvider,
    pub amount_sat: u64,
}

/// Returned when calling [crate::sdk::LiquidSdk::prepare_buy_bitcoin].
#[derive(Clone, Debug, Serialize)]
pub struct PrepareBuyBitcoinResponse {
    pub provider: BuyBitcoinProvider,
    pub amount_sat: u64,
    pub fees_sat: u64,
}

/// An argument when calling [crate::sdk::LiquidSdk::buy_bitcoin].
#[derive(Clone, Debug, Serialize)]
pub struct BuyBitcoinRequest {
    pub prepare_response: PrepareBuyBitcoinResponse,

    /// The optional URL to redirect to after completing the buy.
    ///
    /// For Moonpay, see <https://dev.moonpay.com/docs/on-ramp-configure-user-journey-params>
    pub redirect_url: Option<String>,
}

/// Internal SDK log entry used in the Uniffi and Dart bindings
#[derive(Clone, Debug)]
pub struct LogEntry {
    pub line: String,
    pub level: String,
}

#[derive(Clone, Debug, Serialize, Deserialize)]
struct InternalLeaf {
    pub output: String,
    pub version: u8,
}
impl From<InternalLeaf> for Leaf {
    fn from(value: InternalLeaf) -> Self {
        Leaf {
            output: value.output,
            version: value.version,
        }
    }
}
impl From<Leaf> for InternalLeaf {
    fn from(value: Leaf) -> Self {
        InternalLeaf {
            output: value.output,
            version: value.version,
        }
    }
}

#[derive(Clone, Debug, Serialize, Deserialize)]
pub(super) struct InternalSwapTree {
    claim_leaf: InternalLeaf,
    refund_leaf: InternalLeaf,
}
impl From<InternalSwapTree> for SwapTree {
    fn from(value: InternalSwapTree) -> Self {
        SwapTree {
            claim_leaf: value.claim_leaf.into(),
            refund_leaf: value.refund_leaf.into(),
        }
    }
}
impl From<SwapTree> for InternalSwapTree {
    fn from(value: SwapTree) -> Self {
        InternalSwapTree {
            claim_leaf: value.claim_leaf.into(),
            refund_leaf: value.refund_leaf.into(),
        }
    }
}

/// An argument when calling [crate::sdk::LiquidSdk::prepare_lnurl_pay].
#[derive(Debug, Serialize)]
pub struct PrepareLnUrlPayRequest {
    /// The [LnUrlPayRequestData] returned by [crate::input_parser::parse]
    pub data: LnUrlPayRequestData,
    /// The amount in millisatoshis for this payment
    pub amount_msat: u64,
    /// An optional comment for this payment
    pub comment: Option<String>,
    /// Validates that, if there is a URL success action, the URL domain matches
    /// the LNURL callback domain. Defaults to `true`
    pub validate_success_action_url: Option<bool>,
}

/// Returned when calling [crate::sdk::LiquidSdk::prepare_lnurl_pay].
#[derive(Debug, Serialize)]
pub struct PrepareLnUrlPayResponse {
    /// The destination of the payment
    pub destination: SendDestination,
    /// The fees in satoshis to send the payment
    pub fees_sat: u64,
    /// The [LnUrlPayRequestData] returned by [crate::input_parser::parse]
    pub data: LnUrlPayRequestData,
    /// An optional comment for this payment
    pub comment: Option<String>,
    /// The unprocessed LUD-09 success action. This will be processed and decrypted if
    /// needed after calling [crate::sdk::LiquidSdk::lnurl_pay]
    pub success_action: Option<SuccessAction>,
}

/// An argument when calling [crate::sdk::LiquidSdk::lnurl_pay].
#[derive(Debug, Serialize)]
pub struct LnUrlPayRequest {
    /// The response from calling [crate::sdk::LiquidSdk::prepare_lnurl_pay]
    pub prepare_response: PrepareLnUrlPayResponse,
}

/// Contains the result of the entire LNURL-pay interaction, as reported by the LNURL endpoint.
///
/// * `EndpointSuccess` indicates the payment is complete. The endpoint may return a `SuccessActionProcessed`,
///   in which case, the wallet has to present it to the user as described in
///   <https://github.com/lnurl/luds/blob/luds/09.md>
///
/// * `EndpointError` indicates a generic issue the LNURL endpoint encountered, including a freetext
///   field with the reason.
///
/// * `PayError` indicates that an error occurred while trying to pay the invoice from the LNURL endpoint.
///   This includes the payment hash of the failed invoice and the failure reason.
#[derive(Serialize)]
#[allow(clippy::large_enum_variant)]
pub enum LnUrlPayResult {
    EndpointSuccess { data: LnUrlPaySuccessData },
    EndpointError { data: LnUrlErrorData },
    PayError { data: LnUrlPayErrorData },
}

#[derive(Serialize)]
pub struct LnUrlPaySuccessData {
    pub payment: Payment,
    pub success_action: Option<SuccessActionProcessed>,
}

#[derive(Debug, Clone)]
pub enum Transaction {
    Liquid(boltz_client::elements::Transaction),
    Bitcoin(boltz_client::bitcoin::Transaction),
}

impl Transaction {
    pub(crate) fn txid(&self) -> String {
        match self {
            Transaction::Liquid(tx) => tx.txid().to_hex(),
            Transaction::Bitcoin(tx) => tx.txid().to_hex(),
        }
    }
}

#[derive(Debug, Clone)]
pub enum Utxo {
    Liquid(
        Box<(
            boltz_client::elements::OutPoint,
            boltz_client::elements::TxOut,
        )>,
    ),
    Bitcoin(
        (
            boltz_client::bitcoin::OutPoint,
            boltz_client::bitcoin::TxOut,
        ),
    ),
}

impl Utxo {
    pub(crate) fn as_bitcoin(
        &self,
    ) -> Option<&(
        boltz_client::bitcoin::OutPoint,
        boltz_client::bitcoin::TxOut,
    )> {
        match self {
            Utxo::Liquid(_) => None,
            Utxo::Bitcoin(utxo) => Some(utxo),
        }
    }

    pub(crate) fn as_liquid(
        &self,
    ) -> Option<
        Box<(
            boltz_client::elements::OutPoint,
            boltz_client::elements::TxOut,
        )>,
    > {
        match self {
            Utxo::Bitcoin(_) => None,
            Utxo::Liquid(utxo) => Some(utxo.clone()),
        }
    }
}

#[macro_export]
macro_rules! get_invoice_amount {
    ($invoice:expr) => {
        $invoice
            .parse::<Bolt11Invoice>()
            .expect("Expecting valid invoice")
            .amount_milli_satoshis()
            .expect("Expecting valid amount")
            / 1000
    };
}

#[macro_export]
macro_rules! get_invoice_description {
    ($invoice:expr) => {
        match $invoice
            .trim()
            .parse::<Bolt11Invoice>()
            .expect("Expecting valid invoice")
            .description()
        {
            Bolt11InvoiceDescription::Direct(msg) => Some(msg.to_string()),
            Bolt11InvoiceDescription::Hash(_) => None,
        }
    };
}

#[macro_export]
macro_rules! get_updated_fields {
    ($($var:ident),* $(,)?) => {{
        let mut options = Vec::new();
        $(
            if $var.is_some() {
                options.push(stringify!($var).to_string());
            }
        )*
        match options.len() > 0 {
            true => Some(options),
            false => None,
        }
    }};
}<|MERGE_RESOLUTION|>--- conflicted
+++ resolved
@@ -1409,21 +1409,7 @@
             swapper_fees_sat: Some(swap.swapper_fees_sat),
             payment_type,
             status: swap.status,
-<<<<<<< HEAD
             details: payment_details,
-=======
-            details: PaymentDetails::Lightning {
-                swap_id: swap.swap_id,
-                preimage: swap.preimage,
-                bolt11: swap.bolt11,
-                bolt12_offer: swap.bolt12_offer,
-                payment_hash: swap.payment_hash,
-                description: swap.description,
-                lnurl_info: None,
-                refund_tx_id: swap.refund_tx_id,
-                refund_tx_amount_sat: swap.refund_tx_amount_sat,
-            },
->>>>>>> f4f95295
         }
     }
 
