--- conflicted
+++ resolved
@@ -4,11 +4,7 @@
     CreateChainResponse, CreateReverseResponse, CreateSubmarineResponse, Leaf, Side, SwapTree,
     BOLTZ_MAINNET_URL_V2, BOLTZ_TESTNET_URL_V2,
 };
-<<<<<<< HEAD
-use boltz_client::{Keypair, LBtcSwapScriptV2};
-=======
-use boltz_client::{BtcSwapScriptV2, BtcSwapTxV2, Keypair, LBtcSwapScriptV2, LBtcSwapTxV2, ToHex};
->>>>>>> 5dca0686
+use boltz_client::{BtcSwapScriptV2, BtcSwapTxV2, Keypair, LBtcSwapScriptV2, LBtcSwapTxV2};
 use lwk_wollet::ElementsNetwork;
 use rusqlite::types::{FromSql, FromSqlError, FromSqlResult, ToSqlOutput, ValueRef};
 use rusqlite::ToSql;
@@ -84,11 +80,11 @@
     /// Testnet Bitcoin and Liquid chains
     Testnet,
 }
-impl Network {
+impl LiquidNetwork {
     pub fn as_bitcoin_chain(&self) -> Chain {
         match self {
-            Network::Mainnet => Chain::Bitcoin,
-            Network::Testnet => Chain::BitcoinTestnet,
+            LiquidNetwork::Mainnet => Chain::Bitcoin,
+            LiquidNetwork::Testnet => Chain::BitcoinTestnet,
         }
     }
 }
