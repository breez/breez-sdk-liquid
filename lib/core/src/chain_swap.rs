use std::time::{Duration, SystemTime, UNIX_EPOCH};
use std::{str::FromStr, sync::Arc};

use anyhow::{anyhow, Result};
use boltz_client::{
    boltz::{self},
    swaps::boltz::{ChainSwapStates, CreateChainResponse, SwapUpdateTxDetails},
    Address, ElementsLockTime, LockTime, Secp256k1, Serialize, ToHex,
};
use futures_util::TryFutureExt;
use log::{debug, error, info, warn};
use lwk_wollet::{
    elements::{hex::FromHex, Script, Transaction},
    hashes::hex::DisplayHex,
    History,
};
use tokio::sync::{broadcast, watch, Mutex};
use tokio::time::MissedTickBehavior;

use crate::{
    chain::{bitcoin::BitcoinChainService, liquid::LiquidChainService},
    ensure_sdk,
    error::{PaymentError, SdkError, SdkResult},
    model::{
        ChainSwap, Config, Direction,
        PaymentState::{self, *},
        PaymentTxData, PaymentType, Swap, SwapScriptV2, Transaction as SdkTransaction,
    },
    persist::Persister,
    sdk::CHAIN_SWAP_MONITORING_PERIOD_BITCOIN_BLOCKS,
    swapper::Swapper,
    utils,
    wallet::OnchainWallet,
};

// Estimates based on https://github.com/BoltzExchange/boltz-backend/blob/ee4c77be1fcb9bb2b45703c542ad67f7efbf218d/lib/rates/FeeProvider.ts#L78
pub const ESTIMATED_BTC_CLAIM_TX_VSIZE: u64 = 111;

pub(crate) struct ChainSwapHandler {
    config: Config,
    onchain_wallet: Arc<dyn OnchainWallet>,
    persister: Arc<Persister>,
    swapper: Arc<dyn Swapper>,
    liquid_chain_service: Arc<Mutex<dyn LiquidChainService>>,
    bitcoin_chain_service: Arc<Mutex<dyn BitcoinChainService>>,
    subscription_notifier: broadcast::Sender<String>,
}

impl ChainSwapHandler {
    pub(crate) fn new(
        config: Config,
        onchain_wallet: Arc<dyn OnchainWallet>,
        persister: Arc<Persister>,
        swapper: Arc<dyn Swapper>,
        liquid_chain_service: Arc<Mutex<dyn LiquidChainService>>,
        bitcoin_chain_service: Arc<Mutex<dyn BitcoinChainService>>,
    ) -> Result<Self> {
        let (subscription_notifier, _) = broadcast::channel::<String>(30);
        Ok(Self {
            config,
            onchain_wallet,
            persister,
            swapper,
            liquid_chain_service,
            bitcoin_chain_service,
            subscription_notifier,
        })
    }

    pub(crate) async fn start(self: Arc<Self>, mut shutdown: watch::Receiver<()>) {
        let cloned = self.clone();
        tokio::spawn(async move {
            let mut rescan_interval = tokio::time::interval(Duration::from_secs(60 * 10));
            rescan_interval.set_missed_tick_behavior(MissedTickBehavior::Burst);

            loop {
                tokio::select! {
                    _ = rescan_interval.tick() => {
                        if let Err(e) = cloned.rescan_incoming_chain_swaps(false).await {
                            error!("Error checking incoming chain swaps: {e:?}");
                        }
                        if let Err(e) = cloned.rescan_outgoing_chain_swaps().await {
                            error!("Error checking outgoing chain swaps: {e:?}");
                        }
                    },
                    _ = shutdown.changed() => {
                        info!("Received shutdown signal, exiting chain swap loop");
                        return;
                    }
                }
            }
        });
    }

    pub(crate) fn subscribe_payment_updates(&self) -> broadcast::Receiver<String> {
        self.subscription_notifier.subscribe()
    }

    /// Handles status updates from Boltz for Chain swaps
    pub(crate) async fn on_new_status(&self, update: &boltz::Update) -> Result<()> {
        let id = &update.id;
        let swap = self
            .persister
            .fetch_chain_swap_by_id(id)?
            .ok_or(anyhow!("No ongoing Chain Swap found for ID {id}"))?;

        match swap.direction {
            Direction::Incoming => self.on_new_incoming_status(&swap, update).await,
            Direction::Outgoing => self.on_new_outgoing_status(&swap, update).await,
        }
    }

    pub(crate) async fn rescan_incoming_chain_swaps(
        &self,
        ignore_monitoring_block_height: bool,
    ) -> Result<()> {
        let current_height = self.bitcoin_chain_service.lock().await.tip()?.height as u32;
        let chain_swaps: Vec<ChainSwap> = self
            .persister
            .list_chain_swaps()?
            .into_iter()
            .filter(|s| s.direction == Direction::Incoming)
            .collect();
        info!(
            "Rescanning {} incoming Chain Swap(s) at height {}",
            chain_swaps.len(),
            current_height
        );
        for swap in chain_swaps {
            if let Err(e) = self
                .rescan_incoming_chain_swap(&swap, current_height, ignore_monitoring_block_height)
                .await
            {
                error!("Error rescanning incoming Chain Swap {}: {e:?}", swap.id);
            }
        }
        Ok(())
    }

    /// ### Arguments
    /// - `swap`: the swap being rescanned
    /// - `current_height`: the tip
    /// - `ignore_monitoring_block_height`: if true, it rescans an expired swap even after the
    ///   cutoff monitoring block height
    async fn rescan_incoming_chain_swap(
        &self,
        swap: &ChainSwap,
        current_height: u32,
        ignore_monitoring_block_height: bool,
    ) -> Result<()> {
        let monitoring_block_height =
            swap.timeout_block_height + CHAIN_SWAP_MONITORING_PERIOD_BITCOIN_BLOCKS;
        let is_swap_expired = current_height > swap.timeout_block_height;
        let is_monitoring_expired = match ignore_monitoring_block_height {
            true => false,
            false => current_height > monitoring_block_height,
        };

        if (is_swap_expired && !is_monitoring_expired) || swap.state == RefundPending {
<<<<<<< HEAD
            let script_pubkey = swap.get_lockup_swap_script_pubkey(self.config.network)?;
=======
            let script_pubkey = swap.get_receive_lockup_swap_script_pubkey(self.config.network)?;
>>>>>>> 046e7ab1
            let script_balance = self
                .bitcoin_chain_service
                .lock()
                .await
                .script_get_balance(script_pubkey.as_script())?;
            info!(
                "Incoming Chain Swap {} has {} confirmed and {} unconfirmed sats",
                swap.id, script_balance.confirmed, script_balance.unconfirmed
            );

            if script_balance.confirmed > 0
                && script_balance.unconfirmed == 0
                && swap.state != Refundable
            {
                // If there are unspent funds sent to the lockup script address then set
                // the state to Refundable.
                info!(
                    "Incoming Chain Swap {} has {} unspent sats. Setting the swap to refundable",
                    swap.id, script_balance.confirmed
                );
                self.update_swap_info(&swap.id, Refundable, None, None, None, None)
                    .await?;
            } else if script_balance.confirmed == 0 {
                // If the funds sent to the lockup script address are spent then set the
                // state back to Complete/Failed.
                let to_state = match swap.claim_tx_id {
                    Some(_) => Complete,
                    None => Failed,
                };

                if to_state != swap.state {
                    info!(
                        "Incoming Chain Swap {} has 0 unspent sats. Setting the swap to {:?}",
                        swap.id, to_state
                    );
                    self.update_swap_info(&swap.id, to_state, None, None, None, None)
                        .await?;
                }
            }
        }
        Ok(())
    }

    pub(crate) async fn rescan_outgoing_chain_swaps(&self) -> Result<()> {
        let current_height = self.bitcoin_chain_service.lock().await.tip()?.height as u32;
        let chain_swaps: Vec<ChainSwap> = self
            .persister
            .list_chain_swaps()?
            .into_iter()
            .filter(|s| {
                s.direction == Direction::Outgoing && s.state == Pending && s.claim_tx_id.is_some()
            })
            .collect();
        info!(
            "Rescanning {} outgoing Chain Swap(s) at height {}",
            chain_swaps.len(),
            current_height
        );
        for swap in chain_swaps {
            if let Err(e) = self.rescan_outgoing_chain_swap(&swap).await {
                error!("Error rescanning outgoing Chain Swap {}: {e:?}", swap.id);
            }
        }
        Ok(())
    }

    async fn rescan_outgoing_chain_swap(&self, swap: &ChainSwap) -> Result<()> {
        let address = Address::from_str(&swap.claim_address)?;
        let claim_tx_id = swap.claim_tx_id.clone().ok_or(anyhow!("No claim tx id"))?;
        let script_pubkey = address.assume_checked().script_pubkey();
        let script_history = self
            .bitcoin_chain_service
            .lock()
            .await
            .get_script_history(script_pubkey.as_script())?;
        let claim_tx_history = script_history
            .iter()
            .find(|h| h.txid.to_hex().eq(&claim_tx_id) && h.height > 0);
        if claim_tx_history.is_some() {
            info!(
                "Outgoing Chain Swap {} claim tx is confirmed. Setting the swap to Complete",
                swap.id
            );
            self.update_swap_info(&swap.id, Complete, None, None, None, None)
                .await?;
        }
        Ok(())
    }

    async fn on_new_incoming_status(&self, swap: &ChainSwap, update: &boltz::Update) -> Result<()> {
        let id = &update.id;
        let status = &update.status;
        let swap_state = ChainSwapStates::from_str(status)
            .map_err(|_| anyhow!("Invalid ChainSwapState for Chain Swap {id}: {status}"))?;

        info!("Handling incoming Chain Swap transition to {status:?} for swap {id}");
        // See https://docs.boltz.exchange/v/api/lifecycle#chain-swaps
        match swap_state {
            // Boltz announced the user lockup tx is in the mempool or has been confirmed.
            ChainSwapStates::TransactionMempool | ChainSwapStates::TransactionConfirmed => {
                if let Some(zero_conf_rejected) = update.zero_conf_rejected {
                    info!("Is zero conf rejected for Chain Swap {id}: {zero_conf_rejected}");
                    self.persister
                        .update_chain_swap_accept_zero_conf(id, !zero_conf_rejected)?;
                }
                if let Some(transaction) = update.transaction.clone() {
                    self.update_swap_info(id, Pending, None, Some(&transaction.id), None, None)
                        .await?;
                }
                Ok(())
            }

            // Boltz announced the server lockup tx is in the mempool.
            // Verify the transaction and claim if zero-conf
            ChainSwapStates::TransactionServerMempool => {
                match swap.claim_tx_id.clone() {
                    None => {
                        let Some(transaction) = update.transaction.clone() else {
                            return Err(anyhow!("Unexpected payload from Boltz status stream"));
                        };

                        if let Err(e) = self
                            .verify_server_lockup_tx(swap, &transaction, false)
                            .await
                        {
                            warn!("Server lockup mempool transaction for incoming Chain Swap {} could not be verified. txid: {}, err: {}",
                                swap.id,
                                transaction.id,
                                e);
                            return Err(anyhow!(
                                "Could not verify server lockup transaction {}: {e}",
                                transaction.id
                            ));
                        }

                        info!("Server lockup mempool transaction was verified for incoming Chain Swap {}", swap.id);
                        self.update_swap_info(id, Pending, Some(&transaction.id), None, None, None)
                            .await?;

                        if swap.accept_zero_conf {
                            self.claim(swap).await.map_err(|e| {
                                error!("Could not cooperate Chain Swap {id} claim: {e}");
                                anyhow!("Could not post claim details. Err: {e:?}")
                            })?;
                        }
                    }
                    Some(claim_tx_id) => {
                        warn!("Claim tx for Chain Swap {id} was already broadcast: txid {claim_tx_id}")
                    }
                };
                Ok(())
            }

            // Boltz announced the server lockup tx has been confirmed.
            // Verify the transaction and claim
            ChainSwapStates::TransactionServerConfirmed => {
                match swap.claim_tx_id.clone() {
                    None => {
                        let Some(transaction) = update.transaction.clone() else {
                            return Err(anyhow!("Unexpected payload from Boltz status stream"));
                        };

                        if let Err(e) = self.verify_user_lockup_tx(swap).await {
                            warn!("User lockup transaction for incoming Chain Swap {} could not be verified. err: {}", swap.id, e);
                            return Err(anyhow!("Could not verify user lockup transaction: {e}",));
                        }

                        if let Err(e) = self.verify_server_lockup_tx(swap, &transaction, true).await
                        {
                            warn!("Server lockup transaction for incoming Chain Swap {} could not be verified. txid: {}, err: {}",
                                swap.id,
                                transaction.id,
                                e);
                            return Err(anyhow!(
                                "Could not verify server lockup transaction {}: {e}",
                                transaction.id
                            ));
                        }

                        info!(
                            "Server lockup transaction was verified for incoming Chain Swap {}",
                            swap.id
                        );
                        self.update_swap_info(id, Pending, Some(&transaction.id), None, None, None)
                            .await?;
                        self.claim(swap).await.map_err(|e| {
                            error!("Could not cooperate Chain Swap {id} claim: {e}");
                            anyhow!("Could not post claim details. Err: {e:?}")
                        })?;
                    }
                    Some(claim_tx_id) => {
                        warn!("Claim tx for Chain Swap {id} was already broadcast: txid {claim_tx_id}")
                    }
                };
                Ok(())
            }

            // If swap state is unrecoverable, either:
            // 1. The transaction failed
            // 2. Lockup failed (too little funds were sent)
            // 3. The claim lockup was refunded
            // 4. The swap has expired (>24h)
            // We initiate a cooperative refund, and then fallback to a regular one
            ChainSwapStates::TransactionFailed
            | ChainSwapStates::TransactionLockupFailed
            | ChainSwapStates::TransactionRefunded
            | ChainSwapStates::SwapExpired => {
                match swap.refund_tx_id.clone() {
                    None => {
                        warn!("Chain Swap {id} is in an unrecoverable state: {swap_state:?}");
                        match self.verify_user_lockup_tx(swap).await {
                            Ok(_) => {
                                info!("Chain Swap {id} user lockup tx was broadcast. Setting the swap to refundable.");
                                self.update_swap_info(id, Refundable, None, None, None, None)
                                    .await?;
                            }
                            Err(_) => {
                                info!("Chain Swap {id} user lockup tx was never broadcast. Resolving payment as failed.");
                                self.update_swap_info(id, Failed, None, None, None, None)
                                    .await?;
                            }
                        }
                    }
                    Some(refund_tx_id) => warn!(
                        "Refund tx for Chain Swap {id} was already broadcast: txid {refund_tx_id}"
                    ),
                };
                Ok(())
            }

            _ => {
                debug!("Unhandled state for Chain Swap {id}: {swap_state:?}");
                Ok(())
            }
        }
    }

    async fn on_new_outgoing_status(&self, swap: &ChainSwap, update: &boltz::Update) -> Result<()> {
        let id = &update.id;
        let status = &update.status;
        let swap_state = ChainSwapStates::from_str(status)
            .map_err(|_| anyhow!("Invalid ChainSwapState for Chain Swap {id}: {status}"))?;

        info!("Handling outgoing Chain Swap transition to {status:?} for swap {id}");
        // See https://docs.boltz.exchange/v/api/lifecycle#chain-swaps
        match swap_state {
            // The swap is created
            ChainSwapStates::Created => {
                match (swap.state, swap.user_lockup_tx_id.clone()) {
                    // The swap timed out before receiving this status
                    (TimedOut, _) => warn!("Chain Swap {id} timed out, do not broadcast a lockup tx"),

                    // Create the user lockup tx
                    (_, None) => {
                        let create_response = swap.get_boltz_create_response()?;
                        let user_lockup_tx = self.lockup_funds(id, &create_response).await?;
                        let lockup_tx_id = user_lockup_tx.txid().to_string();
                        let lockup_tx_fees_sat: u64 = user_lockup_tx.all_fees().values().sum();

                        // We insert a pseudo-lockup-tx in case LWK fails to pick up the new mempool tx for a while
                        // This makes the tx known to the SDK (get_info, list_payments) instantly
                        self.persister.insert_or_update_payment(PaymentTxData {
                            tx_id: lockup_tx_id.clone(),
                            timestamp: Some(utils::now()),
                            amount_sat: swap.receiver_amount_sat,
                            // This should be: boltz fee + lockup fee + claim fee
                            fees_sat: lockup_tx_fees_sat + swap.claim_fees_sat,
                            payment_type: PaymentType::Send,
                            is_confirmed: false,
                        }, None, None)?;

                        self.update_swap_info(id, Pending, None, Some(&lockup_tx_id), None, None)
                            .await?;
                    },

                    // Lockup tx already exists
                    (_, Some(lockup_tx_id)) => warn!("User lockup tx for Chain Swap {id} was already broadcast: txid {lockup_tx_id}"),
                };
                Ok(())
            }

            // Boltz announced the user lockup tx is in the mempool or has been confirmed.
            ChainSwapStates::TransactionMempool | ChainSwapStates::TransactionConfirmed => {
                if let Some(zero_conf_rejected) = update.zero_conf_rejected {
                    info!("Is zero conf rejected for Chain Swap {id}: {zero_conf_rejected}");
                    self.persister
                        .update_chain_swap_accept_zero_conf(id, !zero_conf_rejected)?;
                }
                if let Some(transaction) = update.transaction.clone() {
                    self.update_swap_info(id, Pending, None, Some(&transaction.id), None, None)
                        .await?;
                }
                Ok(())
            }

            // Boltz announced the server lockup tx is in the mempool.
            // Verify the transaction and claim if zero-conf
            ChainSwapStates::TransactionServerMempool => {
                match swap.claim_tx_id.clone() {
                    None => {
                        let Some(transaction) = update.transaction.clone() else {
                            return Err(anyhow!("Unexpected payload from Boltz status stream"));
                        };

                        if let Err(e) = self
                            .verify_server_lockup_tx(swap, &transaction, false)
                            .await
                        {
                            warn!("Server lockup mempool transaction for outgoing Chain Swap {} could not be verified. txid: {}, err: {}",
                                swap.id,
                                transaction.id,
                                e);
                            return Err(anyhow!(
                                "Could not verify server lockup transaction {}: {e}",
                                transaction.id
                            ));
                        }

                        info!("Server lockup mempool transaction was verified for outgoing Chain Swap {}", swap.id);
                        self.update_swap_info(id, Pending, Some(&transaction.id), None, None, None)
                            .await?;

                        if swap.accept_zero_conf {
                            self.claim(swap).await.map_err(|e| {
                                error!("Could not cooperate Chain Swap {id} claim: {e}");
                                anyhow!("Could not post claim details. Err: {e:?}")
                            })?;
                        }
                    }
                    Some(claim_tx_id) => {
                        warn!("Claim tx for Chain Swap {id} was already broadcast: txid {claim_tx_id}")
                    }
                };
                Ok(())
            }

            // Boltz announced the server lockup tx has been confirmed.
            // Verify the transaction and claim
            ChainSwapStates::TransactionServerConfirmed => {
                match swap.claim_tx_id.clone() {
                    None => {
                        let Some(transaction) = update.transaction.clone() else {
                            return Err(anyhow!("Unexpected payload from Boltz status stream"));
                        };

                        if let Err(e) = self.verify_user_lockup_tx(swap).await {
                            warn!("User lockup transaction for outgoing Chain Swap {} could not be verified. err: {}", swap.id, e);
                            return Err(anyhow!("Could not verify user lockup transaction: {e}",));
                        }

                        if let Err(e) = self.verify_server_lockup_tx(swap, &transaction, true).await
                        {
                            warn!("Server lockup transaction for outgoing Chain Swap {} could not be verified. txid: {}, err: {}",
                                swap.id,
                                transaction.id,
                                e);
                            return Err(anyhow!(
                                "Could not verify server lockup transaction {}: {e}",
                                transaction.id
                            ));
                        }

                        info!(
                            "Server lockup transaction was verified for outgoing Chain Swap {}",
                            swap.id
                        );
                        self.update_swap_info(id, Pending, Some(&transaction.id), None, None, None)
                            .await?;
                        self.claim(swap).await.map_err(|e| {
                            error!("Could not cooperate Chain Swap {id} claim: {e}");
                            anyhow!("Could not post claim details. Err: {e:?}")
                        })?;
                    }
                    Some(claim_tx_id) => {
                        warn!("Claim tx for Chain Swap {id} was already broadcast: txid {claim_tx_id}")
                    }
                };
                Ok(())
            }

            // If swap state is unrecoverable, either:
            // 1. The transaction failed
            // 2. Lockup failed (too little funds were sent)
            // 3. The claim lockup was refunded
            // 4. The swap has expired (>24h)
            // We initiate a cooperative refund, and then fallback to a regular one
            ChainSwapStates::TransactionFailed
            | ChainSwapStates::TransactionLockupFailed
            | ChainSwapStates::TransactionRefunded
            | ChainSwapStates::SwapExpired => {
                match &swap.refund_tx_id {
                    None => {
                        warn!("Chain Swap {id} is in an unrecoverable state: {swap_state:?}");
                        match swap.user_lockup_tx_id {
                            Some(_) => {
                                warn!("Chain Swap {id} user lockup tx has been broadcast.");
                                let refund_tx_id = match self.refund_outgoing_swap(swap, true).await
                                {
                                    Ok(refund_tx_id) => Some(refund_tx_id),
                                    Err(e) => {
                                        warn!(
                                            "Could not refund Send swap {id} cooperatively: {e:?}"
                                        );
                                        None
                                    }
                                };
                                // Set the payment state to `RefundPending`. This ensures that the
                                // background thread will pick it up and try to refund it
                                // periodically
                                self.update_swap_info(
                                    &swap.id,
                                    RefundPending,
                                    None,
                                    None,
                                    None,
                                    refund_tx_id.as_deref(),
                                )
                                .await?;
                            }
                            None => {
                                warn!("Chain Swap {id} user lockup tx was never broadcast. Resolving payment as failed.");
                                self.update_swap_info(id, Failed, None, None, None, None)
                                    .await?;
                            }
                        }
                    }
                    Some(refund_tx_id) => warn!(
                        "Refund tx for Chain Swap {id} was already broadcast: txid {refund_tx_id}"
                    ),
                };
                Ok(())
            }

            _ => {
                debug!("Unhandled state for Chain Swap {id}: {swap_state:?}");
                Ok(())
            }
        }
    }

    async fn lockup_funds(
        &self,
        swap_id: &str,
        create_response: &CreateChainResponse,
    ) -> Result<Transaction, PaymentError> {
        let lockup_details = create_response.lockup_details.clone();

        debug!(
            "Initiated Chain Swap: send {} sats to liquid address {}",
            lockup_details.amount, lockup_details.lockup_address
        );

        let lockup_tx = match self
            .onchain_wallet
            .build_tx(
                self.config
                    .lowball_fee_rate_msat_per_vbyte()
                    .map(|v| v as f32),
                &lockup_details.lockup_address,
                lockup_details.amount as u64,
            )
            .await
        {
            Err(PaymentError::InsufficientFunds) => {
                warn!("Cannot build normal lockup tx due to insufficient funds, attempting to build drain tx");
                self.onchain_wallet
                    .build_drain_tx(
                        None,
                        &lockup_details.lockup_address,
                        Some(lockup_details.amount as u64),
                    )
                    .await
            }
            Err(e) => Err(e),
            Ok(lockup_tx) => Ok(lockup_tx),
        }?;

        let lockup_tx_id = self
            .liquid_chain_service
            .lock()
            .await
            .broadcast(&lockup_tx, Some(swap_id))
            .await?
            .to_string();

        debug!(
          "Successfully broadcast lockup transaction for Chain Swap {swap_id}. Lockup tx id: {lockup_tx_id}"
        );
        Ok(lockup_tx)
    }

    /// Transitions a Chain swap to a new state
    pub(crate) async fn update_swap_info(
        &self,
        swap_id: &str,
        to_state: PaymentState,
        server_lockup_tx_id: Option<&str>,
        user_lockup_tx_id: Option<&str>,
        claim_tx_id: Option<&str>,
        refund_tx_id: Option<&str>,
    ) -> Result<(), PaymentError> {
        info!("Transitioning Chain swap {swap_id} to {to_state:?} (server_lockup_tx_id = {:?}, user_lockup_tx_id = {:?}, claim_tx_id = {:?}), refund_tx_id = {:?})", server_lockup_tx_id, user_lockup_tx_id, claim_tx_id, refund_tx_id);

        let swap: ChainSwap = self
            .persister
            .fetch_chain_swap_by_id(swap_id)
            .map_err(|_| PaymentError::PersistError)?
            .ok_or(PaymentError::Generic {
                err: format!("Chain Swap not found {swap_id}"),
            })?;
        let payment_id = match swap.direction {
            Direction::Incoming => claim_tx_id.map(|c| c.to_string()).or(swap.claim_tx_id),
            Direction::Outgoing => user_lockup_tx_id
                .map(|c| c.to_string())
                .or(swap.user_lockup_tx_id),
        };

        Self::validate_state_transition(swap.state, to_state)?;
        self.persister.try_handle_chain_swap_update(
            swap_id,
            to_state,
            server_lockup_tx_id,
            user_lockup_tx_id,
            claim_tx_id,
            refund_tx_id,
        )?;
        if let Some(payment_id) = payment_id {
            let _ = self.subscription_notifier.send(payment_id);
        }
        Ok(())
    }

    async fn claim(&self, swap: &ChainSwap) -> Result<(), PaymentError> {
        ensure_sdk!(swap.claim_tx_id.is_none(), PaymentError::AlreadyClaimed);

        let swap_id = &swap.id;

        debug!("Initiating claim for Chain Swap {swap_id}");

        let claim_tx = self
            .swapper
            .create_claim_tx(Swap::Chain(swap.clone()), None)?;
        let claim_tx_id = match claim_tx {
            // We attempt broadcasting via chain service, then fallback to Boltz
            SdkTransaction::Liquid(tx) => {
                let liquid_chain_service = self.liquid_chain_service.lock().await;
                let broadcast_response = liquid_chain_service.broadcast(&tx, Some(swap_id)).await;
                match broadcast_response {
                    Ok(tx_id) => tx_id.to_hex(),
                    Err(err) => {
                        debug!(
                            "Could not broadcast claim tx via chain service for Chain swap {swap_id}: {err:?}"
                        );
                        let claim_tx_hex = tx.serialize().to_lower_hex_string();
                        self.swapper
                            .broadcast_tx(self.config.network.into(), &claim_tx_hex)?
                    }
                }
            }
            SdkTransaction::Bitcoin(tx) => {
                let bitcoin_chain_service = self.bitcoin_chain_service.lock().await;
                bitcoin_chain_service.broadcast(&tx)?.to_hex()
            }
        };

        if swap.direction == Direction::Incoming {
            // We insert a pseudo-claim-tx in case LWK fails to pick up the new mempool tx for a while
            // This makes the tx known to the SDK (get_info, list_payments) instantly
            self.persister.insert_or_update_payment(
                PaymentTxData {
                    tx_id: claim_tx_id.clone(),
                    timestamp: Some(utils::now()),
                    amount_sat: swap.receiver_amount_sat,
                    fees_sat: 0,
                    payment_type: PaymentType::Receive,
                    is_confirmed: false,
                },
                None,
                None,
            )?;
        }

        self.update_swap_info(&swap.id, Pending, None, None, Some(&claim_tx_id), None)
            .await?;
        Ok(())
    }

    pub(crate) async fn prepare_refund(
        &self,
        lockup_address: &str,
        refund_address: &str,
        fee_rate_sat_per_vb: u32,
    ) -> SdkResult<(u32, u64, Option<String>)> {
        let swap = self
            .persister
            .fetch_chain_swap_by_lockup_address(lockup_address)?
<<<<<<< HEAD
            .ok_or(SdkError::Generic {
                err: format!("Swap for lockup address {} not found", lockup_address),
            })?;
=======
            .ok_or(SdkError::generic(format!(
                "Chain Swap with lockup address {lockup_address} not found"
            )))?;
>>>>>>> 046e7ab1

        let refund_tx_id = swap.refund_tx_id.clone();
        if let Some(refund_tx_id) = &refund_tx_id {
            warn!(
                "A refund tx for Chain Swap {} was already broadcast: txid {refund_tx_id}",
                swap.id
            );
        }

        let (refund_tx_size, refund_tx_fees_sat) = self.swapper.estimate_refund_broadcast(
            Swap::Chain(swap),
            refund_address,
            Some(fee_rate_sat_per_vb as f64),
        )?;

        Ok((refund_tx_size, refund_tx_fees_sat, refund_tx_id))
    }

    pub(crate) async fn refund_incoming_swap(
        &self,
        lockup_address: &str,
        refund_address: &str,
        broadcast_fee_rate_sat_per_vb: u32,
        is_cooperative: bool,
    ) -> Result<String, PaymentError> {
        let swap = self
            .persister
            .fetch_chain_swap_by_lockup_address(lockup_address)?
            .ok_or(PaymentError::Generic {
                err: format!("Swap for lockup address {} not found", lockup_address),
            })?;

        ensure_sdk!(
            swap.state == Refundable,
            PaymentError::Generic {
                err: format!("Chain Swap {} was not marked as `Refundable`", swap.id)
            }
        );

        ensure_sdk!(
            swap.refund_tx_id.is_none(),
            PaymentError::Generic {
                err: format!(
                    "A refund tx for incoming Chain Swap {} was already broadcast",
                    swap.id
                )
            }
        );

        info!(
            "Initiating refund for incoming Chain Swap {}, is_cooperative: {is_cooperative}",
            swap.id
        );

        let SwapScriptV2::Bitcoin(swap_script) = swap.get_lockup_swap_script()? else {
            return Err(PaymentError::Generic {
                err: "Unexpected swap script type found".to_string(),
            });
        };

        let bitcoin_chain_service = self.bitcoin_chain_service.lock().await;
        let script_pk = swap_script
            .to_address(self.config.network.as_bitcoin_chain())
            .map_err(|e| anyhow!("Could not retrieve address from swap script: {e:?}"))?
            .script_pubkey();
        let utxos = bitcoin_chain_service.get_script_utxos(&script_pk).await?;

        let SdkTransaction::Bitcoin(refund_tx) = self.swapper.create_refund_tx(
            Swap::Chain(swap.clone()),
            refund_address,
            utxos,
            Some(broadcast_fee_rate_sat_per_vb as f64),
            is_cooperative,
        )?
        else {
            return Err(PaymentError::Generic {
                err: format!(
                    "Unexpected refund tx type returned for incoming Chain swap {}",
                    swap.id
                ),
            });
        };
        let refund_tx_id = bitcoin_chain_service.broadcast(&refund_tx)?.to_string();

        info!(
            "Successfully broadcast refund for incoming Chain Swap {}, is_cooperative: {is_cooperative}",
            swap.id
        );

        Ok(refund_tx_id)
    }

    pub(crate) async fn refund_outgoing_swap(
        &self,
        swap: &ChainSwap,
        is_cooperative: bool,
    ) -> Result<String, PaymentError> {
        ensure_sdk!(
            swap.refund_tx_id.is_none(),
            PaymentError::Generic {
                err: format!(
                    "A refund tx for outgoing Chain Swap {} was already broadcast",
                    swap.id
                )
            }
        );

        info!(
            "Initiating refund for outgoing Chain Swap {}, is_cooperative: {is_cooperative}",
            swap.id
        );

        let refund_address = self.onchain_wallet.next_unused_address().await?.to_string();
        let SwapScriptV2::Liquid(swap_script) = swap.get_lockup_swap_script()? else {
            return Err(PaymentError::Generic {
                err: "Unexpected swap script type found".to_string(),
            });
        };

        let liquid_chain_service = self.liquid_chain_service.lock().await;
        let script_pk = swap_script
            .to_address(self.config.network.into())
            .map_err(|_| anyhow!("Could not retrieve address from swap script"))?
            .to_unconfidential()
            .script_pubkey();
        let utxos = liquid_chain_service.get_script_utxos(&script_pk).await?;

        let SdkTransaction::Liquid(refund_tx) = self.swapper.create_refund_tx(
            Swap::Chain(swap.clone()),
            &refund_address,
            utxos,
            None,
            is_cooperative,
        )?
        else {
            return Err(PaymentError::Generic {
                err: format!(
                    "Unexpected refund tx type returned for outgoing Chain swap {}",
                    swap.id
                ),
            });
        };
        let refund_tx_id = liquid_chain_service
            .broadcast(&refund_tx, Some(&swap.id))
            .await?
            .to_string();

        info!(
            "Successfully broadcast refund for outgoing Chain Swap {}, is_cooperative: {is_cooperative}",
            swap.id
        );

        Ok(refund_tx_id)
    }

    async fn check_swap_expiry(&self, swap: &ChainSwap) -> Result<bool> {
        let swap_creation_time = UNIX_EPOCH + Duration::from_secs(swap.created_at as u64);
        let duration_since_creation_time = SystemTime::now().duration_since(swap_creation_time)?;
        if duration_since_creation_time.as_secs() < 60 * 10 {
            return Ok(false);
        }

        match swap.direction {
            Direction::Incoming => {
                let swap_script = swap.get_lockup_swap_script()?.as_bitcoin_script()?;
                let current_height = self.bitcoin_chain_service.lock().await.tip()?.height as u32;
                let locktime_from_height =
                    LockTime::from_height(current_height).map_err(|e| PaymentError::Generic {
                        err: format!("Error getting locktime from height {current_height:?}: {e}",),
                    })?;

                info!("Checking Chain Swap {} expiration: locktime_from_height = {locktime_from_height:?},  swap_script.locktime = {:?}", swap.id, swap_script.locktime);
                Ok(swap_script.locktime.is_implied_by(locktime_from_height))
            }
            Direction::Outgoing => {
                let swap_script = swap.get_lockup_swap_script()?.as_liquid_script()?;
                let current_height = self.liquid_chain_service.lock().await.tip().await?;
                let locktime_from_height = ElementsLockTime::from_height(current_height)?;

                info!("Checking Chain Swap {} expiration: locktime_from_height = {locktime_from_height:?},  swap_script.locktime = {:?}", swap.id, swap_script.locktime);
                Ok(utils::is_locktime_expired(
                    locktime_from_height,
                    swap_script.locktime,
                ))
            }
        }
    }

    pub(crate) async fn track_refunds_and_refundables(&self) -> Result<(), PaymentError> {
        let pending_swaps = self.persister.list_pending_chain_swaps()?;
        for swap in pending_swaps {
            if swap.refund_tx_id.is_some() {
                continue;
            }

            let has_swap_expired = self.check_swap_expiry(&swap).await.unwrap_or(false);

            if !has_swap_expired && swap.state == Pending {
                continue;
            }

            match swap.direction {
                // Track refunds
                Direction::Outgoing => {
                    let refund_tx_id_result: Result<String, PaymentError> = match swap.state {
                        Pending => self.refund_outgoing_swap(&swap, false).await,
                        RefundPending => match has_swap_expired {
                            true => {
                                self.refund_outgoing_swap(&swap, true)
                                    .or_else(|e| {
                                        warn!("Failed to initiate cooperative refund, switching to non-cooperative: {e:?}");
                                        self.refund_outgoing_swap(&swap, false)
                                    })
                                    .await
                            }
                            false => self.refund_outgoing_swap(&swap, true).await,
                        },
                        _ => {
                            continue;
                        }
                    };

                    if let Ok(refund_tx_id) = refund_tx_id_result {
                        let update_swap_info_result = self
                            .update_swap_info(
                                &swap.id,
                                RefundPending,
                                None,
                                None,
                                None,
                                Some(&refund_tx_id),
                            )
                            .await;
                        if let Err(err) = update_swap_info_result {
                            warn!(
                                "Could not update outgoing Chain swap {} information, error: {err:?}",
                                swap.id
                            );
                        };
                    }
                }

                // Track refundables by verifying that the expiry has elapsed, and set the state of the incoming swap to `Refundable`
                Direction::Incoming => {
                    if swap.user_lockup_tx_id.is_some() && has_swap_expired {
                        let update_swap_info_result = self
                            .update_swap_info(&swap.id, Refundable, None, None, None, None)
                            .await;

                        if let Err(err) = update_swap_info_result {
                            warn!(
                                "Could not update Chain swap {} information, error: {err:?}",
                                swap.id
                            );
                        }
                    }
                }
            }
        }

        Ok(())
    }

    fn validate_state_transition(
        from_state: PaymentState,
        to_state: PaymentState,
    ) -> Result<(), PaymentError> {
        match (from_state, to_state) {
            (_, Created) => Err(PaymentError::Generic {
                err: "Cannot transition to Created state".to_string(),
            }),

            (Created | Pending, Pending) => Ok(()),
            (_, Pending) => Err(PaymentError::Generic {
                err: format!("Cannot transition from {from_state:?} to Pending state"),
            }),

            (Created | Pending | RefundPending, Complete) => Ok(()),
            (_, Complete) => Err(PaymentError::Generic {
                err: format!("Cannot transition from {from_state:?} to Complete state"),
            }),

            (Created, TimedOut) => Ok(()),
            (_, TimedOut) => Err(PaymentError::Generic {
                err: format!("Cannot transition from {from_state:?} to TimedOut state"),
            }),

            (Created | Pending | RefundPending | Failed | Complete, Refundable) => Ok(()),
            (_, Refundable) => Err(PaymentError::Generic {
                err: format!("Cannot transition from {from_state:?} to Refundable state"),
            }),

            (Pending | Refundable, RefundPending) => Ok(()),
            (_, RefundPending) => Err(PaymentError::Generic {
                err: format!("Cannot transition from {from_state:?} to RefundPending state"),
            }),

            (Complete, Failed) => Err(PaymentError::Generic {
                err: format!("Cannot transition from {from_state:?} to Failed state"),
            }),

            (_, Failed) => Ok(()),
        }
    }

    async fn verify_server_lockup_tx(
        &self,
        chain_swap: &ChainSwap,
        swap_update_tx: &SwapUpdateTxDetails,
        verify_confirmation: bool,
    ) -> Result<()> {
        match chain_swap.direction {
            Direction::Incoming => {
                self.verify_incoming_server_lockup_tx(
                    chain_swap,
                    swap_update_tx,
                    verify_confirmation,
                )
                .await
            }
            Direction::Outgoing => {
                self.verify_outgoing_server_lockup_tx(
                    chain_swap,
                    swap_update_tx,
                    verify_confirmation,
                )
                .await
            }
        }
    }

    async fn verify_incoming_server_lockup_tx(
        &self,
        chain_swap: &ChainSwap,
        swap_update_tx: &SwapUpdateTxDetails,
        verify_confirmation: bool,
    ) -> Result<()> {
        let swap_script = chain_swap.get_claim_swap_script()?;
        let claim_details = chain_swap.get_boltz_create_response()?.claim_details;
        // Verify transaction
        let liquid_swap_script = swap_script.as_liquid_script()?;
        let address = liquid_swap_script
            .to_address(self.config.network.into())
            .map_err(|e| anyhow!("Failed to get swap script address {e:?}"))?;
        let tx = self
            .liquid_chain_service
            .lock()
            .await
            .verify_tx(
                &address,
                &swap_update_tx.id,
                &swap_update_tx.hex,
                verify_confirmation,
            )
            .await?;
        // Verify RBF
        let rbf_explicit = tx.input.iter().any(|tx_in| tx_in.sequence.is_rbf());
        if !verify_confirmation && rbf_explicit {
            return Err(anyhow!("Transaction signals RBF"));
        }
        // Verify amount
        let secp = Secp256k1::new();
        let to_address_output = tx
            .output
            .iter()
            .filter(|tx_out| tx_out.script_pubkey == address.script_pubkey());
        let mut value = 0;
        for tx_out in to_address_output {
            value += tx_out
                .unblind(&secp, liquid_swap_script.blinding_key.secret_key())?
                .value;
        }
        if value < claim_details.amount as u64 {
            return Err(anyhow!(
                "Transaction value {value} sats is less than {} sats",
                claim_details.amount
            ));
        }
        Ok(())
    }

    async fn verify_outgoing_server_lockup_tx(
        &self,
        chain_swap: &ChainSwap,
        swap_update_tx: &SwapUpdateTxDetails,
        verify_confirmation: bool,
    ) -> Result<()> {
        let swap_script = chain_swap.get_claim_swap_script()?;
        let claim_details = chain_swap.get_boltz_create_response()?.claim_details;
        // Verify transaction
        let address = swap_script
            .as_bitcoin_script()?
            .to_address(self.config.network.as_bitcoin_chain())
            .map_err(|e| anyhow!("Failed to get swap script address {e:?}"))?;
        let tx = self
            .bitcoin_chain_service
            .lock()
            .await
            .verify_tx(
                &address,
                &swap_update_tx.id,
                &swap_update_tx.hex,
                verify_confirmation,
            )
            .await?;
        // Verify RBF
        let rbf_explicit = tx.input.iter().any(|input| input.sequence.is_rbf());
        if !verify_confirmation && rbf_explicit {
            return Err(anyhow!("Transaction signals RBF"));
        }
        // Verify amount
        let value: u64 = tx
            .output
            .iter()
            .filter(|tx_out| tx_out.script_pubkey == address.script_pubkey())
            .map(|tx_out| tx_out.value.to_sat())
            .sum();
        if value < claim_details.amount as u64 {
            return Err(anyhow!(
                "Transaction value {value} sats is less than {} sats",
                claim_details.amount
            ));
        }
        Ok(())
    }

    async fn verify_user_lockup_tx(&self, chain_swap: &ChainSwap) -> Result<String> {
        let script_history = match chain_swap.direction {
            Direction::Incoming => self.fetch_incoming_user_script_history(chain_swap).await,
            Direction::Outgoing => self.fetch_outgoing_user_script_history(chain_swap).await,
        }?;

        match chain_swap.user_lockup_tx_id.clone() {
            Some(user_lockup_tx_id) => {
                script_history
                    .iter()
                    .find(|h| h.txid.to_hex() == user_lockup_tx_id)
                    .ok_or(anyhow!("Transaction was not found in script history"))?;
                Ok(user_lockup_tx_id)
            }
            None => {
                let txid = script_history
                    .first()
                    .ok_or(anyhow!("Script history has no transactions"))?
                    .txid
                    .to_hex();
                self.update_swap_info(&chain_swap.id, Pending, None, Some(&txid), None, None)
                    .await?;
                Ok(txid)
            }
        }
    }

    async fn fetch_incoming_user_script_history(
        &self,
        chain_swap: &ChainSwap,
    ) -> Result<Vec<History>> {
        let swap_script = chain_swap.get_lockup_swap_script()?;
        let address = swap_script
            .as_bitcoin_script()?
            .to_address(self.config.network.as_bitcoin_chain())
            .map_err(|e| anyhow!("Failed to get swap script address {e:?}"))?;
        let script_pubkey = address.script_pubkey();
        let script = script_pubkey.as_script();
        self.bitcoin_chain_service
            .lock()
            .await
            .get_script_history_with_retry(script, 5)
            .await
    }

    async fn fetch_outgoing_user_script_history(
        &self,
        chain_swap: &ChainSwap,
    ) -> Result<Vec<History>> {
        let swap_script = chain_swap.get_lockup_swap_script()?;
        let address = swap_script
            .as_liquid_script()?
            .to_address(self.config.network.into())
            .map_err(|e| anyhow!("Failed to get swap script address {e:?}"))?
            .to_unconfidential();
        let script = Script::from_hex(hex::encode(address.script_pubkey().as_bytes()).as_str())
            .map_err(|e| anyhow!("Failed to get script from address {e:?}"))?;
        self.liquid_chain_service
            .lock()
            .await
            .get_script_history_with_retry(&script, 5)
            .await
    }
}

#[cfg(test)]
mod tests {
    use std::{
        collections::{HashMap, HashSet},
        sync::Arc,
    };

    use anyhow::Result;

    use crate::{
        model::{
            Direction,
            PaymentState::{self, *},
        },
        test_utils::{
            chain_swap::{new_chain_swap, new_chain_swap_handler},
            persist::new_persister,
        },
    };

    #[tokio::test]
    async fn test_chain_swap_state_transitions() -> Result<()> {
        let (_temp_dir, storage) = new_persister()?;
        let storage = Arc::new(storage);

        let chain_swap_handler = new_chain_swap_handler(storage.clone())?;

        // Test valid combinations of states
        let all_states = HashSet::from([Created, Pending, Complete, TimedOut, Failed]);
        let valid_combinations = HashMap::from([
            (
                Created,
                HashSet::from([Pending, Complete, TimedOut, Refundable, Failed]),
            ),
            (
                Pending,
                HashSet::from([Pending, Complete, Refundable, RefundPending, Failed]),
            ),
            (TimedOut, HashSet::from([Failed])),
            (Complete, HashSet::from([Refundable])),
            (Refundable, HashSet::from([RefundPending, Failed])),
            (RefundPending, HashSet::from([Refundable, Complete, Failed])),
            (Failed, HashSet::from([Failed, Refundable])),
        ]);

        for (first_state, allowed_states) in valid_combinations.iter() {
            for allowed_state in allowed_states {
                let chain_swap =
                    new_chain_swap(Direction::Incoming, Some(*first_state), false, None);
                storage.insert_chain_swap(&chain_swap)?;

                assert!(chain_swap_handler
                    .update_swap_info(&chain_swap.id, *allowed_state, None, None, None, None)
                    .await
                    .is_ok());
            }
        }

        // Test invalid combinations of states
        let invalid_combinations: HashMap<PaymentState, HashSet<PaymentState>> = valid_combinations
            .iter()
            .map(|(first_state, allowed_states)| {
                (
                    *first_state,
                    all_states.difference(allowed_states).cloned().collect(),
                )
            })
            .collect();

        for (first_state, disallowed_states) in invalid_combinations.iter() {
            for disallowed_state in disallowed_states {
                let chain_swap =
                    new_chain_swap(Direction::Incoming, Some(*first_state), false, None);
                storage.insert_chain_swap(&chain_swap)?;

                assert!(chain_swap_handler
                    .update_swap_info(&chain_swap.id, *disallowed_state, None, None, None, None)
                    .await
                    .is_err());
            }
        }

        Ok(())
    }
}<|MERGE_RESOLUTION|>--- conflicted
+++ resolved
@@ -157,11 +157,7 @@
         };
 
         if (is_swap_expired && !is_monitoring_expired) || swap.state == RefundPending {
-<<<<<<< HEAD
-            let script_pubkey = swap.get_lockup_swap_script_pubkey(self.config.network)?;
-=======
             let script_pubkey = swap.get_receive_lockup_swap_script_pubkey(self.config.network)?;
->>>>>>> 046e7ab1
             let script_balance = self
                 .bitcoin_chain_service
                 .lock()
@@ -758,15 +754,9 @@
         let swap = self
             .persister
             .fetch_chain_swap_by_lockup_address(lockup_address)?
-<<<<<<< HEAD
-            .ok_or(SdkError::Generic {
-                err: format!("Swap for lockup address {} not found", lockup_address),
-            })?;
-=======
             .ok_or(SdkError::generic(format!(
                 "Chain Swap with lockup address {lockup_address} not found"
             )))?;
->>>>>>> 046e7ab1
 
         let refund_tx_id = swap.refund_tx_id.clone();
         if let Some(refund_tx_id) = &refund_tx_id {
