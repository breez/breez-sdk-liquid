#![cfg(test)]

use boltz_client::{
    boltz::{
        ChainFees, ChainMinerFees, ChainPair, ChainSwapDetails, CreateChainResponse,
        CreateReverseResponse, CreateSubmarineResponse, Leaf, PairLimits, PairMinerFees,
        ReverseFees, ReverseLimits, ReversePair, SubmarineClaimTxResponse, SubmarineFees,
        SubmarinePair, SwapTree,
    },
    util::secrets::Preimage,
    Amount, PublicKey,
};
use sdk_common::invoice::parse_invoice;

use crate::{
    error::{PaymentError, SdkError},
    model::{Direction, SendSwap, Swap, Transaction as SdkTransaction, Utxo},
    swapper::Swapper,
    test_utils::generate_random_string,
    utils,
};

use super::status_stream::MockStatusStream;

#[derive(Default)]
pub struct MockSwapper {}

impl MockSwapper {
    pub(crate) fn new() -> Self {
        MockSwapper::default()
    }

    fn mock_swap_tree() -> SwapTree {
        SwapTree {
            claim_leaf: Leaf {
                output: "".to_string(),
                version: 2,
            },
            refund_leaf: Leaf {
                output: "".to_string(),
                version: 2,
            },
        }
    }

    fn mock_public_key() -> PublicKey {
        utils::generate_keypair().public_key().into()
    }

    fn mock_swap_details() -> ChainSwapDetails {
        ChainSwapDetails {
            swap_tree: Self::mock_swap_tree(),
            lockup_address: "".to_string(),
            server_public_key: Self::mock_public_key(),
            timeout_block_height: 0,
            amount: 0,
            blinding_key: None,
            refund_address: None,
            claim_address: None,
            bip21: None,
        }
    }
}

impl Swapper for MockSwapper {
    fn create_chain_swap(
        &self,
        _req: boltz_client::swaps::boltz::CreateChainRequest,
    ) -> Result<CreateChainResponse, PaymentError> {
        Ok(CreateChainResponse {
            id: generate_random_string(4),
            claim_details: Self::mock_swap_details(),
            lockup_details: Self::mock_swap_details(),
        })
    }

    fn create_send_swap(
        &self,
        req: boltz_client::swaps::boltz::CreateSubmarineRequest,
    ) -> Result<CreateSubmarineResponse, PaymentError> {
        let invoice = parse_invoice(&req.invoice)
            .map_err(|err| PaymentError::invalid_invoice(&err.to_string()))?;
        let Some(amount_msat) = invoice.amount_msat else {
            return Err(PaymentError::invalid_invoice(
                "Invoice does not contain an amount",
            ));
        };

        Ok(CreateSubmarineResponse {
            accept_zero_conf: false,
            address: "".to_string(),
            bip21: "".to_string(),
            claim_public_key: Self::mock_public_key(),
            expected_amount: amount_msat / 1000,
            id: generate_random_string(4),
            referral_id: None,
            swap_tree: Self::mock_swap_tree(),
            timeout_block_height: 1459611,
            blinding_key: None,
        })
    }

    fn get_chain_pair(
        &self,
        _direction: Direction,
    ) -> anyhow::Result<Option<ChainPair>, PaymentError> {
        Ok(Some(ChainPair {
            hash: generate_random_string(10),
            rate: 0.0,
            limits: PairLimits {
                maximal: u64::MAX,
                minimal: 0,
                maximal_zero_conf: 100_000,
            },
            fees: ChainFees {
                percentage: 0.1,
                miner_fees: ChainMinerFees {
                    server: 100,
                    user: PairMinerFees {
                        lockup: 100,
                        claim: 100,
                    },
                },
            },
        }))
    }

    fn get_chain_pairs(&self) -> Result<(Option<ChainPair>, Option<ChainPair>), PaymentError> {
        let test_pair = Some(ChainPair {
            hash: generate_random_string(10),
            rate: 0.0,
            limits: PairLimits {
                maximal: u64::MAX,
                minimal: 0,
                maximal_zero_conf: 100_000,
            },
            fees: ChainFees {
                percentage: 0.1,
                miner_fees: ChainMinerFees {
                    server: 100,
                    user: PairMinerFees {
                        lockup: 100,
                        claim: 100,
                    },
                },
            },
        });
        Ok((test_pair.clone(), test_pair))
    }

    fn get_submarine_pairs(&self) -> Result<Option<SubmarinePair>, PaymentError> {
        Ok(Some(SubmarinePair {
            hash: generate_random_string(10),
            rate: 0.0,
            limits: PairLimits {
                maximal: u64::MAX,
                minimal: 0,
                maximal_zero_conf: 100_000,
            },
            fees: SubmarineFees {
                percentage: 0.1,
                miner_fees: 100,
            },
        }))
    }

    fn get_send_claim_tx_details(
        &self,
        _swap: &SendSwap,
    ) -> Result<SubmarineClaimTxResponse, PaymentError> {
        Ok(SubmarineClaimTxResponse {
            preimage: Preimage::new()
                .to_string()
                .expect("Expected valid preimage"),
            pub_nonce: "".to_string(),
            public_key: Self::mock_public_key(),
            transaction_hash: "".to_string(),
        })
    }

    fn create_claim_tx(
        &self,
        swap: Swap,
        _claim_address: Option<String>,
    ) -> Result<SdkTransaction, PaymentError> {
        let btc_tx = SdkTransaction::Bitcoin(boltz_client::bitcoin::Transaction {
            version: lwk_wollet::bitcoin::transaction::Version::TWO,
            lock_time: boltz_client::LockTime::ZERO,
            input: vec![],
            output: vec![],
        });
        let lbtc_tx = SdkTransaction::Liquid(boltz_client::elements::Transaction {
            version: 2,
            lock_time: boltz_client::ElementsLockTime::ZERO,
            input: vec![],
            output: vec![],
        });

        Ok(match &swap {
            Swap::Chain(swap) => match swap.direction {
                Direction::Incoming => lbtc_tx,
                Direction::Outgoing => btc_tx,
            },
            Swap::Receive(_) => lbtc_tx,
            Swap::Send(_) => unimplemented!(),
        })
    }

    fn estimate_refund_broadcast(
        &self,
        _swap: Swap,
        _refund_address: &str,
        _fee_rate_sat_per_vb: Option<f64>,
    ) -> Result<(u32, u64), SdkError> {
        Ok((0, 0))
    }

    fn create_refund_tx(
        &self,
        swap: Swap,
        _refund_address: &str,
        _utxos: Vec<Utxo>,
        _broadcast_fee_rate_sat_per_vb: Option<f64>,
        _is_cooperative: bool,
    ) -> Result<SdkTransaction, PaymentError> {
        let btc_tx = SdkTransaction::Bitcoin(boltz_client::bitcoin::Transaction {
            version: lwk_wollet::bitcoin::transaction::Version::TWO,
            lock_time: boltz_client::LockTime::ZERO,
            input: vec![],
            output: vec![],
        });
        let lbtc_tx = SdkTransaction::Liquid(boltz_client::elements::Transaction {
            version: 2,
            lock_time: boltz_client::ElementsLockTime::ZERO,
            input: vec![],
            output: vec![],
        });

        Ok(match &swap {
            Swap::Chain(swap) => match swap.direction {
                Direction::Incoming => btc_tx,
                Direction::Outgoing => lbtc_tx,
            },
            Swap::Send(_) => lbtc_tx,
            Swap::Receive(_) => unimplemented!(),
        })
    }

    fn claim_send_swap_cooperative(
        &self,
        _swap: &SendSwap,
        _claim_tx_response: boltz_client::swaps::boltz::SubmarineClaimTxResponse,
        _refund_address: &str,
    ) -> Result<(), PaymentError> {
        Ok(())
    }

    fn create_receive_swap(
        &self,
        _req: boltz_client::swaps::boltz::CreateReverseRequest,
    ) -> Result<CreateReverseResponse, PaymentError> {
        Ok(CreateReverseResponse {
            id: generate_random_string(4),
            invoice: "".to_string(),
            swap_tree: Self::mock_swap_tree(),
            lockup_address: "".to_string(),
            refund_public_key: Self::mock_public_key(),
            timeout_block_height: 0,
            onchain_amount: 0,
            blinding_key: None,
        })
    }

    fn get_reverse_swap_pairs(&self) -> Result<Option<ReversePair>, PaymentError> {
        Ok(Some(ReversePair {
            hash: "".to_string(),
            rate: 0.0,
            limits: ReverseLimits {
                maximal: u64::MAX,
                minimal: 0,
            },
            fees: ReverseFees {
                percentage: 0.1,
                miner_fees: PairMinerFees {
                    lockup: 14,
                    claim: 100,
                },
            },
        }))
    }

    fn broadcast_tx(
        &self,
        _chain: boltz_client::network::Chain,
        tx_hex: &str,
    ) -> Result<String, PaymentError> {
        let tx = utils::deserialize_tx_hex(tx_hex)?;
        Ok(tx.txid().to_string())
    }

    fn create_status_stream(&self) -> Box<dyn crate::swapper::SwapperStatusStream> {
        Box::new(MockStatusStream::new())
    }

    fn check_for_mrh(
        &self,
        _invoice: &str,
    ) -> Result<Option<(String, boltz_client::bitcoin::Amount)>, PaymentError> {
        // Ok(Some(("".to_string(), 0.0)))
        unimplemented!()
    }

<<<<<<< HEAD
    fn get_zero_amount_chain_swap_quote(&self, swap_id: &str) -> Result<Amount, PaymentError> {
        unimplemented!()
    }

    fn accept_zero_amount_chain_swap_quote(
        &self,
        _swap_id: &str,
        _server_lockup_sat: u64,
    ) -> Result<(), PaymentError> {
=======
    fn get_bolt12_invoice(&self, _offer: &str, _amount_sat: u64) -> Result<String, PaymentError> {
>>>>>>> 746193a0
        unimplemented!()
    }
}<|MERGE_RESOLUTION|>--- conflicted
+++ resolved
@@ -310,7 +310,10 @@
         unimplemented!()
     }
 
-<<<<<<< HEAD
+    fn get_bolt12_invoice(&self, _offer: &str, _amount_sat: u64) -> Result<String, PaymentError> {
+        unimplemented!()
+    }
+
     fn get_zero_amount_chain_swap_quote(&self, swap_id: &str) -> Result<Amount, PaymentError> {
         unimplemented!()
     }
@@ -320,9 +323,6 @@
         _swap_id: &str,
         _server_lockup_sat: u64,
     ) -> Result<(), PaymentError> {
-=======
-    fn get_bolt12_invoice(&self, _offer: &str, _amount_sat: u64) -> Result<String, PaymentError> {
->>>>>>> 746193a0
         unimplemented!()
     }
 }