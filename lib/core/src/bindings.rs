--- conflicted
+++ resolved
@@ -1,22 +1,7 @@
 use crate::{error::*, frb::bridge::StreamSink, model::*, sdk::LiquidSdk};
-<<<<<<< HEAD
-use anyhow::{anyhow, Result};
-use once_cell::sync::{Lazy, OnceCell};
-use std::sync::Arc;
-use log::{Level, LevelFilter, Metadata, Record};
-use tokio::runtime::Runtime;
-
-static RT: Lazy<Runtime> = Lazy::new(|| Runtime::new().unwrap());
-static LOG_INIT: OnceCell<bool> = OnceCell::new();
-
-pub(crate) fn rt() -> &'static Runtime {
-    &RT
-}
-=======
 use anyhow::Result;
 use flutter_rust_bridge::frb;
 use std::sync::Arc;
->>>>>>> e0322c39
 
 struct BindingEventListener {
     stream: StreamSink<LiquidSdkEvent>,
@@ -28,41 +13,6 @@
     }
 }
 
-<<<<<<< HEAD
-struct BindingLogger {
-    log_stream: StreamSink<LogEntry>,
-}
-
-impl BindingLogger {
-    fn init(log_stream: StreamSink<LogEntry>) {
-        let binding_logger = BindingLogger { log_stream };
-        log::set_boxed_logger(Box::new(binding_logger)).unwrap();
-        log::set_max_level(LevelFilter::Trace);
-    }
-}
-
-impl log::Log for BindingLogger {
-    fn enabled(&self, m: &Metadata) -> bool {
-        m.level() <= Level::Trace
-    }
-
-    fn log(&self, record: &Record) {
-        if self.enabled(record.metadata()) {
-            self.log_stream.add(LogEntry {
-                line: record.args().to_string(),
-                level: record.level().as_str().to_string(),
-            });
-        }
-    }
-    fn flush(&self) {}
-}
-
-pub fn connect(req: ConnectRequest) -> Result<BindingLiquidSdk, LiquidSdkError> {
-    rt().block_on(async {
-        let ln_sdk = LiquidSdk::connect(req).await?;
-        Ok(BindingLiquidSdk { sdk: ln_sdk })
-    })
-=======
 pub async fn connect(req: ConnectRequest) -> Result<BindingLiquidSdk, LiquidSdkError> {
     let ln_sdk = LiquidSdk::connect(req).await?;
     Ok(BindingLiquidSdk { sdk: ln_sdk })
@@ -70,16 +20,6 @@
 
 pub fn parse_invoice(input: String) -> Result<LNInvoice, PaymentError> {
     LiquidSdk::parse_invoice(&input)
->>>>>>> e0322c39
-}
-
-/// If used, this must be called before `connect`. It can only be called once.
-pub fn set_log_stream(s: StreamSink<LogEntry>) -> Result<()> {
-    LOG_INIT
-        .set(true)
-        .map_err(|_| anyhow!("Log stream already created"))?;
-    BindingLogger::init(s);
-    Ok(())
 }
 
 pub struct BindingLiquidSdk {
