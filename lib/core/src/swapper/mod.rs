mod boltz_status_stream;

use std::str::FromStr;
use std::sync::Arc;

use anyhow::Result;
use async_trait::async_trait;
use boltz_client::elements::secp256k1_zkp::{MusigPartialSignature, MusigPubNonce};
use boltz_client::error::Error;
use boltz_client::network::electrum::ElectrumConfig;
use boltz_client::network::Chain;
use boltz_client::swaps::boltz::{
    self, BoltzApiClientV2, ChainPair, Cooperative, CreateChainRequest, CreateChainResponse,
    CreateReverseRequest, CreateReverseResponse, CreateSubmarineRequest, CreateSubmarineResponse,
    ReversePair, SubmarineClaimTxResponse, SubmarinePair, BOLTZ_MAINNET_URL_V2,
    BOLTZ_TESTNET_URL_V2,
};
use boltz_client::util::secrets::Preimage;
use boltz_client::{Amount, Bolt11Invoice, BtcSwapTx, LBtcSwapTx};
use boltz_status_stream::BoltzStatusStream;
<<<<<<< HEAD
use log::{debug, info};
use serde_json::Value;
=======
use log::info;
use lwk_wollet::elements;
>>>>>>> 817285a9
use tokio::sync::{broadcast, watch};
use url::Url;

use crate::error::{PaymentError, SdkError};
use crate::model::{
    ChainSwap, Config, Direction, LiquidNetwork, ReceiveSwap, SendSwap, SwapScriptV2, SwapTxV2,
};
<<<<<<< HEAD
=======
use crate::prelude::Transaction;
use crate::utils;
>>>>>>> 817285a9

#[async_trait]
pub trait ReconnectHandler: Send + Sync {
    async fn on_stream_reconnect(&self);
}

#[async_trait]
pub trait SwapperStatusStream: Send + Sync {
    async fn start(
        self: Arc<Self>,
        callback: Box<dyn ReconnectHandler>,
        shutdown: watch::Receiver<()>,
    );
    fn track_swap_id(&self, swap_id: &str) -> Result<()>;
    fn subscribe_swap_updates(&self) -> broadcast::Receiver<boltz::Update>;
}

pub trait Swapper: Send + Sync {
    /// Create a new chain swap
    fn create_chain_swap(
        &self,
        req: CreateChainRequest,
    ) -> Result<CreateChainResponse, PaymentError>;

    /// Create a new send swap
    fn create_send_swap(
        &self,
        req: CreateSubmarineRequest,
    ) -> Result<CreateSubmarineResponse, PaymentError>;

    /// Get the current rate, limits and fees for a given swap direction
    fn get_chain_pair(&self, direction: Direction) -> Result<Option<ChainPair>, PaymentError>;

    /// Get the current rate, limits and fees for both swap directions
    fn get_chain_pairs(&self) -> Result<(Option<ChainPair>, Option<ChainPair>), PaymentError>;

    /// Get a submarine pair information
    fn get_submarine_pairs(&self) -> Result<Option<SubmarinePair>, PaymentError>;

    /// Get send swap claim tx details which includes the preimage as a proof of payment.
    /// It is used to validate the preimage before claiming which is the reason why we need to separate
    /// the claim into two steps.
    fn get_send_claim_tx_details(
        &self,
        swap: &SendSwap,
    ) -> Result<SubmarineClaimTxResponse, PaymentError>;

    /// Claim send swap cooperatively. Here the remote swapper is the one that claims.
    /// We are helping to use key spend path for cheaper fees.
    fn claim_send_swap_cooperative(
        &self,
        swap: &SendSwap,
        claim_tx_response: SubmarineClaimTxResponse,
        refund_address: &str,
    ) -> Result<(), PaymentError>;

    /// Create a new receive swap
    fn create_receive_swap(
        &self,
        req: CreateReverseRequest,
    ) -> Result<CreateReverseResponse, PaymentError>;

    /// Get a reverse pair information
    fn get_reverse_swap_pairs(&self) -> Result<Option<ReversePair>, PaymentError>;

    /// Create a claim transaction for a receive swap
    fn new_receive_claim_tx(
        &self,
        swap: &ReceiveSwap,
        claim_address: String,
    ) -> Result<Transaction, PaymentError>;

    /// Create a claim transaction for a chain swap
    fn new_chain_claim_tx(&self, swap: &ChainSwap) -> Result<Transaction, PaymentError>;

    /// Broadcasts a transaction and returns its id
    fn broadcast_tx(&self, chain: Chain, tx_hex: &str) -> Result<String, PaymentError>;

    fn create_status_stream(&self) -> Box<dyn SwapperStatusStream>;

    /// Look for a valid Magic Routing Hint. If found, validate it and extract the BIP21 info (amount, address).
    fn check_for_mrh(
        &self,
        invoice: &str,
    ) -> Result<Option<(String, boltz_client::bitcoin::Amount)>, PaymentError>;
}

pub struct BoltzSwapper {
    client: BoltzApiClientV2,
    boltz_url: String,
    referral_id: Option<String>,
    config: Config,
    liquid_electrum_config: ElectrumConfig,
    bitcoin_electrum_config: ElectrumConfig,
}

impl BoltzSwapper {
    pub fn new(config: Config, swapper_proxy_url: Option<String>) -> BoltzSwapper {
        let (boltz_api_base_url, referral_id) = match &config.network {
            LiquidNetwork::Testnet => (None, None),
            LiquidNetwork::Mainnet => match &swapper_proxy_url {
                Some(swapper_proxy_url) => Url::parse(swapper_proxy_url)
                    .map(|url| match url.query() {
                        None => (None, None),
                        Some(query) => {
                            let api_base_url =
                                url.domain().map(|domain| format!("https://{domain}/v2"));
                            let parts: Vec<String> = query.split('=').map(Into::into).collect();
                            let referral_id = parts.get(1).cloned();
                            (api_base_url, referral_id)
                        }
                    })
                    .unwrap_or_default(),
                None => (None, None),
            },
        };

        let boltz_url = boltz_api_base_url.unwrap_or(
            match config.network {
                LiquidNetwork::Mainnet => BOLTZ_MAINNET_URL_V2,
                LiquidNetwork::Testnet => BOLTZ_TESTNET_URL_V2,
            }
            .to_string(),
        );

        BoltzSwapper {
            client: BoltzApiClientV2::new(&boltz_url),
            boltz_url,
            referral_id,
            config: config.clone(),
            liquid_electrum_config: ElectrumConfig::new(
                config.network.into(),
                &config.liquid_electrum_url,
                true,
                true,
                100,
            ),
            bitcoin_electrum_config: ElectrumConfig::new(
                config.network.as_bitcoin_chain(),
                &config.bitcoin_electrum_url,
                true,
                true,
                100,
            ),
        }
    }

    fn new_refund_tx(
        &self,
        swap_id: String,
        swap_script: SwapScriptV2,
        refund_address: &String,
    ) -> Result<SwapTxV2, SdkError> {
        let swap_tx = match swap_script {
            SwapScriptV2::Bitcoin(swap_script) => SwapTxV2::Bitcoin(BtcSwapTx::new_refund(
                swap_script.clone(),
                refund_address,
                &self.bitcoin_electrum_config,
                self.boltz_url.clone(),
                swap_id,
            )?),
            SwapScriptV2::Liquid(swap_script) => SwapTxV2::Liquid(LBtcSwapTx::new_refund(
                swap_script.clone(),
                refund_address,
                &self.liquid_electrum_config,
                self.boltz_url.clone(),
                swap_id,
            )?),
        };
        Ok(swap_tx)
    }

    fn validate_send_swap_preimage(
        &self,
        swap_id: &str,
        invoice: &str,
        preimage: &str,
    ) -> Result<(), PaymentError> {
        Self::verify_payment_hash(preimage, invoice)?;
        info!("Preimage is valid for Send Swap {swap_id}");
        Ok(())
    }

    fn verify_payment_hash(preimage: &str, invoice: &str) -> Result<(), PaymentError> {
        let preimage = Preimage::from_str(preimage)?;
        let preimage_hash = preimage.sha256.to_string();
        let invoice =
            Bolt11Invoice::from_str(invoice).map_err(|e| Error::Generic(e.to_string()))?;
        let invoice_payment_hash = invoice.payment_hash();

        (invoice_payment_hash.to_string() == preimage_hash)
            .then_some(())
            .ok_or(PaymentError::InvalidPreimage)
    }

    fn get_claim_partial_sig(
        &self,
        swap: &ChainSwap,
    ) -> Result<(MusigPartialSignature, MusigPubNonce), PaymentError> {
        let refund_keypair = swap.get_refund_keypair()?;
        let lockup_swap_script = swap.get_lockup_swap_script()?;

        // Create a temporary refund tx to an address from the swap lockup chain
        // We need it to calculate the musig partial sig for the claim tx from the other chain
        let lockup_address = &swap.lockup_address;
        let refund_tx_wrapper =
            self.new_refund_tx(swap.id.clone(), lockup_swap_script, lockup_address)?;

        let claim_tx_details = self.client.get_chain_claim_tx_details(&swap.id)?;
        match swap.direction {
            Direction::Incoming => refund_tx_wrapper.as_bitcoin_tx()?.partial_sign(
                &refund_keypair,
                &claim_tx_details.pub_nonce,
                &claim_tx_details.transaction_hash,
            ),
            Direction::Outgoing => refund_tx_wrapper.as_liquid_tx()?.partial_sign(
                &refund_keypair,
                &claim_tx_details.pub_nonce,
                &claim_tx_details.transaction_hash,
            ),
        }
        .map_err(Into::into)
    }

    fn new_outgoing_chain_claim_tx(&self, swap: &ChainSwap) -> Result<Transaction, PaymentError> {
        let claim_keypair = swap.get_claim_keypair()?;
        let claim_swap_script = swap.get_claim_swap_script()?.as_bitcoin_script()?;
        let claim_tx_wrapper = BtcSwapTx::new_claim(
            claim_swap_script,
            swap.claim_address.clone(),
            &self.bitcoin_electrum_config,
            self.boltz_url.clone(),
            swap.id.clone(),
        )?;

        let (partial_sig, pub_nonce) = self.get_claim_partial_sig(swap)?;

        let signed_tx = claim_tx_wrapper.sign_claim(
            &claim_keypair,
            &Preimage::from_str(&swap.preimage)?,
            swap.claim_fees_sat,
            Some(Cooperative {
                boltz_api: &self.client,
                swap_id: swap.id.clone(),
                pub_nonce: Some(pub_nonce),
                partial_sig: Some(partial_sig),
            }),
        )?;

        Ok(Transaction::Bitcoin(signed_tx))
    }

    fn new_incoming_chain_claim_tx(&self, swap: &ChainSwap) -> Result<Transaction, PaymentError> {
        let claim_keypair = swap.get_claim_keypair()?;
        let swap_script = swap.get_claim_swap_script()?.as_liquid_script()?;
        let claim_tx_wrapper = LBtcSwapTx::new_claim(
            swap_script,
            swap.claim_address.clone(),
            &self.liquid_electrum_config,
            self.boltz_url.clone(),
            swap.id.clone(),
        )?;

        let (partial_sig, pub_nonce) = self.get_claim_partial_sig(swap)?;

        let signed_tx = claim_tx_wrapper.sign_claim(
            &claim_keypair,
            &Preimage::from_str(&swap.preimage)?,
            Amount::from_sat(swap.claim_fees_sat),
            Some(Cooperative {
                boltz_api: &self.client,
                swap_id: swap.id.clone(),
                pub_nonce: Some(pub_nonce),
                partial_sig: Some(partial_sig),
            }),
        )?;

        Ok(Transaction::Liquid(signed_tx))
    }
}

impl Swapper for BoltzSwapper {
    /// Create a new chain swap
    fn create_chain_swap(
        &self,
        req: CreateChainRequest,
    ) -> Result<CreateChainResponse, PaymentError> {
        let modified_req = CreateChainRequest {
            referral_id: self.referral_id.clone(),
            ..req.clone()
        };
        Ok(self.client.post_chain_req(modified_req)?)
    }

    /// Create a new send swap
    fn create_send_swap(
        &self,
        req: CreateSubmarineRequest,
    ) -> Result<CreateSubmarineResponse, PaymentError> {
        let modified_req = CreateSubmarineRequest {
            referral_id: self.referral_id.clone(),
            ..req.clone()
        };
        Ok(self.client.post_swap_req(&modified_req)?)
    }

    fn get_chain_pair(&self, direction: Direction) -> Result<Option<ChainPair>, PaymentError> {
        let pairs = self.client.get_chain_pairs()?;
        let pair = match direction {
            Direction::Incoming => pairs.get_btc_to_lbtc_pair(),
            Direction::Outgoing => pairs.get_lbtc_to_btc_pair(),
        };
        Ok(pair)
    }

    fn get_chain_pairs(&self) -> Result<(Option<ChainPair>, Option<ChainPair>), PaymentError> {
        let pairs = self.client.get_chain_pairs()?;
        let pair_outgoing = pairs.get_lbtc_to_btc_pair();
        let pair_incoming = pairs.get_btc_to_lbtc_pair();
        Ok((pair_outgoing, pair_incoming))
    }

    /// Get a submarine pair information
    fn get_submarine_pairs(&self) -> Result<Option<SubmarinePair>, PaymentError> {
        Ok(self.client.get_submarine_pairs()?.get_lbtc_to_btc_pair())
    }

    /// Get claim tx details which includes the preimage as a proof of payment.
    /// It is used to validate the preimage before claiming which is the reason why we need to separate
    /// the claim into two steps.
    fn get_send_claim_tx_details(
        &self,
        swap: &SendSwap,
    ) -> Result<SubmarineClaimTxResponse, PaymentError> {
        let claim_tx_response = self.client.get_submarine_claim_tx_details(&swap.id)?;
        info!("Received claim tx details: {:?}", &claim_tx_response);

        self.validate_send_swap_preimage(&swap.id, &swap.invoice, &claim_tx_response.preimage)?;
        Ok(claim_tx_response)
    }

    /// Claim send swap cooperatively. Here the remote swapper is the one that claims.
    /// We are helping to use key spend path for cheaper fees.
    fn claim_send_swap_cooperative(
        &self,
        swap: &SendSwap,
        claim_tx_response: SubmarineClaimTxResponse,
        refund_address: &str,
    ) -> Result<(), PaymentError> {
        let swap_id = &swap.id;
        let keypair = swap.get_refund_keypair()?;
        let swap_script = SwapScriptV2::Liquid(swap.get_swap_script()?);
        let refund_tx = self
            .new_refund_tx(swap.id.clone(), swap_script, &refund_address.into())?
            .as_liquid_tx()?;

        self.validate_send_swap_preimage(swap_id, &swap.invoice, &claim_tx_response.preimage)?;

        let (partial_sig, pub_nonce) = refund_tx.partial_sign(
            &keypair,
            &claim_tx_response.pub_nonce,
            &claim_tx_response.transaction_hash,
        )?;

        self.client.post_submarine_claim_tx_details(
            &swap_id.to_string(),
            pub_nonce,
            partial_sig,
        )?;
        info!("Successfully sent claim details for swap-in {swap_id}");
        Ok(())
    }

    // Create a new receive swap
    fn create_receive_swap(
        &self,
        req: CreateReverseRequest,
    ) -> Result<CreateReverseResponse, PaymentError> {
        let modified_req = CreateReverseRequest {
            referral_id: self.referral_id.clone(),
            ..req.clone()
        };
        Ok(self.client.post_reverse_req(modified_req)?)
    }

    // Get a reverse pair information
    fn get_reverse_swap_pairs(&self) -> Result<Option<ReversePair>, PaymentError> {
        Ok(self.client.get_reverse_pairs()?.get_btc_to_lbtc_pair())
    }

    /// Claim receive swap
    fn new_receive_claim_tx(
        &self,
        swap: &ReceiveSwap,
        claim_address: String,
    ) -> Result<Transaction, PaymentError> {
        let swap_script = swap.get_swap_script()?;
        let claim_tx_wrapper = LBtcSwapTx::new_claim(
            swap_script,
            claim_address,
            &self.liquid_electrum_config,
            self.boltz_url.clone(),
            swap.id.clone(),
        )?;

        let is_cooperative = Some(Cooperative {
            boltz_api: &self.client,
            swap_id: swap.id.clone(),
            pub_nonce: None,
            partial_sig: None,
        });

        let signed_tx = claim_tx_wrapper.sign_claim(
            &swap.get_claim_keypair()?,
            &Preimage::from_str(&swap.preimage)?,
            Amount::from_sat(swap.claim_fees_sat),
            is_cooperative,
        )?;

        Ok(Transaction::Liquid(signed_tx))
    }

    fn new_chain_claim_tx(&self, swap: &ChainSwap) -> Result<Transaction, PaymentError> {
        match swap.direction {
            Direction::Incoming => self.new_incoming_chain_claim_tx(swap),
            Direction::Outgoing => self.new_outgoing_chain_claim_tx(swap),
        }
    }

    fn broadcast_tx(&self, chain: Chain, tx_hex: &str) -> Result<String, PaymentError> {
        let response = self.client.broadcast_tx(chain, &tx_hex.into())?;
        let err = format!("Unexpected response from Boltz server: {response}");
        let tx_id = response
            .as_object()
            .ok_or(PaymentError::Generic { err: err.clone() })?
            .get("id")
            .ok_or(PaymentError::Generic { err: err.clone() })?
            .as_str()
            .ok_or(PaymentError::Generic { err })?
            .to_string();
        Ok(tx_id)
    }

    fn create_status_stream(&self) -> Box<dyn SwapperStatusStream> {
        Box::new(BoltzStatusStream::new(&self.boltz_url))
    }

    fn check_for_mrh(
        &self,
        invoice: &str,
    ) -> Result<Option<(String, boltz_client::bitcoin::Amount)>, PaymentError> {
        boltz_client::swaps::magic_routing::check_for_mrh(
            &self.client,
            invoice,
            self.config.network.into(),
        )
        .map_err(Into::into)
    }
}<|MERGE_RESOLUTION|>--- conflicted
+++ resolved
@@ -18,13 +18,8 @@
 use boltz_client::util::secrets::Preimage;
 use boltz_client::{Amount, Bolt11Invoice, BtcSwapTx, LBtcSwapTx};
 use boltz_status_stream::BoltzStatusStream;
-<<<<<<< HEAD
-use log::{debug, info};
-use serde_json::Value;
-=======
 use log::info;
 use lwk_wollet::elements;
->>>>>>> 817285a9
 use tokio::sync::{broadcast, watch};
 use url::Url;
 
@@ -32,11 +27,8 @@
 use crate::model::{
     ChainSwap, Config, Direction, LiquidNetwork, ReceiveSwap, SendSwap, SwapScriptV2, SwapTxV2,
 };
-<<<<<<< HEAD
-=======
 use crate::prelude::Transaction;
 use crate::utils;
->>>>>>> 817285a9
 
 #[async_trait]
 pub trait ReconnectHandler: Send + Sync {
