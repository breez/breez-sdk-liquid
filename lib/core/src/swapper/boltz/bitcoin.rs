use std::str::FromStr;

use boltz_client::{
    bitcoin::{address::Address, Transaction},
    boltz::SwapTxKind,
    util::secrets::Preimage,
    BtcSwapTx,
};

use crate::{
    ensure_sdk,
    error::{PaymentError, SdkError},
    prelude::{ChainSwap, Direction, Swap, Utxo},
};

use super::BoltzSwapper;

impl BoltzSwapper {
    pub(crate) fn new_btc_refund_wrapper(
        &self,
        swap: &Swap,
        refund_address: &String,
    ) -> Result<BtcSwapTx, SdkError> {
        let refund_wrapper = match swap {
            Swap::Chain(swap) => match swap.direction {
                Direction::Incoming => {
                    let swap_script = swap.get_lockup_swap_script()?;
                    BtcSwapTx::new_refund(
                        swap_script.as_bitcoin_script()?,
                        refund_address,
                        &self.bitcoin_electrum_config,
                        self.boltz_url.clone(),
                        swap.id.clone(),
                    )
                }
                Direction::Outgoing => {
                    return Err(SdkError::generic(format!(
                        "Cannot create Bitcoin refund wrapper for outgoing Chain swap {}",
                        swap.id
                    )));
                }
            },
            _ => {
                return Err(SdkError::generic(format!(
                    "Cannot create Bitcoin refund wrapper for swap {}",
                    swap.id()
                )));
            }
        }?;
        Ok(refund_wrapper)
    }

    pub(crate) fn new_btc_refund_tx(
        &self,
        swap: &ChainSwap,
        refund_address: &str,
        utxos: Vec<Utxo>,
        broadcast_fee_rate_sat_per_vb: f64,
        is_cooperative: bool,
    ) -> Result<Transaction, SdkError> {
        ensure_sdk!(
            swap.direction == Direction::Incoming,
            SdkError::generic("Cannot create BTC refund tx for outgoing Chain swaps.")
        );

        let address = Address::from_str(refund_address)
            .map_err(|err| SdkError::generic(format!("Could not parse address: {err:?}")))?;

        ensure_sdk!(
            address.is_valid_for_network(self.config.network.into()),
            SdkError::generic("Address network validation failed")
        );

<<<<<<< HEAD
        let utxos = utxos
            .iter()
            .filter_map(|utxo| utxo.as_bitcoin().cloned())
            .collect();
=======
        let utxo = utxos
            .first()
            .and_then(|utxo| utxo.as_bitcoin().cloned())
            .ok_or(SdkError::generic("No UTXO found"))?;
>>>>>>> 046e7ab1

        let swap_script = swap.get_lockup_swap_script()?.as_bitcoin_script()?;
        let refund_tx = BtcSwapTx {
            kind: SwapTxKind::Refund,
            swap_script,
            output_address: address.assume_checked(),
            utxos,
        };

        let refund_keypair = swap.get_refund_keypair()?;
        let preimage = Preimage::from_str(&swap.preimage)?;
        let refund_tx_size = refund_tx.size(&refund_keypair, &preimage)?;
        let broadcast_fees_sat = (refund_tx_size as f64 * broadcast_fee_rate_sat_per_vb) as u64;

        let cooperative = match is_cooperative {
            true => self.get_cooperative_details(swap.id.clone(), None, None),
            false => None,
        };

        let signed_tx = refund_tx.sign_refund(&refund_keypair, broadcast_fees_sat, cooperative)?;
        Ok(signed_tx)
    }

    pub(crate) fn new_outgoing_chain_claim_tx(
        &self,
        swap: &ChainSwap,
    ) -> Result<Transaction, PaymentError> {
        let claim_keypair = swap.get_claim_keypair()?;
        let claim_swap_script = swap.get_claim_swap_script()?.as_bitcoin_script()?;
        let claim_tx_wrapper = BtcSwapTx::new_claim(
            claim_swap_script,
            swap.claim_address.clone(),
            &self.bitcoin_electrum_config,
            self.boltz_url.clone(),
            swap.id.clone(),
        )?;

        let (partial_sig, pub_nonce) = self.get_claim_partial_sig(swap)?;

        let signed_tx = claim_tx_wrapper.sign_claim(
            &claim_keypair,
            &Preimage::from_str(&swap.preimage)?,
            swap.claim_fees_sat,
            self.get_cooperative_details(swap.id.clone(), Some(pub_nonce), Some(partial_sig)),
        )?;

        Ok(signed_tx)
    }
}<|MERGE_RESOLUTION|>--- conflicted
+++ resolved
@@ -71,17 +71,10 @@
             SdkError::generic("Address network validation failed")
         );
 
-<<<<<<< HEAD
         let utxos = utxos
             .iter()
             .filter_map(|utxo| utxo.as_bitcoin().cloned())
             .collect();
-=======
-        let utxo = utxos
-            .first()
-            .and_then(|utxo| utxo.as_bitcoin().cloned())
-            .ok_or(SdkError::generic("No UTXO found"))?;
->>>>>>> 046e7ab1
 
         let swap_script = swap.get_lockup_swap_script()?.as_bitcoin_script()?;
         let refund_tx = BtcSwapTx {
