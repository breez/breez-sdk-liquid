--- conflicted
+++ resolved
@@ -154,17 +154,11 @@
         utxos: Vec<Utxo>,
         is_cooperative: bool,
     ) -> Result<Transaction, SdkError> {
-<<<<<<< HEAD
-        let address = Address::from_str(refund_address)
-            .map_err(|err| SdkError::generic(format!("Could not parse address: {err:?}")))?;
-=======
         let (swap_script, refund_keypair, preimage) = match swap {
             Swap::Chain(swap) => {
                 ensure_sdk!(
                     swap.direction == Direction::Outgoing,
-                    SdkError::Generic {
-                        err: "Cannot create LBTC refund tx for incoming Chain swaps".to_string()
-                    }
+                    SdkError::generic("Cannot create LBTC refund tx for incoming Chain swaps")
                 );
 
                 (
@@ -179,17 +173,15 @@
                 Preimage::new(),
             ),
             Swap::Receive(_) => {
-                return Err(SdkError::Generic {
-                    err: "Cannot create LBTC refund tx for Receive swaps.".to_string(),
-                });
+                return Err(SdkError::generic(
+                    "Cannot create LBTC refund tx for Receive swaps.",
+                ));
             }
         };
         let swap_id = swap.id();
 
-        let address = Address::from_str(refund_address).map_err(|err| SdkError::Generic {
-            err: format!("Could not parse address: {err:?}"),
-        })?;
->>>>>>> 950d4243
+        let address = Address::from_str(refund_address)
+            .map_err(|err| SdkError::generic(format!("Could not parse address: {err:?}")))?;
 
         let genesis_hash = liquid_genesis_hash(&self.liquid_electrum_config)?;
 
