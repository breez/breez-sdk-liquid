--- conflicted
+++ resolved
@@ -36,19 +36,17 @@
     /// On mainnet, the data is fetched from Esplora. On testnet, it's fetched from Electrum.
     async fn get_script_history(&self, scripts: &Script) -> Result<Vec<History>>;
 
-<<<<<<< HEAD
     /// Get the transactions involved in a list of scripts, including lowball transactions.
     ///
     /// The data is fetched in a single call from the Electrum endpoint.
     async fn get_scripts_history(&self, scripts: &[&Script]) -> Result<Vec<Vec<History>>>;
-=======
+
     /// Get the transactions involved in a list of scripts including lowball
     async fn get_script_history_with_retry(
         &self,
         script: &Script,
         retries: u64,
     ) -> Result<Vec<History>>;
->>>>>>> b493f3dc
 
     /// Verify that a transaction appears in the address script history
     async fn verify_tx(
@@ -140,12 +138,12 @@
         }
     }
 
-<<<<<<< HEAD
     async fn get_scripts_history(&self, scripts: &[&Script]) -> Result<Vec<Vec<History>>> {
         self.electrum_client
             .get_scripts_history(scripts)
             .map_err(Into::into)
-=======
+    }
+
     async fn get_script_history_with_retry(
         &self,
         script: &Script,
@@ -171,7 +169,6 @@
             }
         }
         Ok(script_history)
->>>>>>> b493f3dc
     }
 
     async fn verify_tx(
