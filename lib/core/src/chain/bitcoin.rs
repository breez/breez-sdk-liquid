--- conflicted
+++ resolved
@@ -33,17 +33,15 @@
     /// Get the transactions involved for a script
     fn get_script_history(&self, script: &Script) -> Result<Vec<History>>;
 
-<<<<<<< HEAD
     /// Get the transactions involved in a list of scripts.
     fn get_scripts_history(&self, scripts: &[&Script]) -> Result<Vec<Vec<History>>>;
-=======
+
     /// Get the transactions involved for a script
     async fn get_script_history_with_retry(
         &self,
         script: &Script,
         retries: u64,
     ) -> Result<Vec<History>>;
->>>>>>> b493f3dc
 
     /// Return the confirmed and unconfirmed balances of a script hash
     fn script_get_balance(&self, script: &Script) -> Result<GetBalanceRes>;
@@ -137,7 +135,6 @@
             .collect())
     }
 
-<<<<<<< HEAD
     fn get_scripts_history(&self, scripts: &[&Script]) -> Result<Vec<Vec<History>>> {
         Ok(self
             .client
@@ -145,7 +142,8 @@
             .into_iter()
             .map(|v| v.into_iter().map(Into::into).collect())
             .collect())
-=======
+    }
+
     async fn get_script_history_with_retry(
         &self,
         script: &Script,
@@ -173,7 +171,6 @@
             }
         }
         Ok(script_history)
->>>>>>> b493f3dc
     }
 
     fn script_get_balance(&self, script: &Script) -> Result<GetBalanceRes> {
