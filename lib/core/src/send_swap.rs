use std::time::{Duration, SystemTime, UNIX_EPOCH};
use std::{str::FromStr, sync::Arc};

use anyhow::{anyhow, Result};
use async_trait::async_trait;
use boltz_client::swaps::boltz;
use boltz_client::swaps::{boltz::CreateSubmarineResponse, boltz::SubSwapStates};
use boltz_client::util::secrets::Preimage;
use boltz_client::Bolt11Invoice;
use futures_util::TryFutureExt;
use log::{debug, error, info, warn};
use lwk_wollet::elements::{LockTime, Transaction};
use lwk_wollet::hashes::sha256;
use lwk_wollet::secp256k1::ThirtyTwoByteHash;
use sdk_common::prelude::{AesSuccessActionDataResult, SuccessAction, SuccessActionProcessed};
use tokio::sync::{broadcast, Mutex};

use crate::chain::liquid::LiquidChainService;
use crate::model::{BlockListener, Config, PaymentState::*, SendSwap};
use crate::persist::model::PaymentTxDetails;
use crate::prelude::{PaymentTxData, PaymentType, Swap};
use crate::recover::recoverer::Recoverer;
use crate::swapper::Swapper;
use crate::wallet::OnchainWallet;
use crate::{ensure_sdk, utils};
use crate::{
    error::PaymentError,
    model::{PaymentState, Transaction as SdkTransaction},
    persist::Persister,
};

#[derive(Clone)]
pub(crate) struct SendSwapHandler {
    config: Config,
    onchain_wallet: Arc<dyn OnchainWallet>,
    persister: Arc<Persister>,
    swapper: Arc<dyn Swapper>,
    chain_service: Arc<Mutex<dyn LiquidChainService>>,
    subscription_notifier: broadcast::Sender<String>,
}

#[async_trait]
impl BlockListener for SendSwapHandler {
    async fn on_bitcoin_block(&self, _height: u32) {}

    async fn on_liquid_block(&self, _height: u32) {
        if let Err(err) = self.check_refunds().await {
            warn!("Could not refund expired swaps, error: {err:?}");
        }
    }
}

impl SendSwapHandler {
    pub(crate) fn new(
        config: Config,
        onchain_wallet: Arc<dyn OnchainWallet>,
        persister: Arc<Persister>,
        swapper: Arc<dyn Swapper>,
        chain_service: Arc<Mutex<dyn LiquidChainService>>,
    ) -> Self {
        let (subscription_notifier, _) = broadcast::channel::<String>(30);
        Self {
            config,
            onchain_wallet,
            persister,
            swapper,
            chain_service,
            subscription_notifier,
        }
    }

    pub(crate) fn subscribe_payment_updates(&self) -> broadcast::Receiver<String> {
        self.subscription_notifier.subscribe()
    }

    /// Handles status updates from Boltz for Send swaps
    pub(crate) async fn on_new_status(&self, update: &boltz::Update) -> Result<()> {
        let id = &update.id;
        let status = &update.status;
        let swap_state = SubSwapStates::from_str(status)
            .map_err(|_| anyhow!("Invalid SubSwapState for Send Swap {id}: {status}"))?;
        let swap = self.fetch_send_swap_by_id(id)?;
        info!("Handling Send Swap transition to {swap_state:?} for swap {id}");

        // See https://docs.boltz.exchange/v/api/lifecycle#normal-submarine-swaps
        match swap_state {
            // Boltz has locked the HTLC
            SubSwapStates::InvoiceSet => {
                warn!("Received `invoice.set` state for Send Swap {id}");
                Ok(())
            }

            // Boltz has detected the lockup in the mempool, we can speed up
            // the claim by doing so cooperatively
            SubSwapStates::TransactionClaimPending => {
                self.cooperate_claim(&swap).await.map_err(|e| {
                    error!("Could not cooperate Send Swap {id} claim: {e}");
                    anyhow!("Could not post claim details. Err: {e:?}")
                })?;

                Ok(())
            }

            // Boltz announced they successfully broadcast the (cooperative or non-cooperative) claim tx
            SubSwapStates::TransactionClaimed => {
                debug!("Send Swap {id} has been claimed");

                match swap.preimage {
                    Some(_) => {
                        debug!("The claim tx was a key path spend (cooperative claim)");
                        // Preimage was already validated and stored, PaymentSucceeded event emitted,
                        // when the cooperative claim was handled.
                    }
                    None => {
                        debug!("The claim tx was a script path spend (non-cooperative claim)");
                        let preimage = self
                            .get_preimage_from_script_path_claim_spend(&swap)
                            .await?;
                        self.validate_send_swap_preimage(id, &swap.invoice, &preimage)
                            .await?;
                        self.update_swap_info(id, Complete, Some(&preimage), None, None)?;
                    }
                }

                Ok(())
            }

            // If swap state is unrecoverable, either:
            // 1. Boltz failed to pay
            // 2. The swap has expired (>24h)
            // 3. Lockup failed (we sent too little funds)
            // We initiate a cooperative refund, and then fallback to a regular one
            SubSwapStates::TransactionLockupFailed
            | SubSwapStates::InvoiceFailedToPay
            | SubSwapStates::SwapExpired => {
                match swap.lockup_tx_id {
                    Some(_) => match swap.refund_tx_id {
                        Some(refund_tx_id) => warn!(
                        "Refund tx for Send Swap {id} was already broadcast: txid {refund_tx_id}"
                    ),
                        None => {
                            warn!("Send Swap {id} is in an unrecoverable state: {swap_state:?}, and lockup tx has been broadcast.");
                            let refund_tx_id = match self.refund(&swap, true).await {
                                Ok(refund_tx_id) => Some(refund_tx_id),
                                Err(e) => {
                                    warn!("Could not refund Send swap {id} cooperatively: {e:?}");
                                    None
                                }
                            };
                            // Set the payment state to `RefundPending`. This ensures that the
                            // background thread will pick it up and try to refund it
                            // periodically
                            self.update_swap_info(
                                &swap.id,
                                RefundPending,
                                None,
                                None,
                                refund_tx_id.as_deref(),
                            )?;
                        }
                    },
                    // Do not attempt broadcasting a refund if lockup tx was never sent and swap is
                    // unrecoverable. We resolve the payment as failed.
                    None => {
                        warn!("Send Swap {id} is in an unrecoverable state: {swap_state:?}, and lockup tx has never been broadcast. Resolving payment as failed.");
                        self.update_swap_info(id, Failed, None, None, None)?;
                    }
                }

                Ok(())
            }

            _ => {
                debug!("Unhandled state for Send Swap {id}: {swap_state:?}");
                Ok(())
            }
        }
    }

    pub(crate) async fn try_lockup(
        &self,
        swap: &SendSwap,
        create_response: &CreateSubmarineResponse,
    ) -> Result<Transaction, PaymentError> {
        if swap.lockup_tx_id.is_some() {
            debug!("Lockup tx was already broadcast for Send Swap {}", swap.id);
            return Err(PaymentError::PaymentInProgress);
        }

        let swap_id = &swap.id;
        debug!(
            "Initiated Send Swap: send {} sats to liquid address {}",
            create_response.expected_amount, create_response.address
        );

        let lockup_tx = self
            .onchain_wallet
            .build_tx_or_drain_tx(
                self.config.lowball_fee_rate_msat_per_vbyte(),
                &create_response.address,
                create_response.expected_amount,
            )
            .await?;
        let lockup_tx_id = lockup_tx.txid().to_string();

        self.persister
            .set_send_swap_lockup_tx_id(swap_id, &lockup_tx_id)?;

        info!("Broadcasting lockup tx {lockup_tx_id} for Send swap {swap_id}",);

        let broadcast_result = self
            .chain_service
            .lock()
            .await
            .broadcast(&lockup_tx, Some(swap_id))
            .await;

        if let Err(err) = broadcast_result {
            debug!("Could not broadcast lockup tx for Send Swap {swap_id}: {err:?}");
            self.persister
                .unset_send_swap_lockup_tx_id(swap_id, &lockup_tx_id)?;
            return Err(err.into());
        }

        info!("Successfully broadcast lockup tx for Send Swap {swap_id}. Lockup tx id: {lockup_tx_id}");

        // We insert a pseudo-lockup-tx in case LWK fails to pick up the new mempool tx for a while
        // This makes the tx known to the SDK (get_info, list_payments) instantly
        let lockup_tx_fees_sat: u64 = lockup_tx.all_fees().values().sum();
        self.persister.insert_or_update_payment(
            PaymentTxData {
                tx_id: lockup_tx_id.clone(),
                timestamp: Some(utils::now()),
                amount_sat: swap.payer_amount_sat,
                fees_sat: lockup_tx_fees_sat,
                payment_type: PaymentType::Send,
                is_confirmed: false,
            },
            None,
            false,
        )?;

        self.update_swap_info(swap_id, Pending, None, Some(&lockup_tx_id), None)?;

        Ok(lockup_tx)
    }

    fn fetch_send_swap_by_id(&self, swap_id: &str) -> Result<SendSwap, PaymentError> {
        self.persister
            .fetch_send_swap_by_id(swap_id)
            .map_err(|_| PaymentError::PersistError)?
            .ok_or(PaymentError::Generic {
                err: format!("Send Swap not found {swap_id}"),
            })
    }

    // Updates the swap without state transition validation
    pub(crate) fn update_swap(&self, updated_swap: SendSwap) -> Result<(), PaymentError> {
        let swap = self.fetch_send_swap_by_id(&updated_swap.id)?;
        let lnurl_info_updated = self.update_swap_lnurl_info(&swap, &updated_swap)?;
        if updated_swap != swap || lnurl_info_updated {
            info!(
                "Updating Send swap {} to {:?} (lockup_tx_id = {:?}, refund_tx_id = {:?})",
                updated_swap.id,
                updated_swap.state,
                updated_swap.lockup_tx_id,
                updated_swap.refund_tx_id
            );
            self.persister.insert_or_update_send_swap(&updated_swap)?;
            let _ = self.subscription_notifier.send(updated_swap.id);
        }
        Ok(())
    }

    pub(crate) fn update_swap_lnurl_info(
        &self,
        swap: &SendSwap,
        updated_swap: &SendSwap,
    ) -> Result<bool> {
        if swap.preimage.is_none() {
            let Some(tx_id) = updated_swap.lockup_tx_id.clone() else {
                return Ok(false);
            };
            let Some(ref preimage_str) = updated_swap.preimage.clone() else {
                return Ok(false);
            };
            if let Some(PaymentTxDetails {
                destination,
                description,
                lnurl_info: Some(mut lnurl_info),
                ..
            }) = self.persister.get_payment_details(&tx_id)?
            {
                if let Some(SuccessAction::Aes { data }) =
                    lnurl_info.lnurl_pay_unprocessed_success_action.clone()
                {
                    debug!(
                        "Decrypting AES success action with preimage for Send Swap {}",
                        swap.id
                    );
                    let preimage = sha256::Hash::from_str(preimage_str)?;
                    let preimage_arr: [u8; 32] = preimage.into_32();
                    let result = match (data, &preimage_arr).try_into() {
                        Ok(data) => AesSuccessActionDataResult::Decrypted { data },
                        Err(e) => AesSuccessActionDataResult::ErrorStatus {
                            reason: e.to_string(),
                        },
                    };
                    lnurl_info.lnurl_pay_success_action =
                        Some(SuccessActionProcessed::Aes { result });
                    self.persister
                        .insert_or_update_payment_details(PaymentTxDetails {
                            tx_id,
                            destination,
                            description,
                            lnurl_info: Some(lnurl_info),
                        })?;
                    return Ok(true);
                }
            }
        }
        Ok(false)
    }

    // Updates the swap state with validation
    pub(crate) fn update_swap_info(
        &self,
        swap_id: &str,
        to_state: PaymentState,
        preimage: Option<&str>,
        lockup_tx_id: Option<&str>,
        refund_tx_id: Option<&str>,
    ) -> Result<(), PaymentError> {
        info!(
            "Transitioning Send swap {} to {:?} (lockup_tx_id = {:?}, refund_tx_id = {:?})",
            swap_id, to_state, lockup_tx_id, refund_tx_id
        );
        let swap = self.fetch_send_swap_by_id(swap_id)?;
        Self::validate_state_transition(swap.state, to_state)?;
        self.persister.try_handle_send_swap_update(
            swap_id,
            to_state,
            preimage,
            lockup_tx_id,
            refund_tx_id,
        )?;
        let updated_swap = self.fetch_send_swap_by_id(swap_id)?;
<<<<<<< HEAD
        if updated_swap != swap {
            let _ = self.subscription_notifier.send(updated_swap.id);
=======
        let lnurl_info_updated = self.update_swap_lnurl_info(&swap, &updated_swap)?;
        if updated_swap != swap || lnurl_info_updated {
            self.notify_swap_changes(swap, updated_swap)?;
>>>>>>> f4f95295
        }
        Ok(())
    }

    async fn cooperate_claim(&self, send_swap: &SendSwap) -> Result<(), PaymentError> {
        debug!(
            "Claim is pending for Send Swap {}. Initiating cooperative claim",
            &send_swap.id
        );
        let output_address = self.onchain_wallet.next_unused_address().await?.to_string();
        let claim_tx_details = self.swapper.get_send_claim_tx_details(send_swap)?;
        self.update_swap_info(
            &send_swap.id,
            Complete,
            Some(&claim_tx_details.preimage),
            None,
            None,
        )?;
        self.swapper
            .claim_send_swap_cooperative(send_swap, claim_tx_details, &output_address)?;
        Ok(())
    }

    pub(crate) async fn get_preimage_from_script_path_claim_spend(
        &self,
        swap: &SendSwap,
    ) -> Result<String, PaymentError> {
        info!("Retrieving preimage from non-cooperative claim tx");

        let id = &swap.id;
        let swap_script = swap.get_swap_script()?;
        let swap_script_pk = swap_script
            .to_address(self.config.network.into())?
            .script_pubkey();
        debug!("Found Send Swap swap_script_pk: {swap_script_pk:?}");

        // Get tx history of the swap script (lockup address)
        let history: Vec<_> = self
            .chain_service
            .lock()
            .await
            .get_script_history(&swap_script_pk)
            .await?;

        // We expect at most 2 txs: lockup and maybe the claim
        ensure_sdk!(
            history.len() <= 2,
            PaymentError::Generic {
                err: "Lockup address history for Send Swap {id} has more than 2 txs".to_string()
            }
        );

        match history.get(1) {
            None => Err(PaymentError::Generic {
                err: format!("Send Swap {id} has no claim tx"),
            }),
            Some(claim_tx_entry) => {
                let claim_tx_id = claim_tx_entry.txid;
                let claim_tx = self
                    .chain_service
                    .lock()
                    .await
                    .get_transactions(&[claim_tx_id])
                    .await
                    .map_err(|e| anyhow!("Failed to fetch claim txs {claim_tx_id:?}: {e}"))?
                    .first()
                    .cloned()
                    .ok_or(anyhow!("Claim tx not found for Send swap {id}"))?;

                Ok(Recoverer::get_send_swap_preimage_from_claim_tx(
                    id, &claim_tx,
                )?)
            }
        }
    }

    async fn validate_send_swap_preimage(
        &self,
        swap_id: &str,
        invoice: &str,
        preimage: &str,
    ) -> Result<(), PaymentError> {
        Self::verify_payment_hash(preimage, invoice)?;
        info!("Preimage is valid for Send Swap {swap_id}");
        Ok(())
    }

    pub(crate) async fn refund(
        &self,
        swap: &SendSwap,
        is_cooperative: bool,
    ) -> Result<String, PaymentError> {
        info!(
            "Initiating refund for Send Swap {}, is_cooperative: {is_cooperative}",
            swap.id
        );

        let swap_script = swap.get_swap_script()?;
        let refund_address = self.onchain_wallet.next_unused_address().await?.to_string();

        let liquid_chain_service = self.chain_service.lock().await;
        let script_pk = swap_script
            .to_address(self.config.network.into())
            .map_err(|e| anyhow!("Could not retrieve address from swap script: {e:?}"))?
            .to_unconfidential()
            .script_pubkey();
        let utxos = liquid_chain_service.get_script_utxos(&script_pk).await?;
        let SdkTransaction::Liquid(refund_tx) = self.swapper.create_refund_tx(
            Swap::Send(swap.clone()),
            &refund_address,
            utxos,
            None,
            is_cooperative,
        )?
        else {
            return Err(PaymentError::Generic {
                err: format!(
                    "Unexpected refund tx type returned for Send swap {}",
                    swap.id
                ),
            });
        };
        let refund_tx_id = liquid_chain_service
            .broadcast(&refund_tx, Some(&swap.id))
            .await?
            .to_string();

        info!(
            "Successfully broadcast refund for Send Swap {}, is_cooperative: {is_cooperative}",
            swap.id
        );

        Ok(refund_tx_id)
    }

    async fn check_swap_expiry(&self, swap: &SendSwap) -> Result<bool> {
        let swap_creation_time = UNIX_EPOCH + Duration::from_secs(swap.created_at as u64);
        let duration_since_creation_time = SystemTime::now().duration_since(swap_creation_time)?;
        if duration_since_creation_time.as_secs() < 60 * 10 {
            return Ok(false);
        }

        let swap_script = swap.get_swap_script()?;
        let current_height = self.onchain_wallet.tip().await.height();
        let locktime_from_height = LockTime::from_height(current_height)?;

        info!("Checking Send Swap {} expiration: locktime_from_height = {locktime_from_height:?},  swap_script.locktime = {:?}", swap.id, swap_script.locktime);
        Ok(utils::is_locktime_expired(
            locktime_from_height,
            swap_script.locktime,
        ))
    }

    // Attempts both cooperative and non-cooperative refunds, and updates the swap info accordingly
    pub(crate) async fn try_refund_all(&self, swaps: &[SendSwap]) {
        for swap in swaps {
            if swap.refund_tx_id.is_some() {
                continue;
            }

            let has_swap_expired = self.check_swap_expiry(swap).await.unwrap_or(false);

            if !has_swap_expired && swap.state == Pending {
                continue;
            }

            let refund_tx_id_result = match swap.state {
                Pending => self.refund(swap, false).await,
                RefundPending => match has_swap_expired {
                    true => {
                        self.refund(swap, true)
                            .or_else(|e| {
                                warn!("Failed to initiate cooperative refund, switching to non-cooperative: {e:?}");
                                self.refund(swap, false)
                            })
                            .await
                    }
                    false => self.refund(swap, true).await,
                },
                _ => {
                    continue;
                }
            };

            if let Ok(refund_tx_id) = refund_tx_id_result {
                let update_swap_info_result =
                    self.update_swap_info(&swap.id, RefundPending, None, None, Some(&refund_tx_id));
                if let Err(err) = update_swap_info_result {
                    warn!(
                        "Could not update Send swap {} information, error: {err:?}",
                        swap.id
                    );
                };
            }
        }
    }

    // Attempts refunding all payments whose state is `RefundPending` and with no
    // refund_tx_id field present
    pub(crate) async fn check_refunds(&self) -> Result<(), PaymentError> {
        let pending_swaps = self.persister.list_pending_send_swaps()?;
        self.try_refund_all(&pending_swaps).await;
        Ok(())
    }

    fn validate_state_transition(
        from_state: PaymentState,
        to_state: PaymentState,
    ) -> Result<(), PaymentError> {
        match (from_state, to_state) {
            (TimedOut, Created) => Ok(()),
            (_, Created) => Err(PaymentError::Generic {
                err: "Cannot transition from {from_state:?} to Created state".to_string(),
            }),

            (Created | Pending, Pending) => Ok(()),
            (_, Pending) => Err(PaymentError::Generic {
                err: format!("Cannot transition from {from_state:?} to Pending state"),
            }),

            (Created | Pending, Complete) => Ok(()),
            (_, Complete) => Err(PaymentError::Generic {
                err: format!("Cannot transition from {from_state:?} to Complete state"),
            }),

            (Created | TimedOut, TimedOut) => Ok(()),
            (_, TimedOut) => Err(PaymentError::Generic {
                err: format!("Cannot transition from {from_state:?} to TimedOut state"),
            }),

            (_, Refundable) => Err(PaymentError::Generic {
                err: format!("Cannot transition from {from_state:?} to Refundable state"),
            }),

            (Pending, RefundPending) => Ok(()),
            (_, RefundPending) => Err(PaymentError::Generic {
                err: format!("Cannot transition from {from_state:?} to RefundPending state"),
            }),

            (Complete, Failed) => Err(PaymentError::Generic {
                err: format!("Cannot transition from {from_state:?} to Failed state"),
            }),
            (_, Failed) => Ok(()),
        }
    }

    fn verify_payment_hash(preimage: &str, invoice: &str) -> Result<(), PaymentError> {
        let preimage = Preimage::from_str(preimage)?;
        let preimage_hash = preimage.sha256.to_string();
        let invoice = Bolt11Invoice::from_str(invoice)
            .map_err(|err| PaymentError::invalid_invoice(&err.to_string()))?;
        let invoice_payment_hash = invoice.payment_hash();

        (invoice_payment_hash.to_string() == preimage_hash)
            .then_some(())
            .ok_or(PaymentError::InvalidPreimage)
    }
}

#[cfg(test)]
mod tests {
    use std::collections::{HashMap, HashSet};

    use anyhow::Result;

    use crate::{
        model::PaymentState::{self, *},
        test_utils::{
            persist::{create_persister, new_send_swap},
            send_swap::new_send_swap_handler,
        },
    };

    #[tokio::test]
    async fn test_send_swap_state_transitions() -> Result<()> {
        create_persister!(storage);
        let send_swap_handler = new_send_swap_handler(storage.clone())?;

        // Test valid combinations of states
        let valid_combinations = HashMap::from([
            (
                Created,
                HashSet::from([Pending, Complete, TimedOut, Failed]),
            ),
            (
                Pending,
                HashSet::from([Pending, RefundPending, Complete, Failed]),
            ),
            (TimedOut, HashSet::from([TimedOut, Created, Failed])),
            (Complete, HashSet::from([])),
            (Refundable, HashSet::from([Failed])),
            (Failed, HashSet::from([Failed])),
        ]);

        for (first_state, allowed_states) in valid_combinations.iter() {
            for allowed_state in allowed_states {
                let send_swap = new_send_swap(Some(*first_state));
                storage.insert_or_update_send_swap(&send_swap)?;

                assert!(send_swap_handler
                    .update_swap_info(&send_swap.id, *allowed_state, None, None, None)
                    .is_ok());
            }
        }

        // Test invalid combinations of states
        let all_states = HashSet::from([Created, Pending, Complete, TimedOut, Failed]);
        let invalid_combinations: HashMap<PaymentState, HashSet<PaymentState>> = valid_combinations
            .iter()
            .map(|(first_state, allowed_states)| {
                (
                    *first_state,
                    all_states.difference(allowed_states).cloned().collect(),
                )
            })
            .collect();

        for (first_state, disallowed_states) in invalid_combinations.iter() {
            for disallowed_state in disallowed_states {
                let send_swap = new_send_swap(Some(*first_state));
                storage.insert_or_update_send_swap(&send_swap)?;

                assert!(send_swap_handler
                    .update_swap_info(&send_swap.id, *disallowed_state, None, None, None)
                    .is_err());
            }
        }

        Ok(())
    }
}<|MERGE_RESOLUTION|>--- conflicted
+++ resolved
@@ -345,14 +345,9 @@
             refund_tx_id,
         )?;
         let updated_swap = self.fetch_send_swap_by_id(swap_id)?;
-<<<<<<< HEAD
-        if updated_swap != swap {
-            let _ = self.subscription_notifier.send(updated_swap.id);
-=======
         let lnurl_info_updated = self.update_swap_lnurl_info(&swap, &updated_swap)?;
         if updated_swap != swap || lnurl_info_updated {
-            self.notify_swap_changes(swap, updated_swap)?;
->>>>>>> f4f95295
+            let _ = self.subscription_notifier.send(updated_swap.id);
         }
         Ok(())
     }
