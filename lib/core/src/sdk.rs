use anyhow::{anyhow, Result};
use async_trait::async_trait;
use boltz_client::lightning_invoice::Bolt11InvoiceDescription;
use boltz_client::swaps::boltzv2;
use boltz_client::ToHex;
use boltz_client::{
    swaps::{boltz::RevSwapStates, boltzv2::*},
    util::secrets::Preimage,
    Amount, Bolt11Invoice,
};
use log::{debug, error, info, warn};
<<<<<<< HEAD
use lwk_wollet::bitcoin::hex::DisplayHex;
use lwk_wollet::bitcoin::Witness;
use lwk_wollet::hashes::{sha256, Hash};
use lwk_wollet::{elements::LockTime, BlockchainBackend, ElementsNetwork};
=======
use lwk_wollet::{elements::LockTime, ElementsNetwork};
>>>>>>> 36f814f4
use std::time::Instant;
use std::{
    fs,
    path::PathBuf,
    str::FromStr,
    sync::Arc,
    time::{Duration, UNIX_EPOCH},
};
use tokio::sync::{watch, RwLock};
use tokio::time::MissedTickBehavior;

use crate::error::LiquidSdkError;
use crate::model::PaymentState::*;
use crate::send_swap::SendSwapStateHandler;
use crate::swapper::{BoltzSwapper, ReconnectHandler, Swapper, SwapperStatusStream};
use crate::wallet::{LiquidOnchainWallet, OnchainWallet};
use crate::{
    ensure_sdk,
    error::{LiquidSdkResult, PaymentError},
    event::EventManager,
    get_invoice_amount,
    model::*,
    persist::Persister,
    utils,
};

/// Claim tx feerate, in sats per vbyte.
/// Since the  Liquid blocks are consistently empty for now, we hardcode the minimum feerate.
pub const LIQUID_CLAIM_TX_FEERATE_MSAT: f32 = 100.0;

pub const DEFAULT_DATA_DIR: &str = ".data";

pub struct LiquidSdk {
    config: Config,
    onchain_wallet: Arc<dyn OnchainWallet>,
    persister: Arc<Persister>,
    event_manager: Arc<EventManager>,
    status_stream: Arc<dyn SwapperStatusStream>,
    swapper: Arc<dyn Swapper>,
    is_started: RwLock<bool>,
    shutdown_sender: watch::Sender<()>,
    shutdown_receiver: watch::Receiver<()>,
}

impl LiquidSdk {
    pub async fn connect(req: ConnectRequest) -> Result<Arc<LiquidSdk>> {
        let config = req.config;
        let sdk = LiquidSdk::new(config, req.mnemonic)?;
        sdk.start().await?;

        Ok(sdk)
    }

    fn new(config: Config, mnemonic: String) -> Result<Arc<Self>> {
        fs::create_dir_all(&config.working_dir)?;

        let persister = Arc::new(Persister::new(&config.working_dir, config.network)?);
        persister.init()?;

        let event_manager = Arc::new(EventManager::new());
        let (shutdown_sender, shutdown_receiver) = watch::channel::<()>(());

        let swapper = Arc::new(BoltzSwapper::new(config.clone()));
        let status_stream = Arc::<dyn SwapperStatusStream>::from(swapper.create_status_stream());

        let sdk = Arc::new(LiquidSdk {
            config: config.clone(),
            onchain_wallet: Arc::new(LiquidOnchainWallet::new(mnemonic, config)?),
            persister: persister.clone(),
            event_manager,
            status_stream: status_stream.clone(),
            swapper,
            is_started: RwLock::new(false),
            shutdown_sender,
            shutdown_receiver,
        });

        Ok(sdk)
    }

    /// Starts an SDK instance.
    ///
    /// Internal method. Should only be called once per instance.
    /// Should only be called as part of [LiquidSdk::connect].
    async fn start(self: &Arc<LiquidSdk>) -> LiquidSdkResult<()> {
        let mut is_started = self.is_started.write().await;
        let start_ts = Instant::now();

        self.persister
            .update_send_swaps_by_state(Created, TimedOut)?;
        self.start_background_tasks().await?;
        *is_started = true;

        let start_duration = start_ts.elapsed();
        info!("Liquid SDK initialized in: {start_duration:?}");
        Ok(())
    }

    /// Starts background tasks.
    ///
    /// Internal method. Should only be used as part of [LiquidSdk::start].
    async fn start_background_tasks(self: &Arc<LiquidSdk>) -> LiquidSdkResult<()> {
        // Periodically run sync() in the background
        let sdk_clone = self.clone();
        let mut shutdown_rx_sync_loop = self.shutdown_receiver.clone();
        tokio::spawn(async move {
            loop {
                _ = sdk_clone.sync().await;

                tokio::select! {
                    _ = tokio::time::sleep(Duration::from_secs(30)) => {}
                    _ = shutdown_rx_sync_loop.changed() => {
                        info!("Received shutdown signal, exiting periodic sync loop");
                        return;
                    }
                }
            }
        });

        let reconnect_handler = Box::new(SwapperReconnectHandler {
            persister: self.persister.clone(),
            status_stream: self.status_stream.clone(),
        });
        self.status_stream
            .clone()
            .start(reconnect_handler, self.shutdown_receiver.clone())
            .await;
        self.track_swap_updates().await;
        self.track_refundable_swaps().await;

        Ok(())
    }

    async fn ensure_is_started(&self) -> LiquidSdkResult<()> {
        let is_started = self.is_started.read().await;
        ensure_sdk!(*is_started, LiquidSdkError::NotStarted);
        Ok(())
    }

    /// Trigger the stopping of background threads for this SDK instance.
    pub async fn disconnect(&self) -> LiquidSdkResult<()> {
        self.ensure_is_started().await?;

        let mut is_started = self.is_started.write().await;
        self.shutdown_sender
            .send(())
            .map_err(|e| LiquidSdkError::Generic {
                err: format!("Shutdown failed: {e}"),
            })?;
        *is_started = false;
        Ok(())
    }

    async fn track_swap_updates(self: &Arc<LiquidSdk>) {
        let cloned = self.clone();
        tokio::spawn(async move {
            let mut shutdown_receiver = cloned.shutdown_receiver.clone();
            let mut updates_stream = cloned.status_stream.subscribe_swap_updates();
            let send_swap_state_handler = SendSwapStateHandler::new(
                cloned.config.clone(),
                cloned.onchain_wallet.clone(),
                cloned.persister.clone(),
                cloned.swapper.clone(),
            );
            let mut swap_state_changes = send_swap_state_handler.subscribe_payment_updates();
            loop {
                tokio::select! {
                    payment_id = swap_state_changes.recv() => {
                      match payment_id {
                          Ok(payment_id) => {
                            if let Err(e) = cloned.emit_payment_updated(Some(payment_id)).await {
                              error!("Failed to emit payment update: {e:?}");
                            }
                          }
                          Err(e) => error!("Failed to receive send swap state change: {e:?}")
                      }
                    }
                    update = updates_stream.recv() => match update {
                        Ok(boltzv2::Update { id, status }) => {
                            let _ = cloned.sync().await;
                            match cloned.persister.fetch_send_swap_by_id(&id) {
                                Ok(Some(_)) => {
                                    match send_swap_state_handler.on_new_status(&status, &id).await {
                                        Ok(_) => info!("Succesfully handled Send Swap {id} update"),
                                        Err(e) => error!("Failed to handle Send Swap {id} update: {e}")
                                    }
                                }
                                _ => {
                                    match cloned.persister.fetch_receive_swap(&id) {
                                        Ok(Some(_)) => {
                                            match cloned.try_handle_receive_swap_boltz_status(&status, &id).await {
                                                Ok(_) => info!("Succesfully handled Receive Swap {id} update"),
                                                Err(e) => error!("Failed to handle Receive Swap {id} update: {e}")
                                            }
                                        }
                                        _ => {
                                            error!("Could not find Swap {id}");
                                        }
                                    }
                                }
                            }
                        }
                        Err(e) => error!("Received stream error: {e:?}"),
                    },
                    _ = shutdown_receiver.changed() => {
                        info!("Received shutdown signal, exiting swap updates loop");
                        return;
                    }
                }
            }
        });
    }

    async fn track_refundable_swaps(self: &Arc<LiquidSdk>) {
        let cloned = self.clone();
        tokio::spawn(async move {
            let mut shutdown_receiver = cloned.shutdown_receiver.clone();
            let mut interval = tokio::time::interval(Duration::from_secs(60));
            interval.set_missed_tick_behavior(MissedTickBehavior::Skip);
            loop {
                tokio::select! {
                    _ = interval.tick() => {
                        match cloned.persister.list_pending_send_swaps() {
                            Ok(pending_send_swaps) => {
                                for swap in pending_send_swaps {
                                    if let Err(e) = cloned.check_send_swap_expiration(&swap).await {
                                        error!("Error checking expiration for Send Swap {}: {e:?}", swap.id);
                                    }
                                }
                            }
                            Err(e) => error!("Error listing pending send swaps: {e:?}"),
                        }
                    },
                    _ = shutdown_receiver.changed() => {
                        info!("Received shutdown signal, exiting refundable swaps loop");
                        return;
                    }
                }
            }
        });
    }

    async fn check_send_swap_expiration(&self, send_swap: &SendSwap) -> Result<()> {
        if send_swap.lockup_tx_id.is_some() && send_swap.refund_tx_id.is_none() {
            let swap_script = send_swap.get_swap_script()?;
            let current_height = self.onchain_wallet.tip().await.height();
            let locktime_from_height = LockTime::from_height(current_height)?;

            info!("Checking Send Swap {} expiration: locktime_from_height = {locktime_from_height:?},  swap_script.locktime = {:?}", send_swap.id, swap_script.locktime);
            if utils::is_locktime_expired(locktime_from_height, swap_script.locktime) {
                let id = &send_swap.id;
                let refund_tx_id = self.try_refund(send_swap).await?;
                info!("Broadcast refund tx for Send Swap {id}. Tx id: {refund_tx_id}");
                let send_swap_state_handler = SendSwapStateHandler::new(
                    self.config.clone(),
                    self.onchain_wallet.clone(),
                    self.persister.clone(),
                    self.swapper.clone(),
                );
                send_swap_state_handler
                    .update_swap_info(id, Pending, None, None, Some(&refund_tx_id))
                    .await?;
            }
        }
        Ok(())
    }

    async fn notify_event_listeners(&self, e: LiquidSdkEvent) -> Result<()> {
        self.event_manager.notify(e).await;
        Ok(())
    }

    pub async fn add_event_listener(
        &self,
        listener: Box<dyn EventListener>,
    ) -> LiquidSdkResult<String> {
        Ok(self.event_manager.add(listener).await?)
    }

    pub async fn remove_event_listener(&self, id: String) -> LiquidSdkResult<()> {
        self.event_manager.remove(id).await;
        Ok(())
    }

    fn validate_state_transition(
        from_state: PaymentState,
        to_state: PaymentState,
    ) -> Result<(), PaymentError> {
        match (from_state, to_state) {
            (_, Created) => Err(PaymentError::Generic {
                err: "Cannot transition to Created state".to_string(),
            }),

            (Created | Pending, Pending) => Ok(()),
            (Complete | Failed | TimedOut, Pending) => Err(PaymentError::Generic {
                err: format!("Cannot transition from {from_state:?} to Pending state"),
            }),

            (Created | Pending, Complete) => Ok(()),
            (Complete | Failed | TimedOut, Complete) => Err(PaymentError::Generic {
                err: format!("Cannot transition from {from_state:?} to Complete state"),
            }),

            (Created, TimedOut) => Ok(()),
            (_, TimedOut) => Err(PaymentError::Generic {
                err: format!("Cannot transition from {from_state:?} to TimedOut state"),
            }),

            (_, Failed) => Ok(()),
        }
    }

    /// Transitions a Receive swap to a new state
    pub(crate) async fn try_handle_receive_swap_update(
        &self,
        swap_id: &str,
        to_state: PaymentState,
        claim_tx_id: Option<&str>,
    ) -> Result<(), PaymentError> {
        info!(
            "Transitioning Receive swap {swap_id} to {to_state:?} (claim_tx_id = {claim_tx_id:?})"
        );

        let swap = self
            .persister
            .fetch_receive_swap(swap_id)
            .map_err(|_| PaymentError::PersistError)?
            .ok_or(PaymentError::Generic {
                err: format!("Receive Swap not found {swap_id}"),
            })?;
        let payment_id = claim_tx_id.map(|c| c.to_string()).or(swap.claim_tx_id);

        Self::validate_state_transition(swap.state, to_state)?;
        self.persister
            .try_handle_receive_swap_update(swap_id, to_state, claim_tx_id)?;

        Ok(self.emit_payment_updated(payment_id).await?)
    }

    async fn emit_payment_updated(&self, payment_id: Option<String>) -> Result<()> {
        if let Some(id) = payment_id {
            match self.persister.get_payment(id.clone())? {
                Some(payment) => {
                    match payment.status {
                        Complete => {
                            self.notify_event_listeners(LiquidSdkEvent::PaymentSucceed {
                                details: payment,
                            })
                            .await?
                        }
                        Pending => {
                            // The swap state has changed to Pending
                            match payment.swap_id.clone() {
                                Some(swap_id) => match payment.payment_type {
                                    PaymentType::Receive => {
                                        match self.persister.fetch_receive_swap(&swap_id)? {
                                            Some(swap) => match swap.claim_tx_id {
                                                Some(_) => {
                                                    // The claim tx has now been broadcast
                                                    self.notify_event_listeners(
                                                        LiquidSdkEvent::PaymentWaitingConfirmation {
                                                            details: payment,
                                                        },
                                                    )
                                                    .await?
                                                }
                                                None => {
                                                    // The lockup tx is in the mempool/confirmed
                                                    self.notify_event_listeners(
                                                        LiquidSdkEvent::PaymentPending {
                                                            details: payment,
                                                        },
                                                    )
                                                    .await?
                                                }
                                            },
                                            None => debug!("Swap not found: {swap_id}"),
                                        }
                                    }
                                    PaymentType::Send => {
                                        match self.persister.fetch_send_swap_by_id(&swap_id)? {
                                            Some(swap) => match swap.refund_tx_id {
                                                Some(_) => {
                                                    // The refund tx has now been broadcast
                                                    self.notify_event_listeners(
                                                        LiquidSdkEvent::PaymentRefundPending {
                                                            details: payment,
                                                        },
                                                    )
                                                    .await?
                                                }
                                                None => {
                                                    // The lockup tx is in the mempool/confirmed
                                                    self.notify_event_listeners(
                                                        LiquidSdkEvent::PaymentPending {
                                                            details: payment,
                                                        },
                                                    )
                                                    .await?
                                                }
                                            },
                                            None => debug!("Swap not found: {swap_id}"),
                                        }
                                    }
                                },
                                None => debug!("Payment has no swap id"),
                            }
                        }
                        Failed => match payment.payment_type {
                            PaymentType::Receive => {
                                self.notify_event_listeners(LiquidSdkEvent::PaymentFailed {
                                    details: payment,
                                })
                                .await?
                            }
                            PaymentType::Send => {
                                // The refund tx is confirmed
                                self.notify_event_listeners(LiquidSdkEvent::PaymentRefunded {
                                    details: payment,
                                })
                                .await?
                            }
                        },
                        _ => (),
                    };
                }
                None => debug!("Payment not found: {id}"),
            }
        }
        Ok(())
    }

    /// Handles status updates from Boltz for Receive swaps
    pub(crate) async fn try_handle_receive_swap_boltz_status(
        &self,
        swap_state: &str,
        id: &str,
    ) -> Result<()> {
        let receive_swap = self
            .persister
            .fetch_receive_swap(id)?
            .ok_or(anyhow!("No ongoing Receive Swap found for ID {id}"))?;

        info!("Handling Receive Swap transition to {swap_state:?} for swap {id}");

        match RevSwapStates::from_str(swap_state) {
            Ok(RevSwapStates::SwapExpired
            | RevSwapStates::InvoiceExpired
            | RevSwapStates::TransactionFailed
            | RevSwapStates::TransactionRefunded) => {
                error!("Swap {id} entered into an unrecoverable state: {swap_state:?}");
                self.try_handle_receive_swap_update(id, Failed, None).await?;
                Ok(())
            }

            // The lockup tx is in the mempool and we accept 0-conf => try to claim
            // TODO Add 0-conf preconditions check: https://github.com/breez/breez-liquid-sdk/issues/187
            Ok(RevSwapStates::TransactionMempool
            // The lockup tx is confirmed => try to claim
            | RevSwapStates::TransactionConfirmed) => {
                match receive_swap.claim_tx_id {
                    Some(claim_tx_id) => {
                        warn!("Claim tx for Receive Swap {id} was already broadcast: txid {claim_tx_id}")
                    }
                    None => {
                        self.try_handle_receive_swap_update(&receive_swap.id, Pending, None)
                            .await?;
                        match self.try_claim(&receive_swap).await {
                            Ok(_) => {}
                            Err(err) => match err {
                                PaymentError::AlreadyClaimed => warn!("Funds already claimed for Receive Swap {id}"),
                                _ => error!("Claim for Receive Swap {id} failed: {err}")
                            }
                        }
                    }
                }
                Ok(())
            }

            Ok(_) => {
                debug!("Unhandled state for Receive Swap {id}: {swap_state}");
                Ok(())
            },

            _ => Err(anyhow!("Invalid RevSwapState for Receive Swap {id}: {swap_state}")),
        }
    }

<<<<<<< HEAD
    /// Handles status updates from Boltz for Send swaps
    pub(crate) async fn try_handle_send_swap_boltz_status(
        &self,
        swap_state: &str,
        id: &str,
    ) -> Result<()> {
        let swap = self
            .persister
            .fetch_send_swap_by_id(id)?
            .ok_or(anyhow!("No ongoing Send Swap found for ID {id}"))?;

        info!("Handling Send Swap transition to {swap_state:?} for swap {id}");

        // See https://docs.boltz.exchange/v/api/lifecycle#normal-submarine-swaps
        match SubSwapStates::from_str(swap_state) {
            // Boltz has locked the HTLC, we proceed with locking up the funds
            Ok(SubSwapStates::InvoiceSet) => {
                match (swap.state, swap.lockup_tx_id.clone()) {
                    (PaymentState::Created, None) | (PaymentState::TimedOut, None) => {
                        let create_response = swap.get_boltz_create_response()?;
                        let lockup_tx_id = self.lockup_funds(id, &create_response).await?;

                        // We insert a pseudo-lockup-tx in case LWK fails to pick up the new mempool tx for a while
                        // This makes the tx known to the SDK (get_info, list_payments) instantly
                        self.persister.insert_or_update_payment(PaymentTxData {
                            tx_id: lockup_tx_id.clone(),
                            timestamp: None,
                            amount_sat: swap.payer_amount_sat,
                            fees_sat: 0, // Will be overwritten once LWK fetches the real tx
                            payment_type: PaymentType::Send,
                            is_confirmed: false,
                        })?;

                        self.try_handle_send_swap_update(
                            id,
                            Pending,
                            None,
                            Some(&lockup_tx_id),
                            None,
                        )
                        .await?;
                    }
                    (_, Some(lockup_tx_id)) => warn!(
                        "Lockup tx for Send Swap {id} was already broadcast: txid {lockup_tx_id}"
                    ),
                    (state, _) => {
                        debug!("Send Swap {id} is in an invalid state for {swap_state}: {state:?}")
                    }
                }
                Ok(())
            }

            // Boltz has detected the lockup in the mempool, we can speed up
            // the claim by doing so cooperatively
            Ok(SubSwapStates::TransactionClaimPending) => {
                self.cooperate_send_swap_claim(&swap).await.map_err(|e| {
                    error!("Could not cooperate Send Swap {id} claim: {e}");
                    anyhow!("Could not post claim details. Err: {e:?}")
                })?;

                Ok(())
            }

            // Boltz announced they successfully broadcast the (cooperative or non-cooperative) claim tx
            Ok(SubSwapStates::TransactionClaimed) => {
                debug!("Send Swap {id} has been claimed");

                match swap.preimage {
                    Some(_) => {
                        debug!("The claim tx was a key path spend (cooperative claim)");
                        // Preimage was already validated and stored, PaymentSucceeded event emitted,
                        // when the cooperative claim was handled.
                    }
                    None => {
                        debug!("The claim tx was a script path spend (non-cooperative claim)");
                        let preimage = self.get_preimage_from_script_path_claim_spend(&swap)?;
                        self.validate_send_swap_preimage(id, &swap.invoice, &preimage)
                            .await?;
                        self.try_handle_send_swap_update(id, Complete, Some(&preimage), None, None)
                            .await?;
                    }
                }

                Ok(())
            }

            // If swap state is unrecoverable, either:
            // 1. Boltz failed to pay
            // 2. The swap has expired (>24h)
            // 3. Lockup failed (we sent too little funds)
            // We initiate a cooperative refund, and then fallback to a regular one
            Ok(
                SubSwapStates::TransactionLockupFailed
                | SubSwapStates::InvoiceFailedToPay
                | SubSwapStates::SwapExpired,
            ) => {
                match swap.lockup_tx_id {
                    Some(_) => match swap.refund_tx_id {
                        Some(refund_tx_id) => warn!(
                            "Refund tx for Send Swap {id} was already broadcast: txid {refund_tx_id}"
                        ),
                        None => {
                            warn!("Send Swap {id} is in an unrecoverable state: {swap_state:?}, and lockup tx has been broadcast. Attempting refund.");

                            let refund_tx_id = self.try_refund(&swap).await?;
                            info!("Broadcast refund tx for Send Swap {id}. Tx id: {refund_tx_id}");
                            self.try_handle_send_swap_update(
                                id,
                                Pending,
                                None,
                                None,
                                Some(&refund_tx_id),
                            )
                            .await?;
                        }
                    },
                    // Do not attempt broadcasting a refund if lockup tx was never sent and swap is
                    // unrecoverable. We resolve the payment as failed.
                    None => {
                        warn!("Send Swap {id} is in an unrecoverable state: {swap_state:?}, and lockup tx has never been broadcast. Resolving payment as failed.");
                        self.try_handle_send_swap_update(id, Failed, None, None, None)
                            .await?;
                    }

                }

                Ok(())
            }

            Ok(_) => {
                debug!("Unhandled state for Send Swap {id}: {swap_state}");
                Ok(())
            }

            _ => Err(anyhow!(
                "Invalid SubSwapState for Send Swap {id}: {swap_state}"
            )),
        }
    }

=======
>>>>>>> 36f814f4
    pub async fn get_info(&self, req: GetInfoRequest) -> Result<GetInfoResponse> {
        self.ensure_is_started().await?;
        debug!(
            "next_unused_address: {}",
            self.onchain_wallet.next_unused_address().await?
        );
        if req.with_scan {
            self.sync().await?;
        }

        let mut pending_send_sat = 0;
        let mut pending_receive_sat = 0;
        let mut confirmed_sent_sat = 0;
        let mut confirmed_received_sat = 0;

        for p in self.list_payments().await? {
            match p.payment_type {
                PaymentType::Send => match p.status {
                    Complete => confirmed_sent_sat += p.amount_sat,
                    Failed => {
                        confirmed_sent_sat += p.amount_sat;
                        confirmed_received_sat += p.refund_tx_amount_sat.unwrap_or_default();
                    }
                    Pending => match p.refund_tx_amount_sat {
                        Some(refund_tx_amount_sat) => {
                            confirmed_sent_sat += p.amount_sat;
                            pending_receive_sat += refund_tx_amount_sat;
                        }
                        None => pending_send_sat += p.amount_sat,
                    },
                    Created => pending_send_sat += p.amount_sat,
                    TimedOut => {}
                },
                PaymentType::Receive => match p.status {
                    Complete => confirmed_received_sat += p.amount_sat,
                    Failed => {}
                    _ => pending_receive_sat += p.amount_sat,
                },
            }
        }

        Ok(GetInfoResponse {
            balance_sat: confirmed_received_sat - confirmed_sent_sat - pending_send_sat,
            pending_send_sat,
            pending_receive_sat,
            pubkey: self.onchain_wallet.pubkey(),
        })
    }

    fn validate_invoice(&self, invoice: &str) -> Result<Bolt11Invoice, PaymentError> {
        let invoice = invoice
            .trim()
            .parse::<Bolt11Invoice>()
            .map_err(|_| PaymentError::InvalidInvoice)?;

        match (invoice.network().to_string().as_str(), self.config.network) {
            ("bitcoin", Network::Mainnet) => {}
            ("testnet", Network::Testnet) => {}
            _ => return Err(PaymentError::InvalidInvoice),
        }

        ensure_sdk!(!invoice.is_expired(), PaymentError::InvalidInvoice);

        Ok(invoice)
    }

    fn validate_submarine_pairs(
        &self,
        receiver_amount_sat: u64,
    ) -> Result<SubmarinePair, PaymentError> {
        let lbtc_pair = self
            .swapper
            .get_submarine_pairs()?
            .ok_or(PaymentError::PairsNotFound)?;

        lbtc_pair.limits.within(receiver_amount_sat)?;

        let fees_sat = lbtc_pair.fees.total(receiver_amount_sat);

        ensure_sdk!(
            receiver_amount_sat > fees_sat,
            PaymentError::AmountOutOfRange
        );

        Ok(lbtc_pair)
    }

    /// Estimate the onchain fee for sending the given amount to the given destination address
    async fn estimate_onchain_tx_fee(&self, amount_sat: u64, address: &str) -> Result<u64> {
        Ok(self
            .onchain_wallet
            .build_tx(None, address, amount_sat)
            .await?
            .all_fees()
            .values()
            .sum())
    }

    async fn estimate_lockup_tx_fee(&self, amount_sat: u64) -> Result<u64> {
        // TODO Replace this with own address when LWK supports taproot
        //  https://github.com/Blockstream/lwk/issues/31
        let temp_p2tr_addr = match self.config.network {
            Network::Mainnet => "lq1pqvzxvqhrf54dd4sny4cag7497pe38252qefk46t92frs7us8r80ja9ha8r5me09nn22m4tmdqp5p4wafq3s59cql3v9n45t5trwtxrmxfsyxjnstkctj",
            Network::Testnet => "tlq1pq0wqu32e2xacxeyps22x8gjre4qk3u6r70pj4r62hzczxeyz8x3yxucrpn79zy28plc4x37aaf33kwt6dz2nn6gtkya6h02mwpzy4eh69zzexq7cf5y5"
        };

        self.estimate_onchain_tx_fee(amount_sat, temp_p2tr_addr)
            .await
    }

    pub async fn prepare_send_payment(
        &self,
        req: &PrepareSendRequest,
    ) -> Result<PrepareSendResponse, PaymentError> {
        self.ensure_is_started().await?;

        self.ensure_send_is_not_self_transfer(&req.invoice)?;
        let invoice = self.validate_invoice(&req.invoice)?;

        let receiver_amount_sat = invoice
            .amount_milli_satoshis()
            .ok_or(PaymentError::AmountOutOfRange)?
            / 1000;
        let lbtc_pair = self.validate_submarine_pairs(receiver_amount_sat)?;

        let fees_sat = match self.swapper.check_for_mrh(&req.invoice)? {
            Some((lbtc_address, _)) => {
                self.estimate_onchain_tx_fee(receiver_amount_sat, &lbtc_address)
                    .await?
            }
            None => {
                let lockup_fees_sat = self.estimate_lockup_tx_fee(receiver_amount_sat).await?;
                lbtc_pair.fees.total(receiver_amount_sat) + lockup_fees_sat
            }
        };

        Ok(PrepareSendResponse {
            invoice: req.invoice.clone(),
            fees_sat,
        })
    }

    async fn try_refund_non_cooperative(
        &self,
        swap: &SendSwap,
        broadcast_fees_sat: Amount,
    ) -> Result<String, PaymentError> {
        info!(
            "Initiating non-cooperative refund for Send Swap {}",
            &swap.id
        );

        let current_height = self.onchain_wallet.tip().await.height();
        let output_address = self.onchain_wallet.next_unused_address().await?.to_string();
        let refund_tx_id = self.swapper.refund_send_swap_non_cooperative(
            swap,
            broadcast_fees_sat,
            &output_address,
            current_height,
        )?;

        info!(
            "Successfully broadcast non-cooperative refund for Send Swap {}, tx: {}",
            swap.id, refund_tx_id
        );
        Ok(refund_tx_id)
    }

    async fn try_refund(&self, swap: &SendSwap) -> Result<String, PaymentError> {
        let amount_sat = get_invoice_amount!(swap.invoice);
        let output_address = self.onchain_wallet.next_unused_address().await?.to_string();
        let refund_tx_fees_sat = Amount::from_sat(
            self.estimate_onchain_tx_fee(amount_sat, &output_address)
                .await?,
        );
        let refund_res =
            self.swapper
                .refund_send_swap_cooperative(swap, &output_address, refund_tx_fees_sat);
        match refund_res {
            Ok(res) => Ok(res),
            Err(e) => {
                warn!("Cooperative refund failed: {:?}", e);
                self.try_refund_non_cooperative(swap, refund_tx_fees_sat)
                    .await
            }
        }
    }

<<<<<<< HEAD
    /// Check if the provided preimage matches our invoice. If so, mark the Send payment as [Complete].
    async fn validate_send_swap_preimage(
        &self,
        swap_id: &str,
        invoice: &str,
        preimage: &str,
    ) -> Result<(), PaymentError> {
        Self::verify_payment_hash(preimage, invoice)?;
        info!("Preimage is valid for Send Swap {swap_id}");
        Ok(())
    }

    /// Interact with Boltz to assist in them doing a cooperative claim
    async fn cooperate_send_swap_claim(&self, send_swap: &SendSwap) -> Result<(), PaymentError> {
        debug!(
            "Claim is pending for Send Swap {}. Initiating cooperative claim",
            &send_swap.id
        );
        let output_address = self.onchain_wallet.next_unused_address().await?.to_string();
        let claim_tx_details = self.swapper.get_claim_tx_details(send_swap)?;
        self.try_handle_send_swap_update(
            &send_swap.id,
            Complete,
            Some(&claim_tx_details.preimage),
            None,
            None,
        )
        .await?;
        self.swapper
            .claim_send_swap_cooperative(send_swap, claim_tx_details, &output_address)?;
        Ok(())
    }

    async fn lockup_funds(
        &self,
        swap_id: &str,
        create_response: &CreateSubmarineResponse,
    ) -> Result<String, PaymentError> {
        debug!(
            "Initiated Send Swap: send {} sats to liquid address {}",
            create_response.expected_amount, create_response.address
        );

        let lockup_tx = self
            .onchain_wallet
            .build_tx(
                None,
                &create_response.address,
                create_response.expected_amount,
            )
            .await?;

        let electrum_client = self.config.get_electrum_client()?;
        let lockup_tx_id = electrum_client.broadcast(&lockup_tx)?.to_string();

        debug!(
            "Successfully broadcast lockup transaction for Send Swap {swap_id}. Lockup tx id: {lockup_tx_id}"
        );
        Ok(lockup_tx_id)
    }

    fn ensure_send_is_not_self_transfer(&self, invoice: &str) -> Result<(), PaymentError> {
        match self.persister.fetch_receive_swap_by_invoice(invoice)? {
            None => Ok(()),
            Some(_) => Err(PaymentError::SelfTransferNotSupported),
        }
    }

=======
>>>>>>> 36f814f4
    /// Creates, initiates and starts monitoring the progress of a Send Payment.
    ///
    /// Depending on [Config]'s `payment_timeout_sec`, this function will return:
    /// - a [PaymentError::PaymentTimeout], if the payment could not be initiated in this time
    /// - a [PaymentState::Pending] payment, if the payment could be initiated, but didn't yet
    /// complete in this time
    /// - a [PaymentState::Complete] payment, if the payment was successfully completed in this time
    pub async fn send_payment(
        &self,
        req: &PrepareSendResponse,
    ) -> Result<SendPaymentResponse, PaymentError> {
        self.ensure_is_started().await?;

        self.ensure_send_is_not_self_transfer(&req.invoice)?;
        self.validate_invoice(&req.invoice)?;

        match self.swapper.check_for_mrh(&req.invoice)? {
            // If we find a valid MRH, extract the BIP21 amount and address, then pay via onchain tx
            Some((lbtc_address, amount_btc)) => {
                let amount_sat: u64 = (amount_btc * 100_000_000.0) as u64;
                info!("Found magic routing hint for L-BTC address {lbtc_address} and amount_sat {amount_sat}");

                let receiver_amount_sat = get_invoice_amount!(req.invoice);
                let tx = self
                    .onchain_wallet
                    .build_tx(None, &lbtc_address, receiver_amount_sat)
                    .await?;
                let onchain_fees_sat: u64 = tx.all_fees().values().sum();
                let payer_amount_sat = receiver_amount_sat + onchain_fees_sat;
                info!("Built onchain L-BTC tx with receiver_amount_sat = {receiver_amount_sat}, fees_sat = {onchain_fees_sat}");
                info!("Built onchain L-BTC tx with ID {}", tx.txid());

                let tx_id = tx.txid().to_string();
                let tx_hex = lwk_wollet::elements::encode::serialize(&tx).to_lower_hex_string();
                self.swapper
                    .broadcast_tx(self.config.network.into(), &tx_hex)?;

                // We insert a pseudo-tx in case LWK fails to pick up the new mempool tx for a while
                // This makes the tx known to the SDK (get_info, list_payments) instantly
                let tx_data = PaymentTxData {
                    tx_id: tx_id.clone(),
                    timestamp: None,
                    amount_sat: payer_amount_sat,
                    fees_sat: onchain_fees_sat,
                    payment_type: PaymentType::Send,
                    is_confirmed: false,
                };
                self.persister.insert_or_update_payment(tx_data.clone())?;
                self.emit_payment_updated(Some(tx_id)).await?; // Emit Pending event

                Ok(SendPaymentResponse {
                    payment: Payment::from(tx_data, None),
                })
            }

            // If no MRH found, perform usual swap
            None => self.send_payment_via_swap(req).await,
        }
    }

    /// Performs a Send Payment by doing a swap (create it, fund it, track it, etc).
    async fn send_payment_via_swap(
        &self,
        req: &PrepareSendResponse,
    ) -> Result<SendPaymentResponse, PaymentError> {
        let receiver_amount_sat = get_invoice_amount!(req.invoice);
        let lbtc_pair = self.validate_submarine_pairs(receiver_amount_sat)?;
        let lockup_tx_fees_sat = self.estimate_lockup_tx_fee(receiver_amount_sat).await?;
        ensure_sdk!(
            req.fees_sat == lbtc_pair.fees.total(receiver_amount_sat) + lockup_tx_fees_sat,
            PaymentError::InvalidOrExpiredFees
        );

        let swap = match self.persister.fetch_send_swap_by_invoice(&req.invoice)? {
            Some(swap) => swap,
            None => {
                let keypair = utils::generate_keypair();
                let refund_public_key = boltz_client::PublicKey {
                    compressed: true,
                    inner: keypair.public_key(),
                };
                let create_response = self.swapper.create_send_swap(CreateSubmarineRequest {
                    from: "L-BTC".to_string(),
                    to: "BTC".to_string(),
                    invoice: req.invoice.to_string(),
                    refund_public_key,
                    pair_hash: Some(lbtc_pair.hash),
                    referral_id: None,
                })?;

                let swap_id = &create_response.id;
                let create_response_json =
                    SendSwap::from_boltz_struct_to_json(&create_response, swap_id)?;

                let payer_amount_sat = req.fees_sat + receiver_amount_sat;
                let swap = SendSwap {
                    id: swap_id.clone(),
                    invoice: req.invoice.clone(),
                    preimage: None,
                    payer_amount_sat,
                    receiver_amount_sat,
                    create_response_json,
                    lockup_tx_id: None,
                    refund_tx_id: None,
                    created_at: utils::now(),
                    state: PaymentState::Created,
                    refund_private_key: keypair.display_secret().to_string(),
                };
                self.persister.insert_send_swap(&swap)?;
                swap
            }
        };
        self.status_stream.track_swap_id(&swap.id)?;

        let accept_zero_conf = swap.get_boltz_create_response()?.accept_zero_conf;
        self.wait_for_payment(swap.id, accept_zero_conf)
            .await
            .map(|payment| SendPaymentResponse { payment })
    }

    async fn wait_for_payment(
        &self,
        swap_id: String,
        accept_zero_conf: bool,
    ) -> Result<Payment, PaymentError> {
        let timeout_fut = tokio::time::sleep(Duration::from_secs(self.config.payment_timeout_sec));
        tokio::pin!(timeout_fut);

        let mut events_stream = self.event_manager.subscribe();
        let mut maybe_payment: Option<Payment> = None;
        let send_swap_state_handler = SendSwapStateHandler::new(
            self.config.clone(),
            self.onchain_wallet.clone(),
            self.persister.clone(),
            self.swapper.clone(),
        );

        loop {
            tokio::select! {
                _ = &mut timeout_fut => match maybe_payment {
                    Some(payment) => return Ok(payment),
                    None => {
                        debug!("Timeout occured without payment, set swap to timed out");
                        send_swap_state_handler.update_swap_info(&swap_id, TimedOut, None, None, None).await?;
                        return Err(PaymentError::PaymentTimeout)
                    },
                },
                event = events_stream.recv() => match event {
                    Ok(LiquidSdkEvent::PaymentPending { details }) => match details.swap_id.clone() {
                        Some(id) if id == swap_id => match accept_zero_conf {
                            true => {
                                debug!("Received Send Payment pending event with zero-conf accepted");
                                return Ok(details)
                            }
                            false => {
                                debug!("Received Send Payment pending event, waiting for confirmation");
                                maybe_payment = Some(details);
                            }
                        },
                        _ => error!("Received Send Payment pending event for payment without swap ID"),
                    },
                    Ok(LiquidSdkEvent::PaymentSucceed { details }) => match details.swap_id.clone()
                    {
                        Some(id) if id == swap_id => {
                            debug!("Received Send Payment succeed event");
                            return Ok(details);
                        }
                        _ => error!("Received Send Payment succeed event for payment without swap ID"),
                    },
                    Ok(event) => debug!("Unhandled event: {event:?}"),
                    Err(e) => debug!("Received error waiting for event: {e:?}"),
                }
            }
        }
    }

    async fn try_claim(&self, ongoing_receive_swap: &ReceiveSwap) -> Result<(), PaymentError> {
        ensure_sdk!(
            ongoing_receive_swap.claim_tx_id.is_none(),
            PaymentError::AlreadyClaimed
        );
        let swap_id = &ongoing_receive_swap.id;
        let claim_address = self.onchain_wallet.next_unused_address().await?.to_string();
        let claim_tx_id = self
            .swapper
            .claim_receive_swap(ongoing_receive_swap, claim_address)?;

        // We insert a pseudo-claim-tx in case LWK fails to pick up the new mempool tx for a while
        // This makes the tx known to the SDK (get_info, list_payments) instantly
        self.persister.insert_or_update_payment(PaymentTxData {
            tx_id: claim_tx_id.clone(),
            timestamp: None,
            amount_sat: ongoing_receive_swap.receiver_amount_sat,
            fees_sat: 0, // Will be overwritten once LWK fetches the real tx
            payment_type: PaymentType::Receive,
            is_confirmed: false,
        })?;

        self.try_handle_receive_swap_update(swap_id, Pending, Some(&claim_tx_id))
            .await?;

        Ok(())
    }

    pub async fn prepare_receive_payment(
        &self,
        req: &PrepareReceiveRequest,
    ) -> Result<PrepareReceiveResponse, PaymentError> {
        self.ensure_is_started().await?;
        let reverse_pair = self
            .swapper
            .get_reverse_swap_pairs()?
            .ok_or(PaymentError::PairsNotFound)?;

        let payer_amount_sat = req.payer_amount_sat;
        let fees_sat = reverse_pair.fees.total(req.payer_amount_sat);

        ensure_sdk!(payer_amount_sat > fees_sat, PaymentError::AmountOutOfRange);

        reverse_pair
            .limits
            .within(payer_amount_sat)
            .map_err(|_| PaymentError::AmountOutOfRange)?;

        debug!("Preparing Receive Swap with: payer_amount_sat {payer_amount_sat} sat, fees_sat {fees_sat} sat");

        Ok(PrepareReceiveResponse {
            payer_amount_sat,
            fees_sat,
        })
    }

    pub async fn receive_payment(
        &self,
        req: &PrepareReceiveResponse,
    ) -> Result<ReceivePaymentResponse, PaymentError> {
        self.ensure_is_started().await?;

        let payer_amount_sat = req.payer_amount_sat;
        let fees_sat = req.fees_sat;

        let reverse_pair = self
            .swapper
            .get_reverse_swap_pairs()?
            .ok_or(PaymentError::PairsNotFound)?;
        let new_fees_sat = reverse_pair.fees.total(req.payer_amount_sat);
        ensure_sdk!(fees_sat == new_fees_sat, PaymentError::InvalidOrExpiredFees);

        debug!("Creating Receive Swap with: payer_amount_sat {payer_amount_sat} sat, fees_sat {fees_sat} sat");

        let keypair = utils::generate_keypair();

        let preimage = Preimage::new();
        let preimage_str = preimage.to_string().ok_or(PaymentError::InvalidPreimage)?;
        let preimage_hash = preimage.sha256.to_string();

        // Address to be used for a BIP-21 direct payment
        let mrh_addr = self.onchain_wallet.next_unused_address().await?;

        // Signature of the claim public key of the SHA256 hash of the address for the direct payment
        let mrh_addr_str = mrh_addr.to_string();
        let mrh_addr_hash = sha256::Hash::hash(mrh_addr_str.as_bytes());
        let mrh_addr_hash_sig = keypair.sign_schnorr(mrh_addr_hash.into());

        let v2_req = CreateReverseRequest {
            invoice_amount: req.payer_amount_sat as u32, // TODO update our model
            from: "BTC".to_string(),
            to: "L-BTC".to_string(),
            preimage_hash: preimage.sha256,
            claim_public_key: keypair.public_key().into(),
            address: Some(mrh_addr_str.clone()),
            address_signature: Some(mrh_addr_hash_sig.to_hex()),
            referral_id: None,
        };
        let create_response = self.swapper.create_receive_swap(v2_req)?;

        // Check if correct MRH was added to the invoice by Boltz
        let (bip21_lbtc_address, bip21_amount_btc) = self
            .swapper
            .check_for_mrh(&create_response.invoice)?
            .ok_or(PaymentError::receive_error("Invoice has no MRH"))?;
        let received_bip21_amount_sat: u64 = (bip21_amount_btc * 100_000_000.0) as u64;
        ensure_sdk!(
            bip21_lbtc_address == mrh_addr_str,
            PaymentError::receive_error("Invoice has incorrect address in MRH")
        );
        // The swap fee savings are passed on to the Sender: MRH amount = invoice amount - fees
        let expected_bip21_amount_sat = req.payer_amount_sat - req.fees_sat;
        ensure_sdk!(
            received_bip21_amount_sat == expected_bip21_amount_sat,
            PaymentError::receive_error(&format!(
                "Invoice has incorrect amount in MRH: expected {expected_bip21_amount_sat} sat, MRH has {received_bip21_amount_sat} sat",
            ))
        );

        let swap_id = create_response.id.clone();
        let invoice = Bolt11Invoice::from_str(&create_response.invoice)
            .map_err(|_| PaymentError::InvalidInvoice)?;
        let payer_amount_sat = invoice
            .amount_milli_satoshis()
            .ok_or(PaymentError::InvalidInvoice)?
            / 1000;

        // Double check that the generated invoice includes our data
        // https://docs.boltz.exchange/v/api/dont-trust-verify#lightning-invoice-verification
        if invoice.payment_hash().to_string() != preimage_hash {
            return Err(PaymentError::InvalidInvoice);
        };

        let create_response_json = ReceiveSwap::from_boltz_struct_to_json(
            &create_response,
            &swap_id,
            &invoice.to_string(),
        )?;
        self.persister
            .insert_receive_swap(&ReceiveSwap {
                id: swap_id.clone(),
                preimage: preimage_str,
                create_response_json,
                claim_private_key: keypair.display_secret().to_string(),
                invoice: invoice.to_string(),
                payer_amount_sat,
                receiver_amount_sat: payer_amount_sat - req.fees_sat,
                claim_fees_sat: reverse_pair.fees.claim_estimate(),
                claim_tx_id: None,
                created_at: utils::now(),
                state: PaymentState::Created,
            })
            .map_err(|_| PaymentError::PersistError)?;
        self.status_stream.track_swap_id(&swap_id)?;

        Ok(ReceivePaymentResponse {
            id: swap_id,
            invoice: invoice.to_string(),
        })
    }

    /// This method fetches the chain tx data (onchain and mempool) using LWK. For every wallet tx,
    /// it inserts or updates a corresponding entry in our Payments table.
    async fn sync_payments_with_chain_data(&self, with_scan: bool) -> Result<()> {
        if with_scan {
            self.onchain_wallet.full_scan().await?;
        }

        let pending_receive_swaps_by_claim_tx_id =
            self.persister.list_pending_receive_swaps_by_claim_tx_id()?;
        let pending_send_swaps_by_refund_tx_id =
            self.persister.list_pending_send_swaps_by_refund_tx_id()?;

        let send_swap_state_handler = SendSwapStateHandler::new(
            self.config.clone(),
            self.onchain_wallet.clone(),
            self.persister.clone(),
            self.swapper.clone(),
        );
        for tx in self.onchain_wallet.transactions().await? {
            let tx_id = tx.txid.to_string();
            let is_tx_confirmed = tx.height.is_some();
            let amount_sat = tx.balance.values().sum::<i64>();

            // Transition the swaps whose state depends on this tx being confirmed
            if is_tx_confirmed {
                if let Some(swap) = pending_receive_swaps_by_claim_tx_id.get(&tx_id) {
                    self.try_handle_receive_swap_update(&swap.id, Complete, None)
                        .await?;
                }
                if let Some(swap) = pending_send_swaps_by_refund_tx_id.get(&tx_id) {
                    send_swap_state_handler
                        .update_swap_info(&swap.id, Failed, None, None, None)
                        .await?;
                }
            }

            self.persister.insert_or_update_payment(PaymentTxData {
                tx_id,
                timestamp: tx.timestamp,
                amount_sat: amount_sat.unsigned_abs(),
                fees_sat: tx.fee,
                payment_type: match amount_sat >= 0 {
                    true => PaymentType::Receive,
                    false => PaymentType::Send,
                },
                is_confirmed: is_tx_confirmed,
            })?;
        }

        Ok(())
    }

    /// Lists the SDK payments. The payments are determined based on onchain transactions and swaps.
    pub async fn list_payments(&self) -> Result<Vec<Payment>, PaymentError> {
        self.ensure_is_started().await?;

        let mut payments: Vec<Payment> = self.persister.get_payments()?.values().cloned().collect();
        payments.sort_by_key(|p| p.timestamp);
        Ok(payments)
    }

    /// Empties all Liquid Wallet caches for this network type.
    pub fn empty_wallet_cache(&self) -> Result<()> {
        let mut path = PathBuf::from(self.config.working_dir.clone());
        path.push(Into::<ElementsNetwork>::into(self.config.network).as_str());
        path.push("enc_cache");

        fs::remove_dir_all(&path)?;
        fs::create_dir_all(path)?;

        Ok(())
    }

    /// Synchronize the DB with mempool and onchain data
    pub async fn sync(&self) -> LiquidSdkResult<()> {
        self.ensure_is_started().await?;

        let t0 = Instant::now();
        self.sync_payments_with_chain_data(true).await?;
        let duration_ms = Instant::now().duration_since(t0).as_millis();
        info!("Synchronized with mempool and onchain data (t = {duration_ms} ms)");

        self.notify_event_listeners(LiquidSdkEvent::Synced).await?;
        Ok(())
    }

    pub fn backup(&self, req: BackupRequest) -> Result<()> {
        let backup_path = req
            .backup_path
            .map(PathBuf::from)
            .unwrap_or(self.persister.get_default_backup_path());
        self.persister.backup(backup_path)
    }

    pub fn restore(&self, req: RestoreRequest) -> Result<()> {
        let backup_path = req
            .backup_path
            .map(PathBuf::from)
            .unwrap_or(self.persister.get_default_backup_path());
        self.persister.restore_from_backup(backup_path)
    }

    pub fn default_config(network: Network) -> Config {
        match network {
            Network::Mainnet => Config::mainnet(),
            Network::Testnet => Config::testnet(),
        }
    }

    pub fn parse_invoice(input: &str) -> Result<LNInvoice, PaymentError> {
        let input = input
            .strip_prefix("lightning:")
            .or(input.strip_prefix("LIGHTNING:"))
            .unwrap_or(input);
        let invoice = Bolt11Invoice::from_str(input).map_err(|_| PaymentError::InvalidInvoice)?;

        // Try to take payee pubkey from the tagged fields, if doesn't exist recover it from the signature
        let payee_pubkey: String = match invoice.payee_pub_key() {
            Some(key) => key.serialize().to_hex(),
            None => invoice.recover_payee_pub_key().serialize().to_hex(),
        };
        let description = match invoice.description() {
            Bolt11InvoiceDescription::Direct(msg) => Some(msg.to_string()),
            Bolt11InvoiceDescription::Hash(_) => None,
        };
        let description_hash = match invoice.description() {
            Bolt11InvoiceDescription::Direct(_) => None,
            Bolt11InvoiceDescription::Hash(h) => Some(h.0.to_string()),
        };
        let timestamp = invoice
            .timestamp()
            .duration_since(UNIX_EPOCH)
            .map_err(|_| PaymentError::InvalidInvoice)?
            .as_secs();
        let routing_hints = invoice
            .route_hints()
            .iter()
            .map(RouteHint::from_ldk_hint)
            .collect();

        let res = LNInvoice {
            bolt11: input.to_string(),
            network: invoice.currency().try_into()?,
            payee_pubkey,
            payment_hash: invoice.payment_hash().to_hex(),
            description,
            description_hash,
            amount_msat: invoice.amount_milli_satoshis(),
            timestamp,
            expiry: invoice.expiry_time().as_secs(),
            routing_hints,
            payment_secret: invoice.payment_secret().0.to_vec(),
            min_final_cltv_expiry_delta: invoice.min_final_cltv_expiry_delta(),
        };
        Ok(res)
    }

    /// Configures a global SDK logger that will log to file and will forward log events to
    /// an optional application-specific logger.
    ///
    /// If called, it should be called before any SDK methods (for example, before `connect`).
    ///
    /// It must be called only once in the application lifecycle. Alternatively, If the application
    /// already uses a globally-registered logger, this method shouldn't be called at all.
    ///
    /// ### Arguments
    ///
    /// - `log_dir`: Location where the the SDK log file will be created. The directory must already exist.
    ///
    /// - `app_logger`: Optional application logger.
    ///
    /// If the application is to use it's own logger, but would also like the SDK to log SDK-specific
    /// log output to a file in the configured `log_dir`, then do not register the
    /// app-specific logger as a global logger and instead call this method with the app logger as an arg.
    ///
    /// ### Errors
    ///
    /// An error is thrown if the log file cannot be created in the working directory.
    ///
    /// An error is thrown if a global logger is already configured.
    pub fn init_logging(log_dir: &str, app_logger: Option<Box<dyn log::Log>>) -> Result<()> {
        crate::logger::init_logging(log_dir, app_logger)
    }
}

struct SwapperReconnectHandler {
    persister: Arc<Persister>,
    status_stream: Arc<dyn SwapperStatusStream>,
}

#[async_trait]
impl ReconnectHandler for SwapperReconnectHandler {
    async fn on_stream_reconnect(&self) {
        match self.persister.list_ongoing_swaps() {
            Ok(initial_ongoing_swaps) => {
                info!(
                    "On stream reconnection, got {} initial ongoing swaps",
                    initial_ongoing_swaps.len()
                );
                for ongoing_swap in initial_ongoing_swaps {
                    match self.status_stream.track_swap_id(&ongoing_swap.id()) {
                        Ok(_) => info!("Tracking ongoing swap: {}", ongoing_swap.id()),
                        Err(e) => error!("Failed to track ongoing swap: {e:?}"),
                    }
                }
            }
            Err(e) => error!("Failed to list initial ongoing swaps: {e:?}"),
        }
    }
}

#[cfg(test)]
mod tests {
    use anyhow::Result;
    use tempdir::TempDir;

    use crate::model::*;
    use crate::sdk::LiquidSdk;

    const TEST_MNEMONIC: &str = "abandon abandon abandon abandon abandon abandon abandon abandon abandon abandon abandon about";

    fn create_temp_dir() -> Result<(TempDir, String)> {
        let data_dir = TempDir::new(&uuid::Uuid::new_v4().to_string())?;
        let data_dir_str = data_dir
            .as_ref()
            .to_path_buf()
            .to_str()
            .expect("Expecting valid temporary path")
            .to_owned();
        Ok((data_dir, data_dir_str))
    }

    async fn list_pending(sdk: &LiquidSdk) -> Result<Vec<Payment>> {
        let payments = sdk.list_payments().await?;

        Ok(payments
            .iter()
            .filter(|p| matches!(&p.status, PaymentState::Pending))
            .cloned()
            .collect())
    }

    #[tokio::test]
    async fn normal_submarine_swap() -> Result<()> {
        let (_data_dir, data_dir_str) = create_temp_dir()?;
        let mut config = Config::testnet();
        config.working_dir = data_dir_str;
        let sdk = LiquidSdk::connect(ConnectRequest {
            mnemonic: TEST_MNEMONIC.to_string(),
            config,
        })
        .await?;

        let invoice = "lntb10u1pnqwkjrpp5j8ucv9mgww0ajk95yfpvuq0gg5825s207clrzl5thvtuzfn68h0sdqqcqzzsxqr23srzjqv8clnrfs9keq3zlg589jvzpw87cqh6rjks0f9g2t9tvuvcqgcl45f6pqqqqqfcqqyqqqqlgqqqqqqgq2qsp5jnuprlxrargr6hgnnahl28nvutj3gkmxmmssu8ztfhmmey3gq2ss9qyyssq9ejvcp6frwklf73xvskzdcuhnnw8dmxag6v44pffwqrxznsly4nqedem3p3zhn6u4ln7k79vk6zv55jjljhnac4gnvr677fyhfgn07qp4x6wrq".to_string();
        sdk.prepare_send_payment(&PrepareSendRequest { invoice })
            .await?;
        assert!(!list_pending(&sdk).await?.is_empty());

        Ok(())
    }

    #[tokio::test]
    async fn reverse_submarine_swap() -> Result<()> {
        let (_data_dir, data_dir_str) = create_temp_dir()?;
        let mut config = Config::testnet();
        config.working_dir = data_dir_str;
        let sdk = LiquidSdk::connect(ConnectRequest {
            mnemonic: TEST_MNEMONIC.to_string(),
            config,
        })
        .await?;

        let prepare_response = sdk
            .prepare_receive_payment(&PrepareReceiveRequest {
                payer_amount_sat: 1_000,
            })
            .await?;
        sdk.receive_payment(&prepare_response).await?;
        assert!(!list_pending(&sdk).await?.is_empty());

        Ok(())
    }

    #[test]
    fn reverse_submarine_swap_recovery() -> Result<()> {
        Ok(())
    }
}<|MERGE_RESOLUTION|>--- conflicted
+++ resolved
@@ -9,14 +9,9 @@
     Amount, Bolt11Invoice,
 };
 use log::{debug, error, info, warn};
-<<<<<<< HEAD
 use lwk_wollet::bitcoin::hex::DisplayHex;
-use lwk_wollet::bitcoin::Witness;
 use lwk_wollet::hashes::{sha256, Hash};
-use lwk_wollet::{elements::LockTime, BlockchainBackend, ElementsNetwork};
-=======
 use lwk_wollet::{elements::LockTime, ElementsNetwork};
->>>>>>> 36f814f4
 use std::time::Instant;
 use std::{
     fs,
@@ -505,149 +500,6 @@
         }
     }
 
-<<<<<<< HEAD
-    /// Handles status updates from Boltz for Send swaps
-    pub(crate) async fn try_handle_send_swap_boltz_status(
-        &self,
-        swap_state: &str,
-        id: &str,
-    ) -> Result<()> {
-        let swap = self
-            .persister
-            .fetch_send_swap_by_id(id)?
-            .ok_or(anyhow!("No ongoing Send Swap found for ID {id}"))?;
-
-        info!("Handling Send Swap transition to {swap_state:?} for swap {id}");
-
-        // See https://docs.boltz.exchange/v/api/lifecycle#normal-submarine-swaps
-        match SubSwapStates::from_str(swap_state) {
-            // Boltz has locked the HTLC, we proceed with locking up the funds
-            Ok(SubSwapStates::InvoiceSet) => {
-                match (swap.state, swap.lockup_tx_id.clone()) {
-                    (PaymentState::Created, None) | (PaymentState::TimedOut, None) => {
-                        let create_response = swap.get_boltz_create_response()?;
-                        let lockup_tx_id = self.lockup_funds(id, &create_response).await?;
-
-                        // We insert a pseudo-lockup-tx in case LWK fails to pick up the new mempool tx for a while
-                        // This makes the tx known to the SDK (get_info, list_payments) instantly
-                        self.persister.insert_or_update_payment(PaymentTxData {
-                            tx_id: lockup_tx_id.clone(),
-                            timestamp: None,
-                            amount_sat: swap.payer_amount_sat,
-                            fees_sat: 0, // Will be overwritten once LWK fetches the real tx
-                            payment_type: PaymentType::Send,
-                            is_confirmed: false,
-                        })?;
-
-                        self.try_handle_send_swap_update(
-                            id,
-                            Pending,
-                            None,
-                            Some(&lockup_tx_id),
-                            None,
-                        )
-                        .await?;
-                    }
-                    (_, Some(lockup_tx_id)) => warn!(
-                        "Lockup tx for Send Swap {id} was already broadcast: txid {lockup_tx_id}"
-                    ),
-                    (state, _) => {
-                        debug!("Send Swap {id} is in an invalid state for {swap_state}: {state:?}")
-                    }
-                }
-                Ok(())
-            }
-
-            // Boltz has detected the lockup in the mempool, we can speed up
-            // the claim by doing so cooperatively
-            Ok(SubSwapStates::TransactionClaimPending) => {
-                self.cooperate_send_swap_claim(&swap).await.map_err(|e| {
-                    error!("Could not cooperate Send Swap {id} claim: {e}");
-                    anyhow!("Could not post claim details. Err: {e:?}")
-                })?;
-
-                Ok(())
-            }
-
-            // Boltz announced they successfully broadcast the (cooperative or non-cooperative) claim tx
-            Ok(SubSwapStates::TransactionClaimed) => {
-                debug!("Send Swap {id} has been claimed");
-
-                match swap.preimage {
-                    Some(_) => {
-                        debug!("The claim tx was a key path spend (cooperative claim)");
-                        // Preimage was already validated and stored, PaymentSucceeded event emitted,
-                        // when the cooperative claim was handled.
-                    }
-                    None => {
-                        debug!("The claim tx was a script path spend (non-cooperative claim)");
-                        let preimage = self.get_preimage_from_script_path_claim_spend(&swap)?;
-                        self.validate_send_swap_preimage(id, &swap.invoice, &preimage)
-                            .await?;
-                        self.try_handle_send_swap_update(id, Complete, Some(&preimage), None, None)
-                            .await?;
-                    }
-                }
-
-                Ok(())
-            }
-
-            // If swap state is unrecoverable, either:
-            // 1. Boltz failed to pay
-            // 2. The swap has expired (>24h)
-            // 3. Lockup failed (we sent too little funds)
-            // We initiate a cooperative refund, and then fallback to a regular one
-            Ok(
-                SubSwapStates::TransactionLockupFailed
-                | SubSwapStates::InvoiceFailedToPay
-                | SubSwapStates::SwapExpired,
-            ) => {
-                match swap.lockup_tx_id {
-                    Some(_) => match swap.refund_tx_id {
-                        Some(refund_tx_id) => warn!(
-                            "Refund tx for Send Swap {id} was already broadcast: txid {refund_tx_id}"
-                        ),
-                        None => {
-                            warn!("Send Swap {id} is in an unrecoverable state: {swap_state:?}, and lockup tx has been broadcast. Attempting refund.");
-
-                            let refund_tx_id = self.try_refund(&swap).await?;
-                            info!("Broadcast refund tx for Send Swap {id}. Tx id: {refund_tx_id}");
-                            self.try_handle_send_swap_update(
-                                id,
-                                Pending,
-                                None,
-                                None,
-                                Some(&refund_tx_id),
-                            )
-                            .await?;
-                        }
-                    },
-                    // Do not attempt broadcasting a refund if lockup tx was never sent and swap is
-                    // unrecoverable. We resolve the payment as failed.
-                    None => {
-                        warn!("Send Swap {id} is in an unrecoverable state: {swap_state:?}, and lockup tx has never been broadcast. Resolving payment as failed.");
-                        self.try_handle_send_swap_update(id, Failed, None, None, None)
-                            .await?;
-                    }
-
-                }
-
-                Ok(())
-            }
-
-            Ok(_) => {
-                debug!("Unhandled state for Send Swap {id}: {swap_state}");
-                Ok(())
-            }
-
-            _ => Err(anyhow!(
-                "Invalid SubSwapState for Send Swap {id}: {swap_state}"
-            )),
-        }
-    }
-
-=======
->>>>>>> 36f814f4
     pub async fn get_info(&self, req: GetInfoRequest) -> Result<GetInfoResponse> {
         self.ensure_is_started().await?;
         debug!(
@@ -836,68 +688,6 @@
         }
     }
 
-<<<<<<< HEAD
-    /// Check if the provided preimage matches our invoice. If so, mark the Send payment as [Complete].
-    async fn validate_send_swap_preimage(
-        &self,
-        swap_id: &str,
-        invoice: &str,
-        preimage: &str,
-    ) -> Result<(), PaymentError> {
-        Self::verify_payment_hash(preimage, invoice)?;
-        info!("Preimage is valid for Send Swap {swap_id}");
-        Ok(())
-    }
-
-    /// Interact with Boltz to assist in them doing a cooperative claim
-    async fn cooperate_send_swap_claim(&self, send_swap: &SendSwap) -> Result<(), PaymentError> {
-        debug!(
-            "Claim is pending for Send Swap {}. Initiating cooperative claim",
-            &send_swap.id
-        );
-        let output_address = self.onchain_wallet.next_unused_address().await?.to_string();
-        let claim_tx_details = self.swapper.get_claim_tx_details(send_swap)?;
-        self.try_handle_send_swap_update(
-            &send_swap.id,
-            Complete,
-            Some(&claim_tx_details.preimage),
-            None,
-            None,
-        )
-        .await?;
-        self.swapper
-            .claim_send_swap_cooperative(send_swap, claim_tx_details, &output_address)?;
-        Ok(())
-    }
-
-    async fn lockup_funds(
-        &self,
-        swap_id: &str,
-        create_response: &CreateSubmarineResponse,
-    ) -> Result<String, PaymentError> {
-        debug!(
-            "Initiated Send Swap: send {} sats to liquid address {}",
-            create_response.expected_amount, create_response.address
-        );
-
-        let lockup_tx = self
-            .onchain_wallet
-            .build_tx(
-                None,
-                &create_response.address,
-                create_response.expected_amount,
-            )
-            .await?;
-
-        let electrum_client = self.config.get_electrum_client()?;
-        let lockup_tx_id = electrum_client.broadcast(&lockup_tx)?.to_string();
-
-        debug!(
-            "Successfully broadcast lockup transaction for Send Swap {swap_id}. Lockup tx id: {lockup_tx_id}"
-        );
-        Ok(lockup_tx_id)
-    }
-
     fn ensure_send_is_not_self_transfer(&self, invoice: &str) -> Result<(), PaymentError> {
         match self.persister.fetch_receive_swap_by_invoice(invoice)? {
             None => Ok(()),
@@ -905,8 +695,6 @@
         }
     }
 
-=======
->>>>>>> 36f814f4
     /// Creates, initiates and starts monitoring the progress of a Send Payment.
     ///
     /// Depending on [Config]'s `payment_timeout_sec`, this function will return:
