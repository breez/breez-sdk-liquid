use anyhow::{anyhow, Result};
use boltz_client::{swaps::boltz::*, util::secrets::Preimage};
use buy::{BuyBitcoinApi, BuyBitcoinService};
use chain::bitcoin::HybridBitcoinChainService;
use chain::liquid::{HybridLiquidChainService, LiquidChainService};
use chain_swap::ESTIMATED_BTC_CLAIM_TX_VSIZE;
use futures_util::stream::select_all;
use futures_util::{StreamExt, TryFutureExt};
use lnurl::auth::SdkLnurlAuthSigner;
use log::{debug, error, info, warn};
use lwk_wollet::bitcoin::base64::Engine as _;
use lwk_wollet::elements::{AssetId, Txid};
use lwk_wollet::elements_miniscript::elements::bitcoin::bip32::Xpub;
use lwk_wollet::hashes::{sha256, Hash};
use lwk_wollet::secp256k1::ThirtyTwoByteHash;
use lwk_wollet::{ElementsNetwork, WalletTx};
use sdk_common::bitcoin::hashes::hex::ToHex;
use sdk_common::liquid::LiquidAddressData;
use sdk_common::prelude::{FiatAPI, FiatCurrency, LnUrlPayError, LnUrlWithdrawError, Rate};
use signer::SdkSigner;
use std::collections::HashMap;
use std::time::Instant;
use std::{fs, path::PathBuf, str::FromStr, sync::Arc, time::Duration};
use tokio::sync::{watch, Mutex, RwLock};
use tokio::time::MissedTickBehavior;
use tokio_stream::wrappers::BroadcastStream;
use x509_parser::parse_x509_certificate;

use crate::chain::bitcoin::BitcoinChainService;
use crate::chain_swap::ChainSwapHandler;
use crate::ensure_sdk;
use crate::error::SdkError;
use crate::lightning_invoice::{Bolt11Invoice, Bolt11InvoiceDescription};
use crate::model::PaymentState::*;
use crate::model::Signer;
use crate::receive_swap::ReceiveSwapHandler;
use crate::send_swap::SendSwapHandler;
use crate::swapper::{boltz::BoltzSwapper, Swapper, SwapperReconnectHandler, SwapperStatusStream};
use crate::wallet::{LiquidOnchainWallet, OnchainWallet};
use crate::{
    error::{PaymentError, SdkResult},
    event::EventManager,
    model::*,
    persist::Persister,
    utils, *,
};

pub const DEFAULT_DATA_DIR: &str = ".data";
/// Number of blocks to monitor a swap after its timeout block height
pub const CHAIN_SWAP_MONITORING_PERIOD_BITCOIN_BLOCKS: u32 = 4320;

pub struct LiquidSdk {
    pub(crate) config: Config,
    pub(crate) onchain_wallet: Arc<dyn OnchainWallet>,
    pub(crate) signer: Arc<Box<dyn Signer>>,
    pub(crate) persister: Arc<Persister>,
    pub(crate) event_manager: Arc<EventManager>,
    pub(crate) status_stream: Arc<dyn SwapperStatusStream>,
    pub(crate) swapper: Arc<dyn Swapper>,
    // TODO: Remove field if unnecessary
    #[allow(dead_code)]
    pub(crate) liquid_chain_service: Arc<Mutex<dyn LiquidChainService>>,
    pub(crate) bitcoin_chain_service: Arc<Mutex<dyn BitcoinChainService>>,
    pub(crate) fiat_api: Arc<dyn FiatAPI>,
    pub(crate) is_started: RwLock<bool>,
    pub(crate) shutdown_sender: watch::Sender<()>,
    pub(crate) shutdown_receiver: watch::Receiver<()>,
    pub(crate) send_swap_handler: SendSwapHandler,
    pub(crate) receive_swap_handler: ReceiveSwapHandler,
    pub(crate) chain_swap_handler: Arc<ChainSwapHandler>,
    pub(crate) buy_bitcoin_service: Arc<dyn BuyBitcoinApi>,
}

impl LiquidSdk {
    /// Initializes the SDK services and starts the background tasks.
    /// This must be called to create the [LiquidSdk] instance.
    ///
    /// # Arguments
    ///
    /// * `req` - the [ConnectRequest] containing:
    ///     * `mnemonic` - the Liquid wallet mnemonic
    ///     * `config` - the SDK [Config]
    pub async fn connect(req: ConnectRequest) -> Result<Arc<LiquidSdk>> {
        let signer = Box::new(SdkSigner::new(
            req.mnemonic.as_ref(),
            req.config.network == LiquidNetwork::Mainnet,
        )?);

        Self::connect_with_signer(ConnectWithSignerRequest { config: req.config }, signer).await
    }

    pub async fn connect_with_signer(
        req: ConnectWithSignerRequest,
        signer: Box<dyn Signer>,
    ) -> Result<Arc<LiquidSdk>> {
        let maybe_swapper_proxy_url =
            match BreezServer::new("https://bs1.breez.technology:443".into(), None) {
                Ok(breez_server) => breez_server
                    .fetch_boltz_swapper_urls()
                    .await
                    .ok()
                    .and_then(|swapper_urls| swapper_urls.first().cloned()),
                Err(_) => None,
            };
        let sdk = LiquidSdk::new(req.config, maybe_swapper_proxy_url, Arc::new(signer))?;
        sdk.start().await?;
        Ok(sdk)
    }

    fn validate_api_key(api_key: &str) -> Result<()> {
        let api_key_decoded = lwk_wollet::bitcoin::base64::engine::general_purpose::STANDARD
            .decode(api_key.as_bytes())
            .map_err(|err| anyhow!("Could not base64 decode the Breez API key: {err:?}"))?;
        let (_rem, cert) = parse_x509_certificate(&api_key_decoded)
            .map_err(|err| anyhow!("Invaid certificate for Breez API key: {err:?}"))?;

        let issuer = cert
            .issuer()
            .iter_common_name()
            .next()
            .and_then(|cn| cn.as_str().ok());
        match issuer {
            Some(common_name) => ensure_sdk!(
                common_name.starts_with("Breez"),
                anyhow!("Invalid certificate found for Breez API key: issuer mismatch. Please confirm that the certificate's origin is trusted")
            ),
            _ => {
                return Err(anyhow!("Could not parse Breez API key certificate: issuer is invalid or not found."))
            }
        }

        Ok(())
    }

    fn new(
        config: Config,
        swapper_proxy_url: Option<String>,
        signer: Arc<Box<dyn Signer>>,
    ) -> Result<Arc<Self>> {
        match (config.network, &config.breez_api_key) {
            (_, Some(api_key)) => Self::validate_api_key(api_key)?,
            (LiquidNetwork::Mainnet, None) => {
                return Err(anyhow!("Breez API key must be provided on mainnet."));
            }
            (LiquidNetwork::Testnet, None) => {}
        };

        fs::create_dir_all(&config.working_dir)?;
        let fingerprint_hex: String =
            Xpub::decode(signer.xpub()?.as_slice())?.identifier()[0..4].to_hex();
        let working_dir = config.get_wallet_working_dir(fingerprint_hex)?;

        let persister = Arc::new(Persister::new(&working_dir, config.network)?);
        persister.init()?;

        let onchain_wallet = Arc::new(LiquidOnchainWallet::new(
            config.clone(),
            &working_dir,
            persister.clone(),
            signer.clone(),
        )?);

        let event_manager = Arc::new(EventManager::new());
        let (shutdown_sender, shutdown_receiver) = watch::channel::<()>(());

        if let Some(swapper_proxy_url) = swapper_proxy_url {
            persister.set_swapper_proxy_url(swapper_proxy_url)?;
        }
        let cached_swapper_proxy_url = persister.get_swapper_proxy_url()?;
        let swapper = Arc::new(BoltzSwapper::new(config.clone(), cached_swapper_proxy_url));
        let status_stream = Arc::<dyn SwapperStatusStream>::from(swapper.create_status_stream());

        let liquid_chain_service =
            Arc::new(Mutex::new(HybridLiquidChainService::new(config.clone())?));
        let bitcoin_chain_service =
            Arc::new(Mutex::new(HybridBitcoinChainService::new(config.clone())?));

        let send_swap_handler = SendSwapHandler::new(
            config.clone(),
            onchain_wallet.clone(),
            persister.clone(),
            swapper.clone(),
            liquid_chain_service.clone(),
        );

        let receive_swap_handler = ReceiveSwapHandler::new(
            config.clone(),
            onchain_wallet.clone(),
            persister.clone(),
            swapper.clone(),
            liquid_chain_service.clone(),
        );

        let chain_swap_handler = Arc::new(ChainSwapHandler::new(
            config.clone(),
            onchain_wallet.clone(),
            persister.clone(),
            swapper.clone(),
            liquid_chain_service.clone(),
            bitcoin_chain_service.clone(),
        )?);

        let breez_server = Arc::new(BreezServer::new(PRODUCTION_BREEZSERVER_URL.into(), None)?);

        let buy_bitcoin_service =
            Arc::new(BuyBitcoinService::new(config.clone(), breez_server.clone()));

        let sdk = Arc::new(LiquidSdk {
            config: config.clone(),
            onchain_wallet,
            signer: signer.clone(),
            persister: persister.clone(),
            event_manager,
            status_stream: status_stream.clone(),
            swapper,
            bitcoin_chain_service,
            liquid_chain_service,
            fiat_api: breez_server,
            is_started: RwLock::new(false),
            shutdown_sender,
            shutdown_receiver,
            send_swap_handler,
            receive_swap_handler,
            chain_swap_handler,
            buy_bitcoin_service,
        });
        Ok(sdk)
    }

    /// Starts an SDK instance.
    ///
    /// Internal method. Should only be called once per instance.
    /// Should only be called as part of [LiquidSdk::connect].
    async fn start(self: &Arc<LiquidSdk>) -> SdkResult<()> {
        let mut is_started = self.is_started.write().await;
        let start_ts = Instant::now();

        self.persister
            .update_send_swaps_by_state(Created, TimedOut)?;
        self.start_background_tasks().await?;
        *is_started = true;

        let start_duration = start_ts.elapsed();
        info!("Liquid SDK initialized in: {start_duration:?}");
        Ok(())
    }

    /// Starts background tasks.
    ///
    /// Internal method. Should only be used as part of [LiquidSdk::start].
    async fn start_background_tasks(self: &Arc<LiquidSdk>) -> SdkResult<()> {
        // Periodically run sync() in the background
        let sdk_clone = self.clone();
        let mut shutdown_rx_sync_loop = self.shutdown_receiver.clone();
        tokio::spawn(async move {
            loop {
                _ = sdk_clone.sync().await;

                tokio::select! {
                    _ = tokio::time::sleep(Duration::from_secs(30)) => {}
                    _ = shutdown_rx_sync_loop.changed() => {
                        info!("Received shutdown signal, exiting periodic sync loop");
                        return;
                    }
                }
            }
        });

        let reconnect_handler = Box::new(SwapperReconnectHandler::new(
            self.persister.clone(),
            self.status_stream.clone(),
        ));
        self.status_stream
            .clone()
            .start(reconnect_handler, self.shutdown_receiver.clone())
            .await;
        self.chain_swap_handler
            .clone()
            .start(self.shutdown_receiver.clone())
            .await;
        self.track_swap_updates().await;
        self.track_pending_swaps().await;

        Ok(())
    }

    async fn ensure_is_started(&self) -> SdkResult<()> {
        let is_started = self.is_started.read().await;
        ensure_sdk!(*is_started, SdkError::NotStarted);
        Ok(())
    }

    /// Disconnects the [LiquidSdk] instance and stops the background tasks.
    pub async fn disconnect(&self) -> SdkResult<()> {
        self.ensure_is_started().await?;

        let mut is_started = self.is_started.write().await;
        self.shutdown_sender
            .send(())
            .map_err(|e| SdkError::generic(format!("Shutdown failed: {e}")))?;
        *is_started = false;
        Ok(())
    }

    async fn track_swap_updates(self: &Arc<LiquidSdk>) {
        let cloned = self.clone();
        tokio::spawn(async move {
            let mut shutdown_receiver = cloned.shutdown_receiver.clone();
            let mut updates_stream = cloned.status_stream.subscribe_swap_updates();
            let swaps_streams = vec![
                cloned.send_swap_handler.subscribe_payment_updates(),
                cloned.receive_swap_handler.subscribe_payment_updates(),
                cloned.chain_swap_handler.subscribe_payment_updates(),
            ];
            let mut combined_swap_streams =
                select_all(swaps_streams.into_iter().map(BroadcastStream::new));
            loop {
                tokio::select! {
                    payment_id = combined_swap_streams.next() => {
                      if let Some(payment_id) = payment_id {
                        match payment_id {
                            Ok(payment_id) => {
                              if let Err(e) = cloned.emit_payment_updated(Some(payment_id)).await {
                                error!("Failed to emit payment update: {e:?}");
                              }
                            }
                            Err(e) => error!("Failed to receive swap state change: {e:?}")
                        }
                      }
                    }
                    update = updates_stream.recv() => match update {
                        Ok(update) => {
                            let id = &update.id;
                            match cloned.persister.fetch_swap_by_id(id) {
                                Ok(Swap::Send(_)) => match cloned.send_swap_handler.on_new_status(&update).await {
                                    Ok(_) => info!("Successfully handled Send Swap {id} update"),
                                    Err(e) => error!("Failed to handle Send Swap {id} update: {e}")
                                },
                                Ok(Swap::Receive(_)) => match cloned.receive_swap_handler.on_new_status(&update).await {
                                    Ok(_) => info!("Successfully handled Receive Swap {id} update"),
                                    Err(e) => error!("Failed to handle Receive Swap {id} update: {e}")
                                },
                                Ok(Swap::Chain(_)) => match cloned.chain_swap_handler.on_new_status(&update).await {
                                    Ok(_) => info!("Successfully handled Chain Swap {id} update"),
                                    Err(e) => error!("Failed to handle Chain Swap {id} update: {e}")
                                },
                                _ => {
                                    error!("Could not find Swap {id}");
                                }
                            }
                        }
                        Err(e) => error!("Received stream error: {e:?}"),
                    },
                    _ = shutdown_receiver.changed() => {
                        info!("Received shutdown signal, exiting swap updates loop");
                        return;
                    }
                }
            }
        });
    }

    async fn track_pending_swaps(self: &Arc<LiquidSdk>) {
        let cloned = self.clone();
        tokio::spawn(async move {
            let mut shutdown_receiver = cloned.shutdown_receiver.clone();
            let mut interval = tokio::time::interval(Duration::from_secs(60));
            interval.set_missed_tick_behavior(MissedTickBehavior::Skip);
            loop {
                tokio::select! {
                    _ = interval.tick() => {
                        if let Err(err) = cloned.send_swap_handler.track_refunds().await {
                            warn!("Could not refund expired swaps, error: {err:?}");
                        }
                        if let Err(err) = cloned.chain_swap_handler.track_refunds_and_refundables().await {
                            warn!("Could not refund expired swaps, error: {err:?}");
                        }
                    },
                    _ = shutdown_receiver.changed() => {
                        info!("Received shutdown signal, exiting pending swaps loop");
                        return;
                    }
                }
            }
        });
    }

    async fn notify_event_listeners(&self, e: SdkEvent) -> Result<()> {
        self.event_manager.notify(e).await;
        Ok(())
    }

    /// Adds an event listener to the [LiquidSdk] instance, where all [SdkEvent]'s will be emitted to.
    /// The event listener can be removed be calling [LiquidSdk::remove_event_listener].
    ///
    /// # Arguments
    ///
    /// * `listener` - The listener which is an implementation of the [EventListener] trait
    pub async fn add_event_listener(&self, listener: Box<dyn EventListener>) -> SdkResult<String> {
        Ok(self.event_manager.add(listener).await?)
    }

    /// Removes an event listener from the [LiquidSdk] instance.
    ///
    /// # Arguments
    ///
    /// * `id` - the event listener id returned by [LiquidSdk::add_event_listener]
    pub async fn remove_event_listener(&self, id: String) -> SdkResult<()> {
        self.event_manager.remove(id).await;
        Ok(())
    }

    async fn emit_payment_updated(&self, payment_id: Option<String>) -> Result<()> {
        if let Some(id) = payment_id {
            match self.persister.get_payment(&id)? {
                Some(payment) => {
                    match payment.status {
                        Complete => {
                            self.notify_event_listeners(SdkEvent::PaymentSucceeded {
                                details: payment,
                            })
                            .await?
                        }
                        Pending => {
                            match &payment.details.get_swap_id() {
                                Some(swap_id) => match self.persister.fetch_swap_by_id(swap_id)? {
                                    Swap::Chain(ChainSwap { claim_tx_id, .. })
                                    | Swap::Receive(ReceiveSwap { claim_tx_id, .. }) => {
                                        match claim_tx_id {
                                            Some(_) => {
                                                // The claim tx has now been broadcast
                                                self.notify_event_listeners(
                                                    SdkEvent::PaymentWaitingConfirmation {
                                                        details: payment,
                                                    },
                                                )
                                                .await?
                                            }
                                            None => {
                                                // The lockup tx is in the mempool/confirmed
                                                self.notify_event_listeners(
                                                    SdkEvent::PaymentPending { details: payment },
                                                )
                                                .await?
                                            }
                                        }
                                    }
                                    Swap::Send(_) => {
                                        // The lockup tx is in the mempool/confirmed
                                        self.notify_event_listeners(SdkEvent::PaymentPending {
                                            details: payment,
                                        })
                                        .await?
                                    }
                                },
                                // Here we probably have a liquid address payment so we emit PaymentWaitingConfirmation
                                None => {
                                    self.notify_event_listeners(
                                        SdkEvent::PaymentWaitingConfirmation { details: payment },
                                    )
                                    .await?
                                }
                            };
                        }
                        RefundPending => {
                            // The swap state has changed to RefundPending
                            self.notify_event_listeners(SdkEvent::PaymentRefundPending {
                                details: payment,
                            })
                            .await?
                        }
                        Failed => match payment.payment_type {
                            PaymentType::Receive => {
                                self.notify_event_listeners(SdkEvent::PaymentFailed {
                                    details: payment,
                                })
                                .await?
                            }
                            PaymentType::Send => {
                                // The refund tx is confirmed
                                self.notify_event_listeners(SdkEvent::PaymentRefunded {
                                    details: payment,
                                })
                                .await?
                            }
                        },
                        _ => (),
                    };
                }
                None => debug!("Payment not found: {id}"),
            }
        }
        Ok(())
    }

    /// Get the wallet info, calculating the current pending and confirmed balances.
    pub async fn get_info(&self) -> Result<GetInfoResponse> {
        self.ensure_is_started().await?;
        let mut pending_send_sat = 0;
        let mut pending_receive_sat = 0;
        let mut confirmed_sent_sat = 0;
        let mut confirmed_received_sat = 0;

        for p in self
            .list_payments(&ListPaymentsRequest {
                ..Default::default()
            })
            .await?
        {
            match p.payment_type {
                PaymentType::Send => match p.status {
                    Complete => confirmed_sent_sat += p.amount_sat,
                    Failed => {
                        confirmed_sent_sat += p.amount_sat;
                        confirmed_received_sat +=
                            p.details.get_refund_tx_amount_sat().unwrap_or_default();
                    }
                    Pending => match p.details.get_refund_tx_amount_sat() {
                        Some(refund_tx_amount_sat) => {
                            confirmed_sent_sat += p.amount_sat;
                            pending_receive_sat += refund_tx_amount_sat;
                        }
                        None => pending_send_sat += p.amount_sat,
                    },
                    Created => pending_send_sat += p.amount_sat,
                    Refundable | RefundPending | TimedOut => {}
                },
                PaymentType::Receive => match p.status {
                    Complete => confirmed_received_sat += p.amount_sat,
                    Pending => pending_receive_sat += p.amount_sat,
                    Created | Refundable | RefundPending | Failed | TimedOut => {}
                },
            }
        }

        Ok(GetInfoResponse {
            balance_sat: confirmed_received_sat - confirmed_sent_sat - pending_send_sat,
            pending_send_sat,
            pending_receive_sat,
            fingerprint: self.onchain_wallet.fingerprint()?,
            pubkey: self.onchain_wallet.pubkey()?,
        })
    }

    /// Sign given message with the private key. Returns a zbase encoded signature.
    pub fn sign_message(&self, req: &SignMessageRequest) -> SdkResult<SignMessageResponse> {
        let signature = self.onchain_wallet.sign_message(&req.message)?;
        Ok(SignMessageResponse { signature })
    }

    /// Check whether given message was signed by the given
    /// pubkey and the signature (zbase encoded) is valid.
    pub fn check_message(&self, req: &CheckMessageRequest) -> SdkResult<CheckMessageResponse> {
        let is_valid =
            self.onchain_wallet
                .check_message(&req.message, &req.pubkey, &req.signature)?;
        Ok(CheckMessageResponse { is_valid })
    }

    fn validate_invoice(&self, invoice: &str) -> Result<Bolt11Invoice, PaymentError> {
        let invoice = invoice
            .trim()
            .parse::<Bolt11Invoice>()
            .map_err(|err| PaymentError::invalid_invoice(&err.to_string()))?;

        match (invoice.network().to_string().as_str(), self.config.network) {
            ("bitcoin", LiquidNetwork::Mainnet) => {}
            ("testnet", LiquidNetwork::Testnet) => {}
            _ => {
                return Err(PaymentError::InvalidNetwork {
                    err: "Invoice cannot be paid on the current network".to_string(),
                })
            }
        }

        ensure_sdk!(
            !invoice.is_expired(),
            PaymentError::invalid_invoice("Invoice has expired")
        );

        Ok(invoice)
    }

    /// For submarine swaps (Liquid -> LN), the output amount (invoice amount) is checked if it fits
    /// the pair limits. This is unlike all the other swap types, where the input amount is checked.
    fn validate_submarine_pairs(
        &self,
        receiver_amount_sat: u64,
    ) -> Result<SubmarinePair, PaymentError> {
        let lbtc_pair = self
            .swapper
            .get_submarine_pairs()?
            .ok_or(PaymentError::PairsNotFound)?;

        lbtc_pair.limits.within(receiver_amount_sat)?;

        let fees_sat = lbtc_pair.fees.total(receiver_amount_sat);

        ensure_sdk!(
            receiver_amount_sat > fees_sat,
            PaymentError::AmountOutOfRange
        );

        Ok(lbtc_pair)
    }

    fn get_chain_pair(&self, direction: Direction) -> Result<ChainPair, PaymentError> {
        self.swapper
            .get_chain_pair(direction)?
            .ok_or(PaymentError::PairsNotFound)
    }

    /// Validates if the `user_lockup_amount_sat` fits within the limits of this pair
    fn validate_user_lockup_amount_for_chain_pair(
        &self,
        pair: &ChainPair,
        user_lockup_amount_sat: u64,
    ) -> Result<(), PaymentError> {
        pair.limits.within(user_lockup_amount_sat)?;

        let fees_sat = pair.fees.total(user_lockup_amount_sat);
        ensure_sdk!(
            user_lockup_amount_sat > fees_sat,
            PaymentError::AmountOutOfRange
        );

        Ok(())
    }

    fn get_and_validate_chain_pair(
        &self,
        direction: Direction,
        user_lockup_amount_sat: Option<u64>,
    ) -> Result<ChainPair, PaymentError> {
        let pair = self.get_chain_pair(direction)?;
        if let Some(user_lockup_amount_sat) = user_lockup_amount_sat {
            self.validate_user_lockup_amount_for_chain_pair(&pair, user_lockup_amount_sat)?;
        }
        Ok(pair)
    }

    /// Estimate the onchain fee for sending the given amount to the given destination address
    async fn estimate_onchain_tx_fee(
        &self,
        amount_sat: u64,
        address: &str,
    ) -> Result<u64, PaymentError> {
        let fee_rate_msat_per_vbyte = self
            .config
            .lowball_fee_rate_msat_per_vbyte()
            .map(|v| v as f32);
        Ok(self
            .onchain_wallet
            .build_tx(fee_rate_msat_per_vbyte, address, amount_sat)
            .await?
            .all_fees()
            .values()
            .sum())
    }

    fn get_temp_p2tr_addr(&self) -> &str {
        // TODO Replace this with own address when LWK supports taproot
        //  https://github.com/Blockstream/lwk/issues/31
        match self.config.network {
            LiquidNetwork::Mainnet => "lq1pqvzxvqhrf54dd4sny4cag7497pe38252qefk46t92frs7us8r80ja9ha8r5me09nn22m4tmdqp5p4wafq3s59cql3v9n45t5trwtxrmxfsyxjnstkctj",
            LiquidNetwork::Testnet => "tlq1pq0wqu32e2xacxeyps22x8gjre4qk3u6r70pj4r62hzczxeyz8x3yxucrpn79zy28plc4x37aaf33kwt6dz2nn6gtkya6h02mwpzy4eh69zzexq7cf5y5"
        }
    }

    /// Estimate the lockup tx fee for Send swaps
    async fn estimate_lockup_tx_fee_send(
        &self,
        user_lockup_amount_sat: u64,
    ) -> Result<u64, PaymentError> {
        let temp_p2tr_addr = self.get_temp_p2tr_addr();

        self.estimate_onchain_tx_fee(user_lockup_amount_sat, temp_p2tr_addr)
            .await
    }

    /// Estimate the lockup tx fee for Chain Send swaps
    async fn estimate_lockup_tx_fee_chain_send(
        &self,
        user_lockup_amount_sat: u64,
    ) -> Result<u64, PaymentError> {
        let temp_p2tr_addr = self.get_temp_p2tr_addr();

        self.estimate_onchain_tx_fee(user_lockup_amount_sat, temp_p2tr_addr)
            .await
    }

    async fn estimate_drain_tx_fee(&self) -> Result<u64, PaymentError> {
        let temp_p2tr_addr = self.get_temp_p2tr_addr();

        let fee_sat = self
            .onchain_wallet
            .build_drain_tx(None, temp_p2tr_addr, None)
            .await?
            .all_fees()
            .values()
            .sum();

        Ok(fee_sat)
    }

    /// Prepares to pay a Lightning invoice via a submarine swap.
    ///
    /// # Arguments
    ///
    /// * `req` - the [PrepareSendRequest] containing:
    ///     * `destination` - Either a Liquid BIP21 URI/address or a BOLT11 invoice
    ///     * `amount_sat` - Should only be specified when paying directly onchain or via amount-less BIP21
    ///
    /// # Returns
    /// Returns a [PrepareSendResponse] containing:
    ///     * `destination` - the parsed destination, of type [SendDestination]
    ///     * `fees_sat` - the additional fees which will be paid by the sender
    pub async fn prepare_send_payment(
        &self,
        req: &PrepareSendRequest,
    ) -> Result<PrepareSendResponse, PaymentError> {
        self.ensure_is_started().await?;

        let fees_sat;
        let receiver_amount_sat;
        let payment_destination;

        match sdk_common::input_parser::parse(&req.destination).await? {
            InputType::LiquidAddress {
                address: mut liquid_address_data,
            } => {
                let amount_sat = match (liquid_address_data.amount_sat, req.amount_sat) {
                    (None, None) => {
                        return Err(PaymentError::AmountMissing { err: "`amount_sat` must be present when paying to a `SendDestination::LiquidAddress`".to_string() });
                    }
                    (Some(bip21_amount_sat), None) => bip21_amount_sat,
                    (_, Some(request_amount_sat)) => request_amount_sat,
                };

                ensure_sdk!(
                    liquid_address_data.network == self.config.network.into(),
                    PaymentError::InvalidNetwork {
                        err: format!(
                            "Cannot send payment from {} to {}",
                            Into::<sdk_common::bitcoin::Network>::into(self.config.network),
                            liquid_address_data.network
                        )
                    }
                );

                receiver_amount_sat = amount_sat;
                fees_sat = self
                    .estimate_onchain_tx_fee(receiver_amount_sat, &liquid_address_data.address)
                    .await?;

                liquid_address_data.amount_sat = Some(receiver_amount_sat);
                payment_destination = SendDestination::LiquidAddress {
                    address_data: liquid_address_data,
                };
            }
            InputType::Bolt11 { invoice } => {
                self.ensure_send_is_not_self_transfer(&invoice.bolt11)?;
                self.validate_invoice(&invoice.bolt11)?;

                receiver_amount_sat = invoice.amount_msat.ok_or(PaymentError::AmountMissing {
                    err: "Expected invoice with an amount".to_string(),
                })? / 1000;

                if let Some(amount_sat) = req.amount_sat {
                    ensure_sdk!(
                        receiver_amount_sat == amount_sat,
                        PaymentError::Generic { err: "Amount in the payment request is not the same as the one in the invoice".to_string() }
                    );
                }

                let lbtc_pair = self.validate_submarine_pairs(receiver_amount_sat)?;

                fees_sat = match self.swapper.check_for_mrh(&invoice.bolt11)? {
                    Some((lbtc_address, _)) => {
                        self.estimate_onchain_tx_fee(receiver_amount_sat, &lbtc_address)
                            .await?
                    }
                    None => {
                        let boltz_fees_total = lbtc_pair.fees.total(receiver_amount_sat);
                        let lockup_fees_sat = self
                            .estimate_lockup_tx_fee_send(receiver_amount_sat + boltz_fees_total)
                            .await?;
                        boltz_fees_total + lockup_fees_sat
                    }
                };
                payment_destination = SendDestination::Bolt11 { invoice };
            }
            _ => {
                return Err(PaymentError::Generic {
                    err: "Destination is not valid".to_string(),
                });
            }
        };

        let payer_amount_sat = receiver_amount_sat + fees_sat;
        ensure_sdk!(
            payer_amount_sat <= self.get_info().await?.balance_sat,
            PaymentError::InsufficientFunds
        );

        Ok(PrepareSendResponse {
            destination: payment_destination,
            fees_sat,
        })
    }

    fn ensure_send_is_not_self_transfer(&self, invoice: &str) -> Result<(), PaymentError> {
        match self.persister.fetch_receive_swap_by_invoice(invoice)? {
            None => Ok(()),
            Some(_) => Err(PaymentError::SelfTransferNotSupported),
        }
    }

    /// Either pays a Lightning invoice via a submarine swap or sends funds directly to an address.
    ///
    /// Depending on [Config]'s `payment_timeout_sec`, this function will return:
    /// * [PaymentState::Pending] payment - if the payment could be initiated but didn't yet
    ///   complete in this time
    /// * [PaymentState::Complete] payment - if the payment was successfully completed in this time
    ///
    /// # Arguments
    ///
    /// * `req` - A [SendPaymentRequest], containing:
    ///     * `prepare_response` - the [PrepareSendResponse] returned by [LiquidSdk::prepare_send_payment]
    ///
    /// # Errors
    ///
    /// * [PaymentError::PaymentTimeout] - if the payment could not be initiated in this time
    pub async fn send_payment(
        &self,
        req: &SendPaymentRequest,
    ) -> Result<SendPaymentResponse, PaymentError> {
        self.ensure_is_started().await?;

        let PrepareSendResponse {
            fees_sat,
            destination: payment_destination,
        } = &req.prepare_response;

        match payment_destination {
            SendDestination::LiquidAddress {
                address_data: liquid_address_data,
            } => {
                let Some(amount_sat) = liquid_address_data.amount_sat else {
                    return Err(PaymentError::AmountMissing { err: "`amount_sat` must be present when paying to a `SendDestination::LiquidAddress`".to_string() });
                };

                ensure_sdk!(
                    liquid_address_data.network == self.config.network.into(),
                    PaymentError::InvalidNetwork {
                        err: format!(
                            "Cannot send payment from {} to {}",
                            Into::<sdk_common::bitcoin::Network>::into(self.config.network),
                            liquid_address_data.network
                        )
                    }
                );

                let payer_amount_sat = amount_sat + fees_sat;
                ensure_sdk!(
                    payer_amount_sat <= self.get_info().await?.balance_sat,
                    PaymentError::InsufficientFunds
                );

                self.pay_liquid(liquid_address_data.clone(), amount_sat, *fees_sat)
                    .await
            }
            SendDestination::Bolt11 { invoice } => {
                self.pay_invoice(&invoice.bolt11, *fees_sat).await
            }
        }
    }

    async fn pay_invoice(
        &self,
        invoice: &str,
        fees_sat: u64,
    ) -> Result<SendPaymentResponse, PaymentError> {
        self.ensure_send_is_not_self_transfer(invoice)?;
        self.validate_invoice(invoice)?;

        let amount_sat = get_invoice_amount!(invoice);
        let payer_amount_sat = amount_sat + fees_sat;
        ensure_sdk!(
            payer_amount_sat <= self.get_info().await?.balance_sat,
            PaymentError::InsufficientFunds
        );

        match self.swapper.check_for_mrh(invoice)? {
            // If we find a valid MRH, extract the BIP21 address and pay to it via onchain tx
            Some((address, _)) => {
                info!("Found MRH for L-BTC address {address}, invoice amount_sat {amount_sat}");
                self.pay_liquid(
                    LiquidAddressData {
                        address,
                        network: self.config.network.into(),
                        asset_id: None,
                        amount_sat: None,
                        label: None,
                        message: None,
                    },
                    amount_sat,
                    fees_sat,
                )
                .await
            }

            // If no MRH found, perform usual swap
            None => self.send_payment_via_swap(invoice, fees_sat).await,
        }
    }

    /// Performs a Send Payment by doing an onchain tx to a L-BTC address
    async fn pay_liquid(
        &self,
        address_data: LiquidAddressData,
        receiver_amount_sat: u64,
        fees_sat: u64,
    ) -> Result<SendPaymentResponse, PaymentError> {
        let tx = self
            .onchain_wallet
            .build_tx(
                self.config
                    .lowball_fee_rate_msat_per_vbyte()
                    .map(|v| v as f32),
                &address_data.address,
                receiver_amount_sat,
            )
            .await?;
        let tx_fees_sat = tx.all_fees().values().sum::<u64>();
        ensure_sdk!(tx_fees_sat <= fees_sat, PaymentError::InvalidOrExpiredFees);

        let tx_id = tx.txid().to_string();
        let payer_amount_sat = receiver_amount_sat + tx_fees_sat;
        info!(
            "Built onchain L-BTC tx with receiver_amount_sat = {receiver_amount_sat}, fees_sat = {fees_sat} and txid = {tx_id}"
        );

        let liquid_chain_service = self.liquid_chain_service.lock().await;
        let tx_id = liquid_chain_service.broadcast(&tx, None).await?.to_string();

        // We insert a pseudo-tx in case LWK fails to pick up the new mempool tx for a while
        // This makes the tx known to the SDK (get_info, list_payments) instantly
        let tx_data = PaymentTxData {
            tx_id: tx_id.clone(),
            timestamp: Some(utils::now()),
            amount_sat: payer_amount_sat,
            fees_sat,
            payment_type: PaymentType::Send,
            is_confirmed: false,
        };

        let destination = address_data.to_uri().unwrap_or(address_data.address);
        let description = address_data.message;

        self.persister.insert_or_update_payment(
            tx_data.clone(),
            Some(destination.clone()),
            description.clone(),
        )?;
        self.emit_payment_updated(Some(tx_id)).await?; // Emit Pending event

        let payment_details = PaymentDetails::Liquid {
            destination,
            description: description.unwrap_or("Liquid transfer".to_string()),
        };

        Ok(SendPaymentResponse {
            payment: Payment::from_tx_data(tx_data, None, payment_details),
        })
    }

    /// Performs a Send Payment by doing a swap (create it, fund it, track it, etc).
    async fn send_payment_via_swap(
        &self,
        invoice: &str,
        fees_sat: u64,
    ) -> Result<SendPaymentResponse, PaymentError> {
        let bolt11_invoice = invoice
            .trim()
            .parse::<Bolt11Invoice>()
            .map_err(|err| PaymentError::invalid_invoice(&err.to_string()))?;
        let receiver_amount_sat =
            bolt11_invoice
                .amount_milli_satoshis()
                .ok_or(PaymentError::invalid_invoice(
                    "Invoice does not contain an amount",
                ))?
                / 1000;

        let lbtc_pair = self.validate_submarine_pairs(receiver_amount_sat)?;
        let boltz_fees_total = lbtc_pair.fees.total(receiver_amount_sat);
        let lockup_tx_fees_sat = self
            .estimate_lockup_tx_fee_send(receiver_amount_sat + boltz_fees_total)
            .await?;
        ensure_sdk!(
            fees_sat == boltz_fees_total + lockup_tx_fees_sat,
            PaymentError::InvalidOrExpiredFees
        );

        let swap = match self.persister.fetch_send_swap_by_invoice(invoice)? {
            Some(swap) => match swap.state {
                Created => swap,
                TimedOut => {
                    self.send_swap_handler
                        .update_swap_info(&swap.id, PaymentState::Created, None, None, None)
                        .await?;
                    swap
                }
                Pending => return Err(PaymentError::PaymentInProgress),
                Complete => return Err(PaymentError::AlreadyPaid),
                RefundPending | Refundable | Failed => {
                    return Err(PaymentError::invalid_invoice(
                        "Payment has already failed. Please try with another invoice",
                    ))
                }
            },
            None => {
                let keypair = utils::generate_keypair();
                let refund_public_key = boltz_client::PublicKey {
                    compressed: true,
                    inner: keypair.public_key(),
                };
                let webhook = self.persister.get_webhook_url()?.map(|url| Webhook {
                    url,
                    hash_swap_id: Some(true),
                    status: Some(vec![
                        SubSwapStates::InvoiceFailedToPay,
                        SubSwapStates::SwapExpired,
                        SubSwapStates::TransactionClaimPending,
                        SubSwapStates::TransactionLockupFailed,
                    ]),
                });
                let create_response = self.swapper.create_send_swap(CreateSubmarineRequest {
                    from: "L-BTC".to_string(),
                    to: "BTC".to_string(),
                    invoice: invoice.to_string(),
                    refund_public_key,
                    pair_hash: Some(lbtc_pair.hash),
                    referral_id: None,
                    webhook,
                })?;

                let swap_id = &create_response.id;
                let create_response_json =
                    SendSwap::from_boltz_struct_to_json(&create_response, swap_id)?;
                let payment_hash = bolt11_invoice.payment_hash().to_string();
                let description = match bolt11_invoice.description() {
                    Bolt11InvoiceDescription::Direct(msg) => Some(msg.to_string()),
                    Bolt11InvoiceDescription::Hash(_) => None,
                };

                let payer_amount_sat = fees_sat + receiver_amount_sat;
                let swap = SendSwap {
                    id: swap_id.clone(),
                    invoice: invoice.to_string(),
                    payment_hash: Some(payment_hash),
                    description,
                    preimage: None,
                    payer_amount_sat,
                    receiver_amount_sat,
                    create_response_json,
                    lockup_tx_id: None,
                    refund_tx_id: None,
                    created_at: utils::now(),
                    state: PaymentState::Created,
                    refund_private_key: keypair.display_secret().to_string(),
                };
                self.persister.insert_send_swap(&swap)?;
                swap
            }
        };
        self.status_stream.track_swap_id(&swap.id)?;

        let create_response = swap.get_boltz_create_response()?;
        self.send_swap_handler
            .try_lockup(&swap, &create_response)
            .await?;

        self.wait_for_payment(Swap::Send(swap), create_response.accept_zero_conf)
            .await
            .map(|payment| SendPaymentResponse { payment })
    }

    /// Fetch the current payment limits for [LiquidSdk::send_payment] and [LiquidSdk::receive_payment].
    pub async fn fetch_lightning_limits(
        &self,
    ) -> Result<LightningPaymentLimitsResponse, PaymentError> {
        self.ensure_is_started().await?;

        let submarine_pair = self
            .swapper
            .get_submarine_pairs()?
            .ok_or(PaymentError::PairsNotFound)?;
        let send_limits = submarine_pair.limits;

        let reverse_pair = self
            .swapper
            .get_reverse_swap_pairs()?
            .ok_or(PaymentError::PairsNotFound)?;
        let receive_limits = reverse_pair.limits;

        Ok(LightningPaymentLimitsResponse {
            send: Limits {
                min_sat: send_limits.minimal,
                max_sat: send_limits.maximal,
                max_zero_conf_sat: send_limits.maximal_zero_conf,
            },
            receive: Limits {
                min_sat: receive_limits.minimal,
                max_sat: receive_limits.maximal,
                max_zero_conf_sat: self.config.zero_conf_max_amount_sat(),
            },
        })
    }

    /// Fetch the current payment limits for [LiquidSdk::pay_onchain] and [LiquidSdk::receive_onchain].
    pub async fn fetch_onchain_limits(&self) -> Result<OnchainPaymentLimitsResponse, PaymentError> {
        self.ensure_is_started().await?;

        let (pair_outgoing, pair_incoming) = self.swapper.get_chain_pairs()?;
        let send_limits = pair_outgoing
            .ok_or(PaymentError::PairsNotFound)
            .map(|pair| pair.limits)?;
        let receive_limits = pair_incoming
            .ok_or(PaymentError::PairsNotFound)
            .map(|pair| pair.limits)?;

        Ok(OnchainPaymentLimitsResponse {
            send: Limits {
                min_sat: send_limits.minimal,
                max_sat: send_limits.maximal,
                max_zero_conf_sat: send_limits.maximal_zero_conf,
            },
            receive: Limits {
                min_sat: receive_limits.minimal,
                max_sat: receive_limits.maximal,
                max_zero_conf_sat: receive_limits.maximal_zero_conf,
            },
        })
    }

    /// Prepares to pay to a Bitcoin address via a chain swap.
    ///
    /// # Arguments
    ///
    /// * `req` - the [PreparePayOnchainRequest] containing:
    ///     * `amount` - which can be of two types: [PayOnchainAmount::Drain], which uses all funds,
    ///        and [PayOnchainAmount::Receiver], which sets the amount the receiver should receive
    ///     * `fee_rate_sat_per_vbyte` - the optional fee rate of the Bitcoin claim transaction. Defaults to the swapper estimated claim fee
    pub async fn prepare_pay_onchain(
        &self,
        req: &PreparePayOnchainRequest,
    ) -> Result<PreparePayOnchainResponse, PaymentError> {
        self.ensure_is_started().await?;

        let balance_sat = self.get_info().await?.balance_sat;
        let pair = self.get_chain_pair(Direction::Outgoing)?;
        let claim_fees_sat = match req.fee_rate_sat_per_vbyte {
            Some(sat_per_vbyte) => ESTIMATED_BTC_CLAIM_TX_VSIZE * sat_per_vbyte as u64,
            None => pair.clone().fees.claim_estimate(),
        };
        let server_fees_sat = pair.fees.server();

        let (payer_amount_sat, receiver_amount_sat, total_fees_sat) = match req.amount {
            PayOnchainAmount::Receiver { amount_sat } => {
                let receiver_amount_sat = amount_sat;

                let user_lockup_amount_sat_without_service_fee =
                    receiver_amount_sat + claim_fees_sat + server_fees_sat;

                // The resulting invoice amount contains the service fee, which is rounded up with ceil()
                // Therefore, when calculating the user_lockup amount, we must also round it up with ceil()
                let user_lockup_amount_sat = (user_lockup_amount_sat_without_service_fee as f64
                    * 100.0
                    / (100.0 - pair.fees.percentage))
                    .ceil() as u64;
                self.validate_user_lockup_amount_for_chain_pair(&pair, user_lockup_amount_sat)?;

                let lockup_fees_sat = self
                    .estimate_lockup_tx_fee_chain_send(user_lockup_amount_sat)
                    .await?;

                let boltz_fees_sat =
                    user_lockup_amount_sat - user_lockup_amount_sat_without_service_fee;
                let total_fees_sat =
                    boltz_fees_sat + lockup_fees_sat + claim_fees_sat + server_fees_sat;
                let payer_amount_sat = receiver_amount_sat + total_fees_sat;

                (payer_amount_sat, receiver_amount_sat, total_fees_sat)
            }
            PayOnchainAmount::Drain => {
                let payer_amount_sat = balance_sat;
                let lockup_fees_sat = self.estimate_drain_tx_fee().await?;

                let user_lockup_amount_sat = payer_amount_sat - lockup_fees_sat;
                self.validate_user_lockup_amount_for_chain_pair(&pair, user_lockup_amount_sat)?;

                let boltz_fees_sat = pair.fees.boltz(user_lockup_amount_sat);
                let total_fees_sat =
                    boltz_fees_sat + lockup_fees_sat + claim_fees_sat + server_fees_sat;
                let receiver_amount_sat = payer_amount_sat - total_fees_sat;

                (payer_amount_sat, receiver_amount_sat, total_fees_sat)
            }
        };

        let res = PreparePayOnchainResponse {
            receiver_amount_sat,
            claim_fees_sat,
            total_fees_sat,
        };

        ensure_sdk!(
            payer_amount_sat <= balance_sat,
            PaymentError::InsufficientFunds
        );

        Ok(res)
    }

    /// Pays to a Bitcoin address via a chain swap.
    ///
    /// Depending on [Config]'s `payment_timeout_sec`, this function will return:
    /// * [PaymentState::Pending] payment - if the payment could be initiated but didn't yet
    ///   complete in this time
    /// * [PaymentState::Complete] payment - if the payment was successfully completed in this time
    ///
    /// # Arguments
    ///
    /// * `req` - the [PayOnchainRequest] containing:
    ///     * `address` - the Bitcoin address to pay to
    ///     * `prepare_response` - the [PreparePayOnchainResponse] from calling [LiquidSdk::prepare_pay_onchain]
    ///
    /// # Errors
    ///
    /// * [PaymentError::PaymentTimeout] - if the payment could not be initiated in this time
    pub async fn pay_onchain(
        &self,
        req: &PayOnchainRequest,
    ) -> Result<SendPaymentResponse, PaymentError> {
        self.ensure_is_started().await?;

        let balance_sat = self.get_info().await?.balance_sat;
        let receiver_amount_sat = req.prepare_response.receiver_amount_sat;
        let pair = self.get_chain_pair(Direction::Outgoing)?;
        let claim_fees_sat = req.prepare_response.claim_fees_sat;
        let server_fees_sat = pair.fees.server();
        let server_lockup_amount_sat = receiver_amount_sat + claim_fees_sat;

        let user_lockup_amount_sat_without_service_fee =
            receiver_amount_sat + claim_fees_sat + server_fees_sat;

        // The resulting invoice amount contains the service fee, which is rounded up with ceil()
        // Therefore, when calculating the user_lockup amount, we must also round it up with ceil()
        let user_lockup_amount_sat = (user_lockup_amount_sat_without_service_fee as f64 * 100.0
            / (100.0 - pair.fees.percentage))
            .ceil() as u64;
        let boltz_fee_sat = user_lockup_amount_sat - user_lockup_amount_sat_without_service_fee;
        self.validate_user_lockup_amount_for_chain_pair(&pair, user_lockup_amount_sat)?;

        let payer_amount_sat = req.prepare_response.total_fees_sat + receiver_amount_sat;

        let lockup_fees_sat = match payer_amount_sat == balance_sat {
            true => self.estimate_drain_tx_fee().await?,
            false => {
                self.estimate_lockup_tx_fee_chain_send(user_lockup_amount_sat)
                    .await?
            }
        };

        ensure_sdk!(
            req.prepare_response.total_fees_sat
                == boltz_fee_sat + lockup_fees_sat + claim_fees_sat + server_fees_sat,
            PaymentError::InvalidOrExpiredFees
        );

        ensure_sdk!(
            payer_amount_sat <= balance_sat,
            PaymentError::InsufficientFunds
        );

        let preimage = Preimage::new();
        let preimage_str = preimage.to_string().ok_or(PaymentError::InvalidPreimage)?;

        let claim_keypair = utils::generate_keypair();
        let claim_public_key = boltz_client::PublicKey {
            compressed: true,
            inner: claim_keypair.public_key(),
        };
        let refund_keypair = utils::generate_keypair();
        let refund_public_key = boltz_client::PublicKey {
            compressed: true,
            inner: refund_keypair.public_key(),
        };
        let webhook = self.persister.get_webhook_url()?.map(|url| Webhook {
            url,
            hash_swap_id: Some(true),
            status: Some(vec![
                ChainSwapStates::TransactionFailed,
                ChainSwapStates::TransactionLockupFailed,
                ChainSwapStates::TransactionServerConfirmed,
            ]),
        });
        let create_response = self.swapper.create_chain_swap(CreateChainRequest {
            from: "L-BTC".to_string(),
            to: "BTC".to_string(),
            preimage_hash: preimage.sha256,
            claim_public_key: Some(claim_public_key),
            refund_public_key: Some(refund_public_key),
            user_lock_amount: None,
            server_lock_amount: Some(server_lockup_amount_sat),
            pair_hash: Some(pair.hash),
            referral_id: None,
            webhook,
        })?;

        let create_response_json =
            ChainSwap::from_boltz_struct_to_json(&create_response, &create_response.id)?;
        let swap_id = create_response.id;

        let accept_zero_conf = server_lockup_amount_sat <= pair.limits.maximal_zero_conf;
        let payer_amount_sat = req.prepare_response.total_fees_sat + receiver_amount_sat;

        let swap = ChainSwap {
            id: swap_id.clone(),
            direction: Direction::Outgoing,
            claim_address: Some(req.address.clone()),
            lockup_address: create_response.lockup_details.lockup_address,
            timeout_block_height: create_response.lockup_details.timeout_block_height,
            preimage: preimage_str,
            description: Some("Bitcoin transfer".to_string()),
            payer_amount_sat,
            receiver_amount_sat,
            claim_fees_sat,
            accept_zero_conf,
            create_response_json,
            claim_private_key: claim_keypair.display_secret().to_string(),
            refund_private_key: refund_keypair.display_secret().to_string(),
            server_lockup_tx_id: None,
            user_lockup_tx_id: None,
            claim_tx_id: None,
            refund_tx_id: None,
            created_at: utils::now(),
            state: PaymentState::Created,
        };
        self.persister.insert_chain_swap(&swap)?;
        self.status_stream.track_swap_id(&swap_id)?;

        self.wait_for_payment(Swap::Chain(swap), accept_zero_conf)
            .await
            .map(|payment| SendPaymentResponse { payment })
    }

    async fn wait_for_payment(
        &self,
        swap: Swap,
        accept_zero_conf: bool,
    ) -> Result<Payment, PaymentError> {
        let timeout_fut = tokio::time::sleep(Duration::from_secs(self.config.payment_timeout_sec));
        tokio::pin!(timeout_fut);

        let expected_swap_id = swap.id();
        let mut events_stream = self.event_manager.subscribe();
        let mut maybe_payment: Option<Payment> = None;

        loop {
            tokio::select! {
                _ = &mut timeout_fut => match maybe_payment {
                    Some(payment) => return Ok(payment),
                    None => {
                        debug!("Timeout occurred without payment, set swap to timed out");
                        match swap {
                            Swap::Send(_) => self.send_swap_handler.update_swap_info(&expected_swap_id, TimedOut, None, None, None).await?,
                            Swap::Chain(_) => self.chain_swap_handler.update_swap_info(&expected_swap_id, TimedOut, None, None, None, None).await?,
                            _ => ()
                        }
                        return Err(PaymentError::PaymentTimeout)
                    },
                },
                event = events_stream.recv() => match event {
                    Ok(SdkEvent::PaymentPending { details: payment }) => {
                        let maybe_payment_swap_id = payment.details.get_swap_id();
                        if matches!(maybe_payment_swap_id, Some(swap_id) if swap_id == expected_swap_id) {
                            match accept_zero_conf {
                                true => {
                                    debug!("Received Send Payment pending event with zero-conf accepted");
                                    return Ok(payment)
                                }
                                false => {
                                    debug!("Received Send Payment pending event, waiting for confirmation");
                                    maybe_payment = Some(payment);
                                }
                            }
                        };
                    },
                    Ok(SdkEvent::PaymentSucceeded { details: payment }) => {
                        let maybe_payment_swap_id = payment.details.get_swap_id();
                        if matches!(maybe_payment_swap_id, Some(swap_id) if swap_id == expected_swap_id) {
                            debug!("Received Send Payment succeed event");
                            return Ok(payment);
                        }
                    },
                    Ok(event) => debug!("Unhandled event: {event:?}"),
                    Err(e) => debug!("Received error waiting for event: {e:?}"),
                }
            }
        }
    }

    /// Prepares to receive a Lightning payment via a reverse submarine swap.
    ///
    /// # Arguments
    ///
    /// * `req` - the [PrepareReceiveRequest] containing:
    ///     * `payer_amount_sat` - the amount in satoshis to be paid by the payer
    ///     * `payment_method` - the supported payment methods; either an invoice, a Liquid address or a Bitcoin address
    pub async fn prepare_receive_payment(
        &self,
        req: &PrepareReceiveRequest,
    ) -> Result<PrepareReceiveResponse, PaymentError> {
        self.ensure_is_started().await?;

        let mut zero_amount_min_payer_amount_sat = None;
        let mut zero_amount_max_payer_amount_sat = None;
        let mut zero_amount_service_feerate = None;
        let fees_sat;
        match req.payment_method {
            PaymentMethod::Lightning => {
                let Some(payer_amount_sat) = req.payer_amount_sat else {
                    return Err(PaymentError::AmountMissing { err: "`payer_amount_sat` must be specified when `PaymentMethod::Lightning` is used.".to_string() });
                };
                let reverse_pair = self
                    .swapper
                    .get_reverse_swap_pairs()?
                    .ok_or(PaymentError::PairsNotFound)?;

                fees_sat = reverse_pair.fees.total(payer_amount_sat);

                ensure_sdk!(payer_amount_sat > fees_sat, PaymentError::AmountOutOfRange);

                reverse_pair
                    .limits
                    .within(payer_amount_sat)
                    .map_err(|_| PaymentError::AmountOutOfRange)?;

                debug!(
                    "Preparing Lightning Receive Swap with: payer_amount_sat {payer_amount_sat} sat, fees_sat {fees_sat} sat"
                );
            }
            PaymentMethod::BitcoinAddress => {
                let payer_amount_sat = req.payer_amount_sat;
                let pair =
                    self.get_and_validate_chain_pair(Direction::Incoming, payer_amount_sat)?;
                let claim_fees_sat = pair.fees.claim_estimate();
                let server_fees_sat = pair.fees.server();
                let service_fees_sat = payer_amount_sat
                    .map(|user_lockup_amount_sat| pair.fees.boltz(user_lockup_amount_sat))
                    .unwrap_or_default();

                if payer_amount_sat.is_none() {
                    zero_amount_min_payer_amount_sat = Some(pair.limits.minimal);
                    zero_amount_max_payer_amount_sat = Some(pair.limits.maximal);
                    zero_amount_service_feerate = Some(pair.fees.percentage);
                }

                fees_sat = service_fees_sat + claim_fees_sat + server_fees_sat;
                debug!("Preparing Chain Receive Swap with: payer_amount_sat {payer_amount_sat:?}, fees_sat {fees_sat}");
            }
            PaymentMethod::LiquidAddress => {
                fees_sat = 0;
                let payer_amount_sat = req.payer_amount_sat;
                debug!("Preparing Liquid Receive Swap with: amount_sat {payer_amount_sat:?}, fees_sat {fees_sat}");
            }
        };

        Ok(PrepareReceiveResponse {
            payer_amount_sat: req.payer_amount_sat,
            fees_sat,
            payment_method: req.payment_method.clone(),
            zero_amount_min_payer_amount_sat,
            zero_amount_max_payer_amount_sat,
            zero_amount_service_feerate,
        })
    }

    /// Receive a Lightning payment via a reverse submarine swap, a chain swap or via direct Liquid
    /// payment.
    ///
    /// # Arguments
    ///
    /// * `req` - the [ReceivePaymentRequest] containing:
    ///     * `prepare_response` - the [PrepareReceiveResponse] from calling [LiquidSdk::prepare_receive_payment]
    ///     * `description` - the optional payment description
    ///     * `use_description_hash` - optional if true uses the hash of the description
    ///
    /// # Returns
    ///
    /// * A [ReceivePaymentResponse] containing:
    ///     * `destination` - the final destination to be paid by the payer, either a BIP21 URI (Liquid or Bitcoin), a Liquid address or an invoice
    pub async fn receive_payment(
        &self,
        req: &ReceivePaymentRequest,
    ) -> Result<ReceivePaymentResponse, PaymentError> {
        self.ensure_is_started().await?;

        let PrepareReceiveResponse {
            payment_method,
            payer_amount_sat: amount_sat,
            fees_sat,
            ..
        } = &req.prepare_response;

        match payment_method {
            PaymentMethod::Lightning => {
                let Some(amount_sat) = amount_sat else {
                    return Err(PaymentError::AmountMissing { err: "`amount_sat` must be specified when `PaymentMethod::Lightning` is used.".to_string() });
                };
                let (description, description_hash) = match (
                    req.description.clone(),
                    req.use_description_hash.unwrap_or_default(),
                ) {
                    (Some(description), true) => (
                        None,
                        Some(sha256::Hash::hash(description.as_bytes()).to_hex()),
                    ),
                    (_, false) => (req.description.clone(), None),
                    _ => {
                        return Err(PaymentError::InvalidDescription {
                            err: "Missing payment description to hash".to_string(),
                        })
                    }
                };
                self.create_receive_swap(*amount_sat, *fees_sat, description, description_hash)
                    .await
            }
            PaymentMethod::BitcoinAddress => self.receive_onchain(*amount_sat, *fees_sat).await,
            PaymentMethod::LiquidAddress => {
                let address = self.onchain_wallet.next_unused_address().await?.to_string();

                let receive_destination = match amount_sat {
                    Some(amount_sat) => LiquidAddressData {
                        address: address.to_string(),
                        network: self.config.network.into(),
                        amount_sat: Some(*amount_sat),
                        asset_id: Some(AssetId::LIQUID_BTC.to_hex()),
                        label: None,
                        message: req.description.clone(),
                    }
                    .to_uri()
                    .map_err(|e| PaymentError::Generic {
                        err: format!("Could not build BIP21 URI: {e:?}"),
                    })?,
                    None => address,
                };

                Ok(ReceivePaymentResponse {
                    destination: receive_destination,
                })
            }
        }
    }

    async fn create_receive_swap(
        &self,
        payer_amount_sat: u64,
        fees_sat: u64,
        description: Option<String>,
        description_hash: Option<String>,
    ) -> Result<ReceivePaymentResponse, PaymentError> {
        let reverse_pair = self
            .swapper
            .get_reverse_swap_pairs()?
            .ok_or(PaymentError::PairsNotFound)?;
        let new_fees_sat = reverse_pair.fees.total(payer_amount_sat);
        ensure_sdk!(fees_sat == new_fees_sat, PaymentError::InvalidOrExpiredFees);

        debug!("Creating Receive Swap with: payer_amount_sat {payer_amount_sat} sat, fees_sat {fees_sat} sat");

        let keypair = utils::generate_keypair();

        let preimage = Preimage::new();
        let preimage_str = preimage.to_string().ok_or(PaymentError::InvalidPreimage)?;
        let preimage_hash = preimage.sha256.to_string();

        // Address to be used for a BIP-21 direct payment
        let mrh_addr = self.onchain_wallet.next_unused_address().await?;

        // Signature of the claim public key of the SHA256 hash of the address for the direct payment
        let mrh_addr_str = mrh_addr.to_string();
        let mrh_addr_hash = sha256::Hash::hash(mrh_addr_str.as_bytes());
        let mrh_addr_hash_sig = keypair.sign_schnorr(mrh_addr_hash.into());

        let receiver_amount_sat = payer_amount_sat - fees_sat;
        let webhook_claim_status =
            match receiver_amount_sat > self.config.zero_conf_max_amount_sat() {
                true => RevSwapStates::TransactionConfirmed,
                false => RevSwapStates::TransactionMempool,
            };
        let webhook = self.persister.get_webhook_url()?.map(|url| Webhook {
            url,
            hash_swap_id: Some(true),
            status: Some(vec![webhook_claim_status]),
        });

        let v2_req = CreateReverseRequest {
            invoice_amount: payer_amount_sat,
            from: "BTC".to_string(),
            to: "L-BTC".to_string(),
            preimage_hash: preimage.sha256,
            claim_public_key: keypair.public_key().into(),
            description,
            description_hash,
            address: Some(mrh_addr_str.clone()),
            address_signature: Some(mrh_addr_hash_sig.to_hex()),
            referral_id: None,
            webhook,
        };
        let create_response = self.swapper.create_receive_swap(v2_req)?;

        // Reserve this address until the timeout block height
        self.persister.insert_or_update_reserved_address(
            &mrh_addr_str,
            create_response.timeout_block_height,
        )?;

        // Check if correct MRH was added to the invoice by Boltz
        let (bip21_lbtc_address, _bip21_amount_btc) = self
            .swapper
            .check_for_mrh(&create_response.invoice)?
            .ok_or(PaymentError::receive_error("Invoice has no MRH"))?;
        ensure_sdk!(
            bip21_lbtc_address == mrh_addr_str,
            PaymentError::receive_error("Invoice has incorrect address in MRH")
        );

        let swap_id = create_response.id.clone();
        let invoice = Bolt11Invoice::from_str(&create_response.invoice)
            .map_err(|err| PaymentError::invalid_invoice(&err.to_string()))?;
        let payer_amount_sat =
            invoice
                .amount_milli_satoshis()
                .ok_or(PaymentError::invalid_invoice(
                    "Invoice does not contain an amount",
                ))?
                / 1000;

        // Double check that the generated invoice includes our data
        // https://docs.boltz.exchange/v/api/dont-trust-verify#lightning-invoice-verification
        ensure_sdk!(
            invoice.payment_hash().to_string() == preimage_hash,
            PaymentError::invalid_invoice("Invalid preimage returned by swapper")
        );

        let create_response_json = ReceiveSwap::from_boltz_struct_to_json(
            &create_response,
            &swap_id,
            &invoice.to_string(),
        )?;
        let invoice_description = match invoice.description() {
            Bolt11InvoiceDescription::Direct(msg) => Some(msg.to_string()),
            Bolt11InvoiceDescription::Hash(_) => None,
        };
        self.persister
            .insert_receive_swap(&ReceiveSwap {
                id: swap_id.clone(),
                preimage: preimage_str,
                create_response_json,
                claim_private_key: keypair.display_secret().to_string(),
                invoice: invoice.to_string(),
                payment_hash: Some(preimage_hash),
                description: invoice_description,
                payer_amount_sat,
                receiver_amount_sat,
                claim_fees_sat: reverse_pair.fees.claim_estimate(),
                claim_tx_id: None,
                lockup_tx_id: None,
                mrh_address: mrh_addr_str,
                mrh_script_pubkey: mrh_addr.to_unconfidential().script_pubkey().to_hex(),
                mrh_tx_id: None,
                created_at: utils::now(),
                state: PaymentState::Created,
            })
            .map_err(|_| PaymentError::PersistError)?;
        self.status_stream.track_swap_id(&swap_id)?;

        Ok(ReceivePaymentResponse {
            destination: invoice.to_string(),
        })
    }

    async fn create_receive_chain_swap(
        &self,
        user_lockup_amount_sat: Option<u64>,
        fees_sat: u64,
    ) -> Result<ChainSwap, PaymentError> {
        let pair = self.get_and_validate_chain_pair(Direction::Incoming, user_lockup_amount_sat)?;
        let claim_fees_sat = pair.fees.claim_estimate();
        let server_fees_sat = pair.fees.server();
        // Service fees are 0 if this is a zero-amount swap
        let service_fees_sat = user_lockup_amount_sat
            .map(|user_lockup_amount_sat| pair.fees.boltz(user_lockup_amount_sat))
            .unwrap_or_default();

        ensure_sdk!(
            fees_sat == service_fees_sat + claim_fees_sat + server_fees_sat,
            PaymentError::InvalidOrExpiredFees
        );

        let preimage = Preimage::new();
        let preimage_str = preimage.to_string().ok_or(PaymentError::InvalidPreimage)?;

        let claim_keypair = utils::generate_keypair();
        let claim_public_key = boltz_client::PublicKey {
            compressed: true,
            inner: claim_keypair.public_key(),
        };
        let refund_keypair = utils::generate_keypair();
        let refund_public_key = boltz_client::PublicKey {
            compressed: true,
            inner: refund_keypair.public_key(),
        };
        let webhook = self.persister.get_webhook_url()?.map(|url| Webhook {
            url,
            hash_swap_id: Some(true),
            status: Some(vec![
                ChainSwapStates::TransactionFailed,
                ChainSwapStates::TransactionLockupFailed,
                ChainSwapStates::TransactionServerConfirmed,
            ]),
        });
        let create_response = self.swapper.create_chain_swap(CreateChainRequest {
            from: "BTC".to_string(),
            to: "L-BTC".to_string(),
            preimage_hash: preimage.sha256,
            claim_public_key: Some(claim_public_key),
            refund_public_key: Some(refund_public_key),
            user_lock_amount: user_lockup_amount_sat,
            server_lock_amount: None,
            pair_hash: Some(pair.hash),
            referral_id: None,
            webhook,
        })?;

        let swap_id = create_response.id.clone();
        let create_response_json =
            ChainSwap::from_boltz_struct_to_json(&create_response, &swap_id)?;

<<<<<<< HEAD
        let accept_zero_conf = user_lockup_amount_sat
            .map(|user_lockup_amount_sat| user_lockup_amount_sat <= pair.limits.maximal_zero_conf)
            .unwrap_or(false);
        let receiver_amount_sat = user_lockup_amount_sat
            .map(|user_lockup_amount_sat| user_lockup_amount_sat - fees_sat)
            .unwrap_or(0);
        let claim_address = self.onchain_wallet.next_unused_address().await?.to_string();
=======
        let accept_zero_conf = user_lockup_amount_sat <= pair.limits.maximal_zero_conf;
        let receiver_amount_sat = user_lockup_amount_sat - fees_sat;
>>>>>>> bf5d4a15

        let swap = ChainSwap {
            id: swap_id.clone(),
            direction: Direction::Incoming,
            claim_address: None,
            lockup_address: create_response.lockup_details.lockup_address,
            timeout_block_height: create_response.lockup_details.timeout_block_height,
            preimage: preimage_str,
            description: Some("Bitcoin transfer".to_string()),
            payer_amount_sat: user_lockup_amount_sat.unwrap_or(0),
            receiver_amount_sat,
            claim_fees_sat,
            accept_zero_conf,
            create_response_json,
            claim_private_key: claim_keypair.display_secret().to_string(),
            refund_private_key: refund_keypair.display_secret().to_string(),
            server_lockup_tx_id: None,
            user_lockup_tx_id: None,
            claim_tx_id: None,
            refund_tx_id: None,
            created_at: utils::now(),
            state: PaymentState::Created,
        };
        self.persister.insert_chain_swap(&swap)?;
        self.status_stream.track_swap_id(&swap.id)?;
        Ok(swap)
    }

    /// Receive from a Bitcoin transaction via a chain swap.
    ///
    /// If no `user_lockup_amount_sat` is specified, this is an amountless swap and `fees_sat` exclude
    /// the service fees.
    async fn receive_onchain(
        &self,
        payer_amount_sat: Option<u64>,
        fees_sat: u64,
    ) -> Result<ReceivePaymentResponse, PaymentError> {
        self.ensure_is_started().await?;

        let swap = self
            .create_receive_chain_swap(payer_amount_sat, fees_sat)
            .await?;
        let create_response = swap.get_boltz_create_response()?;
        let address = create_response.lockup_details.lockup_address;

        let amount = create_response.lockup_details.amount as f64 / 100_000_000.0;
        let bip21 = create_response.lockup_details.bip21.unwrap_or(format!(
            "bitcoin:{address}?amount={amount}&label=Send%20to%20L-BTC%20address"
        ));

        Ok(ReceivePaymentResponse { destination: bip21 })
    }

    /// List all failed chain swaps that need to be refunded.
    /// They can be refunded by calling [LiquidSdk::prepare_refund] then [LiquidSdk::refund].
    pub async fn list_refundables(&self) -> SdkResult<Vec<RefundableSwap>> {
        let chain_swaps = self.persister.list_refundable_chain_swaps()?;

        let mut lockup_script_pubkeys = vec![];
        for swap in &chain_swaps {
            let script_pubkey = swap.get_receive_lockup_swap_script_pubkey(self.config.network)?;
            lockup_script_pubkeys.push(script_pubkey);
        }
        let lockup_scripts: Vec<&boltz_client::bitcoin::Script> = lockup_script_pubkeys
            .iter()
            .map(|s| s.as_script())
            .collect();
        let scripts_balance = self
            .bitcoin_chain_service
            .lock()
            .await
            .scripts_get_balance(&lockup_scripts)?;

        let mut refundables = vec![];
        for (chain_swap, script_balance) in chain_swaps.into_iter().zip(scripts_balance) {
            let swap_id = &chain_swap.id;
            let refundable_confirmed_sat = script_balance.confirmed;
            info!("Incoming Chain Swap {swap_id} is refundable with {refundable_confirmed_sat} confirmed sats");

            let refundable: RefundableSwap = chain_swap.to_refundable(refundable_confirmed_sat);
            refundables.push(refundable);
        }

        Ok(refundables)
    }

    /// Prepares to refund a failed chain swap by calculating the refund transaction size and absolute fee.
    ///
    /// # Arguments
    ///
    /// * `req` - the [PrepareRefundRequest] containing:
    ///     * `swap_address` - the swap address to refund from [RefundableSwap::swap_address]
    ///     * `refund_address` - the Bitcoin address to refund to
    ///     * `fee_rate_sat_per_vbyte` - the fee rate at which to broadcast the refund transaction
    pub async fn prepare_refund(
        &self,
        req: &PrepareRefundRequest,
    ) -> SdkResult<PrepareRefundResponse> {
        let (tx_vsize, tx_fee_sat, refund_tx_id) = self
            .chain_swap_handler
            .prepare_refund(
                &req.swap_address,
                &req.refund_address,
                req.fee_rate_sat_per_vbyte,
            )
            .await?;
        Ok(PrepareRefundResponse {
            tx_vsize,
            tx_fee_sat,
            refund_tx_id,
        })
    }

    /// Refund a failed chain swap.
    ///
    /// # Arguments
    ///
    /// * `req` - the [RefundRequest] containing:
    ///     * `swap_address` - the swap address to refund from [RefundableSwap::swap_address]
    ///     * `refund_address` - the Bitcoin address to refund to
    ///     * `fee_rate_sat_per_vbyte` - the fee rate at which to broadcast the refund transaction
    pub async fn refund(&self, req: &RefundRequest) -> Result<RefundResponse, PaymentError> {
        let refund_tx_id = self
            .chain_swap_handler
            .refund_incoming_swap(
                &req.swap_address,
                &req.refund_address,
                req.fee_rate_sat_per_vbyte,
                true,
            )
            .or_else(|e| {
                warn!("Failed to initiate cooperative refund, switching to non-cooperative: {e:?}");
                self.chain_swap_handler.refund_incoming_swap(
                    &req.swap_address,
                    &req.refund_address,
                    req.fee_rate_sat_per_vbyte,
                    false,
                )
            })
            .await?;

        Ok(RefundResponse { refund_tx_id })
    }

    /// Rescans all expired chain swaps created from calling [LiquidSdk::receive_onchain] to check
    /// if there are any confirmed funds available to refund.
    ///
    /// Since it bypasses the monitoring period, this should be called rarely or when the caller
    /// expects there is a very old refundable chain swap. Otherwise, for relatively recent swaps
    /// (within last [CHAIN_SWAP_MONITORING_PERIOD_BITCOIN_BLOCKS] blocks = ~30 days), calling this
    /// is not necessary as it happens automatically in the background.
    pub async fn rescan_onchain_swaps(&self) -> SdkResult<()> {
        self.chain_swap_handler
            .rescan_incoming_chain_swaps(true)
            .await?;
        Ok(())
    }

    /// Prepares to buy Bitcoin via a chain swap.
    ///
    /// # Arguments
    ///
    /// * `req` - the [PrepareBuyBitcoinRequest] containing:
    ///     * `provider` - the [BuyBitcoinProvider] to use
    ///     * `amount_sat` - the amount in satoshis to buy from the provider
    pub async fn prepare_buy_bitcoin(
        &self,
        req: &PrepareBuyBitcoinRequest,
    ) -> Result<PrepareBuyBitcoinResponse, PaymentError> {
        if self.config.network != LiquidNetwork::Mainnet {
            return Err(PaymentError::InvalidNetwork {
                err: "Can only buy bitcoin on Mainnet".to_string(),
            });
        }

        let res = self
            .prepare_receive_payment(&PrepareReceiveRequest {
                payment_method: PaymentMethod::BitcoinAddress,
                payer_amount_sat: Some(req.amount_sat),
            })
            .await?;

        let Some(amount_sat) = res.payer_amount_sat else {
            return Err(PaymentError::Generic {
                err: format!(
                    "Expected field `amount_sat` from response, got {:?}",
                    res.payer_amount_sat
                ),
            });
        };

        Ok(PrepareBuyBitcoinResponse {
            provider: req.provider,
            amount_sat,
            fees_sat: res.fees_sat,
        })
    }

    /// Generate a URL to a third party provider used to buy Bitcoin via a chain swap.
    ///
    /// # Arguments
    ///
    /// * `req` - the [BuyBitcoinRequest] containing:
    ///     * `prepare_response` - the [PrepareBuyBitcoinResponse] from calling [LiquidSdk::prepare_buy_bitcoin]
    ///     * `redirect_url` - the optional redirect URL the provider should redirect to after purchase
    pub async fn buy_bitcoin(&self, req: &BuyBitcoinRequest) -> Result<String, PaymentError> {
        let swap = self
            .create_receive_chain_swap(
                Some(req.prepare_response.amount_sat),
                req.prepare_response.fees_sat,
            )
            .await?;

        Ok(self
            .buy_bitcoin_service
            .buy_bitcoin(
                req.prepare_response.provider,
                &swap,
                req.redirect_url.clone(),
            )
            .await?)
    }

    /// This method fetches the chain tx data (onchain and mempool) using LWK. For every wallet tx,
    /// it inserts or updates a corresponding entry in our Payments table.
    async fn sync_payments_with_chain_data(&self, with_scan: bool) -> Result<()> {
        let payments_before_sync: HashMap<String, Payment> = self
            .list_payments(&ListPaymentsRequest::default())
            .await?
            .into_iter()
            .flat_map(|payment| {
                // Index payments by both tx_id (lockup/claim) and refund_tx_id
                let mut res = vec![];
                if let Some(tx_id) = payment.tx_id.clone() {
                    res.push((tx_id, payment.clone()));
                }
                if let Some(refund_tx_id) = payment.get_refund_tx_id() {
                    res.push((refund_tx_id, payment));
                }
                res
            })
            .collect();
        if with_scan {
            self.onchain_wallet.full_scan().await?;
        }

        let pending_receive_swaps_by_claim_tx_id =
            self.persister.list_pending_receive_swaps_by_claim_tx_id()?;
        let ongoing_receive_swaps_by_mrh_script_pubkey = self
            .persister
            .list_ongoing_receive_swaps_by_mrh_script_pubkey()?;
        let pending_send_swaps_by_refund_tx_id =
            self.persister.list_pending_send_swaps_by_refund_tx_id()?;
        let pending_chain_swaps_by_claim_tx_id =
            self.persister.list_pending_chain_swaps_by_claim_tx_id()?;
        let pending_chain_swaps_by_refund_tx_id =
            self.persister.list_pending_chain_swaps_by_refund_tx_id()?;

        let tx_map: HashMap<Txid, WalletTx> = self
            .onchain_wallet
            .transactions()
            .await?
            .iter()
            .map(|tx| (tx.txid, tx.clone()))
            .collect();

        for tx in tx_map.values() {
            let tx_id = tx.txid.to_string();
            let is_tx_confirmed = tx.height.is_some();
            let amount_sat = tx.balance.values().sum::<i64>();
            let maybe_script_pubkey = tx
                .outputs
                .iter()
                .find(|output| output.is_some())
                .and_then(|output| output.clone().map(|o| o.script_pubkey.to_hex()));
            let mrh_script_pubkey = maybe_script_pubkey.clone().unwrap_or_default();

            self.persister.insert_or_update_payment(
                PaymentTxData {
                    tx_id: tx_id.clone(),
                    timestamp: tx.timestamp,
                    amount_sat: amount_sat.unsigned_abs(),
                    fees_sat: tx.fee,
                    payment_type: match amount_sat >= 0 {
                        true => PaymentType::Receive,
                        false => PaymentType::Send,
                    },
                    is_confirmed: is_tx_confirmed,
                },
                maybe_script_pubkey,
                None,
            )?;

            if let Some(swap) = pending_receive_swaps_by_claim_tx_id.get(&tx_id) {
                if is_tx_confirmed {
                    self.receive_swap_handler
                        .update_swap_info(&swap.id, Complete, None, None, None, None)
                        .await?;
                }
            } else if let Some(swap) =
                ongoing_receive_swaps_by_mrh_script_pubkey.get(&mrh_script_pubkey)
            {
                // Update the swap status according to the MRH tx confirmation state
                let to_state = match is_tx_confirmed {
                    true => Complete,
                    false => Pending,
                };
                self.receive_swap_handler
                    .update_swap_info(
                        &swap.id,
                        to_state,
                        None,
                        None,
                        Some(&tx_id),
                        Some(amount_sat.unsigned_abs()),
                    )
                    .await?;
                // Remove the used MRH address from the reserved addresses
                self.persister.delete_reserved_address(&swap.mrh_address)?;
            } else if let Some(swap) = pending_send_swaps_by_refund_tx_id.get(&tx_id) {
                if is_tx_confirmed {
                    self.send_swap_handler
                        .update_swap_info(&swap.id, Failed, None, None, None)
                        .await?;
                }
            } else if let Some(swap) = pending_chain_swaps_by_claim_tx_id.get(&tx_id) {
                if is_tx_confirmed {
                    self.chain_swap_handler
                        .update_swap_info(&swap.id, Complete, None, None, None, None)
                        .await?;
                }
            } else if let Some(swap) = pending_chain_swaps_by_refund_tx_id.get(&tx_id) {
                if is_tx_confirmed {
                    self.chain_swap_handler
                        .update_swap_info(&swap.id, Failed, None, None, None, None)
                        .await?;
                }
            } else {
                // Payments that are not directly associated with a swap
                match payments_before_sync.get(&tx_id) {
                    None => {
                        // A completely new payment brought in by this sync, in mempool or confirmed
                        // Covers events:
                        // - onchain Receive Pending and Complete
                        // - onchain Send Complete
                        self.emit_payment_updated(Some(tx_id)).await?;
                    }
                    Some(payment_before_sync) => {
                        if payment_before_sync.status == Pending && is_tx_confirmed {
                            // A know payment that was in the mempool, but is now confirmed
                            // Covers events: Send and Receive direct onchain payments transitioning to Complete
                            self.emit_payment_updated(Some(tx_id)).await?;
                        }
                    }
                }
            }
        }

        Ok(())
    }

    /// Lists the SDK payments in reverse chronological order, from newest to oldest.
    /// The payments are determined based on onchain transactions and swaps.
    pub async fn list_payments(
        &self,
        req: &ListPaymentsRequest,
    ) -> Result<Vec<Payment>, PaymentError> {
        self.ensure_is_started().await?;

        Ok(self.persister.get_payments(req)?)
    }

    /// Retrieves a payment.
    ///
    /// # Arguments
    ///
    /// * `req` - the [GetPaymentRequest] containing:
    ///     * [GetPaymentRequest::Lightning] - the `payment_hash` of the lightning invoice
    ///
    /// # Returns
    ///
    /// Returns an `Option<Payment>` if found, or `None` if no payment matches the given request.
    pub async fn get_payment(
        &self,
        req: &GetPaymentRequest,
    ) -> Result<Option<Payment>, PaymentError> {
        self.ensure_is_started().await?;

        Ok(self.persister.get_payment_by_request(req)?)
    }

    /// Empties the Liquid Wallet cache for the [Config::network].
    pub fn empty_wallet_cache(&self) -> Result<()> {
        let mut path = PathBuf::from(self.config.working_dir.clone());
        path.push(Into::<ElementsNetwork>::into(self.config.network).as_str());
        path.push("enc_cache");

        fs::remove_dir_all(&path)?;
        fs::create_dir_all(path)?;

        Ok(())
    }

    /// Synchronizes the local state with the mempool and onchain data.
    pub async fn sync(&self) -> SdkResult<()> {
        self.ensure_is_started().await?;

        let t0 = Instant::now();
        let is_first_sync = !self
            .persister
            .get_is_first_sync_complete()?
            .unwrap_or(false);
        match is_first_sync {
            true => {
                self.event_manager.pause_notifications();
                self.sync_payments_with_chain_data(true).await?;
                self.event_manager.resume_notifications();
                self.persister.set_is_first_sync_complete(true)?;
            }
            false => {
                self.sync_payments_with_chain_data(true).await?;
            }
        }
        let duration_ms = Instant::now().duration_since(t0).as_millis();
        info!("Synchronized with mempool and onchain data (t = {duration_ms} ms)");

        self.notify_event_listeners(SdkEvent::Synced).await?;
        Ok(())
    }

    /// Backup the local state to the provided backup path.
    ///
    /// # Arguments
    ///
    /// * `req` - the [BackupRequest] containing:
    ///     * `backup_path` - the optional backup path. Defaults to [Config::working_dir]
    pub fn backup(&self, req: BackupRequest) -> Result<()> {
        let backup_path = req
            .backup_path
            .map(PathBuf::from)
            .unwrap_or(self.persister.get_default_backup_path());
        self.persister.backup(backup_path)
    }

    /// Restores the local state from the provided backup path.
    ///
    /// # Arguments
    ///
    /// * `req` - the [RestoreRequest] containing:
    ///     * `backup_path` - the optional backup path. Defaults to [Config::working_dir]
    pub fn restore(&self, req: RestoreRequest) -> Result<()> {
        let backup_path = req
            .backup_path
            .map(PathBuf::from)
            .unwrap_or(self.persister.get_default_backup_path());
        ensure_sdk!(
            backup_path.exists(),
            SdkError::generic("Backup file does not exist").into()
        );
        self.persister.restore_from_backup(backup_path)
    }

    /// Prepares to pay to an LNURL encoded pay request or lightning address.
    ///
    /// This is the second step of LNURL-pay flow. The first step is [parse], which also validates the LNURL
    /// destination and generates the [LnUrlPayRequest] payload needed here.
    ///
    /// This call will validate the `amount_msat` and `comment` parameters of `req` against the parameters
    /// of the LNURL endpoint (`req_data`). If they match the endpoint requirements, a [PrepareSendResponse] is
    /// prepared for the invoice. If the receiver has encoded a Magic Routing Hint in the invoice, the
    /// [PrepareSendResponse]'s `fees_sat` will reflect this.
    ///
    /// # Arguments
    ///
    /// * `req` - the [PrepareLnUrlPayRequest] containing:
    ///     * `data` - the [LnUrlPayRequestData] returned by [parse]
    ///     * `amount_msat` - the amount in millisatoshis for this payment
    ///     * `comment` - an optional comment for this payment
    ///     * `validate_success_action_url` - validates that, if there is a URL success action, the URL domain matches
    ///       the LNURL callback domain. Defaults to 'true'
    ///
    /// # Returns
    /// Returns a [PrepareLnUrlPayResponse] containing:
    ///     * `prepare_send_response` - the prepared [PrepareSendResponse] for the retreived invoice
    ///     * `success_action` - the optional unprocessed LUD-09 success action
    pub async fn prepare_lnurl_pay(
        &self,
        req: PrepareLnUrlPayRequest,
    ) -> Result<PrepareLnUrlPayResponse, LnUrlPayError> {
        match validate_lnurl_pay(
            req.amount_msat,
            &req.comment,
            &req.data,
            self.config.network.into(),
            req.validate_success_action_url,
        )
        .await?
        {
            ValidatedCallbackResponse::EndpointError { data } => {
                Err(LnUrlPayError::Generic { err: data.reason })
            }
            ValidatedCallbackResponse::EndpointSuccess { data } => {
                let prepare_response = self
                    .prepare_send_payment(&PrepareSendRequest {
                        destination: data.pr.clone(),
                        amount_sat: None,
                    })
                    .await
                    .map_err(|e| LnUrlPayError::Generic { err: e.to_string() })?;

                Ok(PrepareLnUrlPayResponse {
                    destination: prepare_response.destination,
                    fees_sat: prepare_response.fees_sat,
                    success_action: data.success_action,
                })
            }
        }
    }

    /// Pay to an LNURL encoded pay request or lightning address.
    ///
    /// The final step of LNURL-pay flow, called after preparing the payment with [LiquidSdk::prepare_lnurl_pay].
    /// This call sends the payment using the [PrepareLnUrlPayResponse]'s `prepare_send_response` either via
    /// Lightning or directly to a Liquid address if a Magic Routing Hint is included in the invoice.
    /// Once the payment is made, the [PrepareLnUrlPayResponse]'s `success_action` is processed decrypting
    /// the AES data if needed.
    ///
    /// # Arguments
    ///
    /// * `req` - the [LnUrlPayRequest] containing:
    ///     * `prepare_response` - the [PrepareLnUrlPayResponse] returned by [LiquidSdk::prepare_lnurl_pay]
    pub async fn lnurl_pay(
        &self,
        req: model::LnUrlPayRequest,
    ) -> Result<LnUrlPayResult, LnUrlPayError> {
        let prepare_response = req.prepare_response;
        let payment = self
            .send_payment(&SendPaymentRequest {
                prepare_response: PrepareSendResponse {
                    destination: prepare_response.destination,
                    fees_sat: prepare_response.fees_sat,
                },
            })
            .await
            .map_err(|e| LnUrlPayError::Generic { err: e.to_string() })?
            .payment;

        let maybe_sa_processed: Option<SuccessActionProcessed> = match prepare_response
            .success_action
        {
            Some(sa) => {
                let processed_sa = match sa {
                    // For AES, we decrypt the contents on the fly
                    SuccessAction::Aes { data } => {
                        let PaymentDetails::Lightning { preimage, .. } = &payment.details else {
                            return Err(LnUrlPayError::Generic {
                                        err: format!("Invalid payment type: expected type `PaymentDetails::Lightning`, got payment details {:?}.", payment.details),
                                    });
                        };

                        let preimage_str = preimage.clone().ok_or(LnUrlPayError::Generic {
                            err: "Payment successful but no preimage found".to_string(),
                        })?;
                        let preimage = sha256::Hash::from_str(&preimage_str).map_err(|_| {
                            LnUrlPayError::Generic {
                                err: "Invalid preimage".to_string(),
                            }
                        })?;
                        let preimage_arr: [u8; 32] = preimage.into_32();
                        let result = match (data, &preimage_arr).try_into() {
                            Ok(data) => AesSuccessActionDataResult::Decrypted { data },
                            Err(e) => AesSuccessActionDataResult::ErrorStatus {
                                reason: e.to_string(),
                            },
                        };
                        SuccessActionProcessed::Aes { result }
                    }
                    SuccessAction::Message { data } => SuccessActionProcessed::Message { data },
                    SuccessAction::Url { data } => SuccessActionProcessed::Url { data },
                };
                Some(processed_sa)
            }
            None => None,
        };

        Ok(LnUrlPayResult::EndpointSuccess {
            data: model::LnUrlPaySuccessData {
                payment,
                success_action: maybe_sa_processed,
            },
        })
    }

    /// Second step of LNURL-withdraw. The first step is [parse], which also validates the LNURL destination
    /// and generates the [LnUrlWithdrawRequest] payload needed here.
    ///
    /// This call will validate the given `amount_msat` against the parameters
    /// of the LNURL endpoint (`data`). If they match the endpoint requirements, the LNURL withdraw
    /// request is made. A successful result here means the endpoint started the payment.
    pub async fn lnurl_withdraw(
        &self,
        req: LnUrlWithdrawRequest,
    ) -> Result<LnUrlWithdrawResult, LnUrlWithdrawError> {
        let prepare_response = self
            .prepare_receive_payment(&{
                PrepareReceiveRequest {
                    payment_method: PaymentMethod::Lightning,
                    payer_amount_sat: Some(req.amount_msat / 1_000),
                }
            })
            .await?;
        let receive_res = self
            .receive_payment(&ReceivePaymentRequest {
                prepare_response,
                description: None,
                use_description_hash: Some(false),
            })
            .await?;

        if let Ok(invoice) = parse_invoice(&receive_res.destination) {
            let res = validate_lnurl_withdraw(req.data, invoice).await?;
            Ok(res)
        } else {
            Err(LnUrlWithdrawError::Generic {
                err: "Received unexpected output from receive request".to_string(),
            })
        }
    }

    /// Third and last step of LNURL-auth. The first step is [parse], which also validates the LNURL destination
    /// and generates the [LnUrlAuthRequestData] payload needed here. The second step is user approval of auth action.
    ///
    /// This call will sign `k1` of the LNURL endpoint (`req_data`) on `secp256k1` using `linkingPrivKey` and DER-encodes the signature.
    /// If they match the endpoint requirements, the LNURL auth request is made. A successful result here means the client signature is verified.
    pub async fn lnurl_auth(
        &self,
        req_data: LnUrlAuthRequestData,
    ) -> Result<LnUrlCallbackStatus, LnUrlAuthError> {
        Ok(perform_lnurl_auth(&req_data, &SdkLnurlAuthSigner::new(self.signer.clone())).await?)
    }

    /// Register for webhook callbacks at the given `webhook_url`. Each created swap after registering the
    /// webhook will include the `webhook_url`.
    ///
    /// This method should be called every time the application is started and when the `webhook_url` changes.
    /// For example, if the `webhook_url` contains a push notification token and the token changes after
    /// the application was started, then this method should be called to register for callbacks at
    /// the new correct `webhook_url`. To unregister a webhook call [LiquidSdk::unregister_webhook].
    pub async fn register_webhook(&self, webhook_url: String) -> SdkResult<()> {
        info!("Registering for webhook notifications");
        self.persister.set_webhook_url(webhook_url)?;
        Ok(())
    }

    /// Unregister webhook callbacks. Each swap already created will continue to use the registered
    /// `webhook_url` until complete.
    ///
    /// This can be called when callbacks are no longer needed or the `webhook_url`
    /// has changed such that it needs unregistering. For example, the token is valid but the locale changes.
    /// To register a webhook call [LiquidSdk::register_webhook].
    pub async fn unregister_webhook(&self) -> SdkResult<()> {
        info!("Unregistering for webhook notifications");
        self.persister.remove_webhook_url()?;
        Ok(())
    }

    /// Fetch live rates of fiat currencies, sorted by name.
    pub async fn fetch_fiat_rates(&self) -> Result<Vec<Rate>, SdkError> {
        self.fiat_api.fetch_fiat_rates().await.map_err(Into::into)
    }

    /// List all supported fiat currencies for which there is a known exchange rate.
    /// List is sorted by the canonical name of the currency.
    pub async fn list_fiat_currencies(&self) -> Result<Vec<FiatCurrency>, SdkError> {
        self.fiat_api
            .list_fiat_currencies()
            .await
            .map_err(Into::into)
    }

    /// Get the recommended BTC fees based on the configured mempool.space instance.
    pub async fn recommended_fees(&self) -> Result<RecommendedFees, SdkError> {
        Ok(self
            .bitcoin_chain_service
            .lock()
            .await
            .recommended_fees()
            .await?)
    }

    /// Get the full default [Config] for specific [LiquidNetwork].
    pub fn default_config(
        network: LiquidNetwork,
        breez_api_key: Option<String>,
    ) -> Result<Config, SdkError> {
        let config = match network {
            LiquidNetwork::Mainnet => {
                let Some(breez_api_key) = breez_api_key else {
                    return Err(SdkError::Generic {
                        err: "Breez API key must be provided on mainnet.".to_string(),
                    });
                };
                Config::mainnet(breez_api_key)
            }
            LiquidNetwork::Testnet => Config::testnet(breez_api_key),
        };
        Ok(config)
    }

    /// Parses a string into an [InputType]. See [input_parser::parse].
    pub async fn parse(input: &str) -> Result<InputType, PaymentError> {
        parse(input)
            .await
            .map_err(|e| PaymentError::Generic { err: e.to_string() })
    }

    /// Parses a string into an [LNInvoice]. See [invoice::parse_invoice].
    pub fn parse_invoice(input: &str) -> Result<LNInvoice, PaymentError> {
        parse_invoice(input).map_err(|e| PaymentError::invalid_invoice(&e.to_string()))
    }

    /// Configures a global SDK logger that will log to file and will forward log events to
    /// an optional application-specific logger.
    ///
    /// If called, it should be called before any SDK methods (for example, before `connect`).
    ///
    /// It must be called only once in the application lifecycle. Alternatively, If the application
    /// already uses a globally-registered logger, this method shouldn't be called at all.
    ///
    /// ### Arguments
    ///
    /// - `log_dir`: Location where the the SDK log file will be created. The directory must already exist.
    ///
    /// - `app_logger`: Optional application logger.
    ///
    /// If the application is to use it's own logger, but would also like the SDK to log SDK-specific
    /// log output to a file in the configured `log_dir`, then do not register the
    /// app-specific logger as a global logger and instead call this method with the app logger as an arg.
    ///
    /// ### Errors
    ///
    /// An error is thrown if the log file cannot be created in the working directory.
    ///
    /// An error is thrown if a global logger is already configured.
    pub fn init_logging(log_dir: &str, app_logger: Option<Box<dyn log::Log>>) -> Result<()> {
        crate::logger::init_logging(log_dir, app_logger)
    }
}

#[cfg(test)]
mod tests {
    use std::{str::FromStr, sync::Arc};

    use anyhow::{anyhow, Result};
    use boltz_client::{
        boltz::{self, SwapUpdateTxDetails},
        swaps::boltz::{ChainSwapStates, RevSwapStates, SubSwapStates},
    };
    use lwk_wollet::{elements::Txid, hashes::hex::DisplayHex};
    use tokio::sync::Mutex;

    use crate::{
        model::{Direction, PaymentState, Swap},
        sdk::LiquidSdk,
        test_utils::{
            chain::{MockBitcoinChainService, MockHistory, MockLiquidChainService},
            chain_swap::{new_chain_swap, TEST_BITCOIN_TX},
            persist::{new_persister, new_receive_swap, new_send_swap},
            sdk::{new_liquid_sdk, new_liquid_sdk_with_chain_services},
            status_stream::MockStatusStream,
            swapper::MockSwapper,
            wallet::TEST_LIQUID_TX,
        },
    };
    use paste::paste;

    struct NewSwapArgs {
        direction: Direction,
        accepts_zero_conf: bool,
        initial_payment_state: Option<PaymentState>,
        user_lockup_tx_id: Option<String>,
    }

    impl Default for NewSwapArgs {
        fn default() -> Self {
            Self {
                accepts_zero_conf: false,
                initial_payment_state: None,
                direction: Direction::Outgoing,
                user_lockup_tx_id: None,
            }
        }
    }

    impl NewSwapArgs {
        pub fn set_direction(mut self, direction: Direction) -> Self {
            self.direction = direction;
            self
        }

        pub fn set_accepts_zero_conf(mut self, accepts_zero_conf: bool) -> Self {
            self.accepts_zero_conf = accepts_zero_conf;
            self
        }

        pub fn set_user_lockup_tx_id(mut self, user_lockup_tx_id: Option<String>) -> Self {
            self.user_lockup_tx_id = user_lockup_tx_id;
            self
        }

        pub fn set_initial_payment_state(mut self, payment_state: PaymentState) -> Self {
            self.initial_payment_state = Some(payment_state);
            self
        }
    }

    macro_rules! trigger_swap_update {
        (
            $type:literal,
            $args:expr,
            $persister:expr,
            $status_stream:expr,
            $status:expr,
            $transaction:expr,
            $zero_conf_rejected:expr
        ) => {{
            let swap = match $type {
                "chain" => {
                    let swap = new_chain_swap(
                        $args.direction,
                        $args.initial_payment_state,
                        $args.accepts_zero_conf,
                        $args.user_lockup_tx_id,
                    );
                    $persister.insert_chain_swap(&swap).unwrap();
                    Swap::Chain(swap)
                }
                "send" => {
                    let swap = new_send_swap($args.initial_payment_state);
                    $persister.insert_send_swap(&swap).unwrap();
                    Swap::Send(swap)
                }
                "receive" => {
                    let swap = new_receive_swap($args.initial_payment_state);
                    $persister.insert_receive_swap(&swap).unwrap();
                    Swap::Receive(swap)
                }
                _ => panic!(),
            };

            $status_stream
                .clone()
                .send_mock_update(boltz::Update {
                    id: swap.id(),
                    status: $status.to_string(),
                    transaction: $transaction,
                    zero_conf_rejected: $zero_conf_rejected,
                })
                .await
                .unwrap();

            paste! {
                $persister.[<fetch _ $type _swap_by_id>](&swap.id())
                    .unwrap()
                    .ok_or(anyhow!("Could not retrieve {} swap", $type))
                    .unwrap()
            }
        }};
    }

    #[tokio::test]
    async fn test_receive_swap_update_tracking() -> Result<()> {
        let (_tmp_dir, persister) = new_persister()?;
        let persister = Arc::new(persister);
        let swapper = Arc::new(MockSwapper::default());
        let status_stream = Arc::new(MockStatusStream::new());

        let sdk = Arc::new(new_liquid_sdk(
            persister.clone(),
            swapper.clone(),
            status_stream.clone(),
        )?);

        LiquidSdk::track_swap_updates(&sdk).await;

        // We spawn a new thread since updates can only be sent when called via async runtimes
        tokio::spawn(async move {
            // Verify the swap becomes invalid after final states are received
            let unrecoverable_states: [RevSwapStates; 4] = [
                RevSwapStates::SwapExpired,
                RevSwapStates::InvoiceExpired,
                RevSwapStates::TransactionFailed,
                RevSwapStates::TransactionRefunded,
            ];

            for status in unrecoverable_states {
                let persisted_swap = trigger_swap_update!(
                    "receive",
                    NewSwapArgs::default(),
                    persister,
                    status_stream,
                    status,
                    None,
                    None
                );
                assert_eq!(persisted_swap.state, PaymentState::Failed);
            }

            // Check that `TransactionMempool` and `TransactionConfirmed` correctly trigger the claim,
            // which in turn sets the `claim_tx_id`
            for status in [
                RevSwapStates::TransactionMempool,
                RevSwapStates::TransactionConfirmed,
            ] {
                let mock_tx = TEST_LIQUID_TX.clone();
                let persisted_swap = trigger_swap_update!(
                    "receive",
                    NewSwapArgs::default(),
                    persister,
                    status_stream,
                    status,
                    Some(SwapUpdateTxDetails {
                        id: mock_tx.txid().to_string(),
                        hex: lwk_wollet::elements::encode::serialize(&mock_tx)
                            .to_lower_hex_string(),
                    }),
                    None
                );
                assert!(persisted_swap.claim_tx_id.is_some());
            }
        })
        .await
        .unwrap();

        Ok(())
    }

    #[tokio::test]
    async fn test_send_swap_update_tracking() -> Result<()> {
        let (_tmp_dir, persister) = new_persister()?;
        let persister = Arc::new(persister);
        let swapper = Arc::new(MockSwapper::default());
        let status_stream = Arc::new(MockStatusStream::new());

        let sdk = Arc::new(new_liquid_sdk(
            persister.clone(),
            swapper.clone(),
            status_stream.clone(),
        )?);

        LiquidSdk::track_swap_updates(&sdk).await;

        // We spawn a new thread since updates can only be sent when called via async runtimes
        tokio::spawn(async move {
            // Verify the swap becomes invalid after final states are received
            let unrecoverable_states: [SubSwapStates; 3] = [
                SubSwapStates::TransactionLockupFailed,
                SubSwapStates::InvoiceFailedToPay,
                SubSwapStates::SwapExpired,
            ];

            for status in unrecoverable_states {
                let persisted_swap = trigger_swap_update!(
                    "send",
                    NewSwapArgs::default(),
                    persister,
                    status_stream,
                    status,
                    None,
                    None
                );
                assert_eq!(persisted_swap.state, PaymentState::Failed);
            }

            // Verify that `TransactionClaimPending` correctly sets the state to `Complete`
            // and stores the preimage
            let persisted_swap = trigger_swap_update!(
                "send",
                NewSwapArgs::default(),
                persister,
                status_stream,
                SubSwapStates::TransactionClaimPending,
                None,
                None
            );
            assert_eq!(persisted_swap.state, PaymentState::Complete);
            assert!(persisted_swap.preimage.is_some());
        })
        .await
        .unwrap();

        Ok(())
    }

    #[tokio::test]
    async fn test_chain_swap_update_tracking() -> Result<()> {
        let (_tmp_dir, persister) = new_persister()?;
        let persister = Arc::new(persister);
        let swapper = Arc::new(MockSwapper::default());
        let status_stream = Arc::new(MockStatusStream::new());
        let liquid_chain_service = Arc::new(Mutex::new(MockLiquidChainService::new()));
        let bitcoin_chain_service = Arc::new(Mutex::new(MockBitcoinChainService::new()));

        let sdk = Arc::new(new_liquid_sdk_with_chain_services(
            persister.clone(),
            swapper.clone(),
            status_stream.clone(),
            liquid_chain_service.clone(),
            bitcoin_chain_service.clone(),
        )?);

        LiquidSdk::track_swap_updates(&sdk).await;

        // We spawn a new thread since updates can only be sent when called via async runtimes
        tokio::spawn(async move {
            let trigger_failed: [ChainSwapStates; 3] = [
                ChainSwapStates::TransactionFailed,
                ChainSwapStates::SwapExpired,
                ChainSwapStates::TransactionRefunded,
            ];

            // Checks that work for both incoming and outgoing chain swaps
            for direction in [Direction::Incoming, Direction::Outgoing] {
                // Verify the swap becomes invalid after final states are received
                for status in &trigger_failed {
                    let persisted_swap = trigger_swap_update!(
                        "chain",
                        NewSwapArgs::default().set_direction(direction),
                        persister,
                        status_stream,
                        status,
                        None,
                        None
                    );
                    assert_eq!(persisted_swap.state, PaymentState::Failed);
                }

                let (mock_tx_hex, mock_tx_id) = match direction {
                    Direction::Incoming => {
                        let tx = TEST_LIQUID_TX.clone();
                        (
                            lwk_wollet::elements::encode::serialize(&tx).to_lower_hex_string(),
                            tx.txid().to_string(),
                        )
                    }
                    Direction::Outgoing => {
                        let tx = TEST_BITCOIN_TX.clone();
                        (
                            sdk_common::bitcoin::consensus::serialize(&tx).to_lower_hex_string(),
                            tx.txid().to_string(),
                        )
                    }
                };

                // Verify that `TransactionLockupFailed` correctly sets the state as
                // `RefundPending`/`Refundable` or as `Failed` depending on whether or not
                // `user_lockup_tx_id` is present
                for user_lockup_tx_id in &[None, Some(mock_tx_id.clone())] {
                    if let Some(user_lockup_tx_id) = user_lockup_tx_id {
                        match direction {
                            Direction::Incoming => {
                                bitcoin_chain_service
                                    .lock()
                                    .await
                                    .set_history(vec![MockHistory {
                                        txid: Txid::from_str(user_lockup_tx_id).unwrap(),
                                        height: 0,
                                        block_hash: None,
                                        block_timestamp: None,
                                    }]);
                            }
                            Direction::Outgoing => {
                                liquid_chain_service
                                    .lock()
                                    .await
                                    .set_history(vec![MockHistory {
                                        txid: Txid::from_str(user_lockup_tx_id).unwrap(),
                                        height: 0,
                                        block_hash: None,
                                        block_timestamp: None,
                                    }]);
                            }
                        }
                    }
                    let persisted_swap = trigger_swap_update!(
                        "chain",
                        NewSwapArgs::default()
                            .set_direction(direction)
                            .set_initial_payment_state(PaymentState::Pending)
                            .set_user_lockup_tx_id(user_lockup_tx_id.clone()),
                        persister,
                        status_stream,
                        ChainSwapStates::TransactionLockupFailed,
                        None,
                        None
                    );
                    let expected_state = if user_lockup_tx_id.is_some() {
                        match direction {
                            Direction::Incoming => PaymentState::Refundable,
                            Direction::Outgoing => PaymentState::RefundPending,
                        }
                    } else {
                        PaymentState::Failed
                    };
                    assert_eq!(persisted_swap.state, expected_state);
                }

                // Verify that `TransactionMempool` and `TransactionConfirmed` correctly set
                // `user_lockup_tx_id` and `accept_zero_conf`
                for status in [
                    ChainSwapStates::TransactionMempool,
                    ChainSwapStates::TransactionConfirmed,
                ] {
                    let persisted_swap = trigger_swap_update!(
                        "chain",
                        NewSwapArgs::default().set_direction(direction),
                        persister,
                        status_stream,
                        status,
                        Some(SwapUpdateTxDetails {
                            id: mock_tx_id.clone(),
                            hex: mock_tx_hex.clone(),
                        }), // sets `update.transaction`
                        Some(true) // sets `update.zero_conf_rejected`
                    );
                    assert_eq!(persisted_swap.user_lockup_tx_id, Some(mock_tx_id.clone()));
                    assert!(!persisted_swap.accept_zero_conf);
                }

                // Verify that `TransactionServerMempool` correctly:
                // 1. Sets the payment as `Pending` and creates `server_lockup_tx_id` when
                //    `accepts_zero_conf` is false
                // 2. Sets the payment as `Pending` and creates `claim_tx_id` when `accepts_zero_conf`
                //    is true
                for accepts_zero_conf in [false, true] {
                    let persisted_swap = trigger_swap_update!(
                        "chain",
                        NewSwapArgs::default()
                            .set_direction(direction)
                            .set_accepts_zero_conf(accepts_zero_conf),
                        persister,
                        status_stream,
                        ChainSwapStates::TransactionServerMempool,
                        Some(SwapUpdateTxDetails {
                            id: mock_tx_id.clone(),
                            hex: mock_tx_hex.clone(),
                        }),
                        None
                    );
                    match accepts_zero_conf {
                        false => {
                            assert_eq!(persisted_swap.state, PaymentState::Pending);
                            assert!(persisted_swap.server_lockup_tx_id.is_some());
                        }
                        true => {
                            assert_eq!(persisted_swap.state, PaymentState::Pending);
                            assert!(persisted_swap.claim_tx_id.is_some());
                        }
                    };
                }

                // Verify that `TransactionServerConfirmed` correctly
                // sets the payment as `Pending` and creates `claim_tx_id`
                let persisted_swap = trigger_swap_update!(
                    "chain",
                    NewSwapArgs::default().set_direction(direction),
                    persister,
                    status_stream,
                    ChainSwapStates::TransactionServerConfirmed,
                    Some(SwapUpdateTxDetails {
                        id: mock_tx_id,
                        hex: mock_tx_hex,
                    }),
                    None
                );
                assert_eq!(persisted_swap.state, PaymentState::Pending);
                assert!(persisted_swap.claim_tx_id.is_some());
            }

            // For outgoing payments, verify that `Created` correctly sets the payment as `Pending` and creates
            // the `user_lockup_tx_id`
            let persisted_swap = trigger_swap_update!(
                "chain",
                NewSwapArgs::default().set_direction(Direction::Outgoing),
                persister,
                status_stream,
                ChainSwapStates::Created,
                None,
                None
            );
            assert_eq!(persisted_swap.state, PaymentState::Pending);
            assert!(persisted_swap.user_lockup_tx_id.is_some());
        })
        .await
        .unwrap();

        Ok(())
    }
}<|MERGE_RESOLUTION|>--- conflicted
+++ resolved
@@ -1751,18 +1751,12 @@
         let create_response_json =
             ChainSwap::from_boltz_struct_to_json(&create_response, &swap_id)?;
 
-<<<<<<< HEAD
         let accept_zero_conf = user_lockup_amount_sat
             .map(|user_lockup_amount_sat| user_lockup_amount_sat <= pair.limits.maximal_zero_conf)
             .unwrap_or(false);
         let receiver_amount_sat = user_lockup_amount_sat
             .map(|user_lockup_amount_sat| user_lockup_amount_sat - fees_sat)
             .unwrap_or(0);
-        let claim_address = self.onchain_wallet.next_unused_address().await?.to_string();
-=======
-        let accept_zero_conf = user_lockup_amount_sat <= pair.limits.maximal_zero_conf;
-        let receiver_amount_sat = user_lockup_amount_sat - fees_sat;
->>>>>>> bf5d4a15
 
         let swap = ChainSwap {
             id: swap_id.clone(),
