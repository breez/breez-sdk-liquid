use std::collections::HashMap;
use std::time::Instant;
use std::{fs, path::PathBuf, str::FromStr, sync::Arc, time::Duration};

use anyhow::Result;
use boltz_client::{swaps::boltz::*, util::secrets::Preimage};
use buy::{BuyBitcoinApi, BuyBitcoinService};
use chain::bitcoin::HybridBitcoinChainService;
use chain::liquid::{HybridLiquidChainService, LiquidChainService};
use chain_swap::ESTIMATED_BTC_CLAIM_TX_VSIZE;
use futures_util::stream::select_all;
use futures_util::StreamExt;
use futures_util::TryFutureExt;
use log::{debug, error, info, warn};
use lwk_wollet::elements::{AssetId, Txid};
use lwk_wollet::hashes::{sha256, Hash};
use lwk_wollet::secp256k1::ThirtyTwoByteHash;
use lwk_wollet::{ElementsNetwork, WalletTx};
use sdk_common::bitcoin::hashes::hex::ToHex;
use sdk_common::bitcoin::secp256k1::Secp256k1;
use sdk_common::bitcoin::util::bip32::ChildNumber;
use sdk_common::liquid::LiquidAddressData;
use sdk_common::prelude::{FiatAPI, FiatCurrency, LnUrlPayError, LnUrlWithdrawError, Rate};
use tokio::sync::{watch, Mutex, RwLock};
use tokio::time::MissedTickBehavior;
use tokio_stream::wrappers::BroadcastStream;
use url::Url;

use crate::chain::bitcoin::BitcoinChainService;
use crate::chain_swap::ChainSwapHandler;
use crate::ensure_sdk;
use crate::error::SdkError;
use crate::lightning_invoice::{Bolt11Invoice, Bolt11InvoiceDescription};
use crate::model::PaymentState::*;
use crate::receive_swap::ReceiveSwapHandler;
use crate::send_swap::SendSwapHandler;
use crate::swapper::{boltz::BoltzSwapper, Swapper, SwapperReconnectHandler, SwapperStatusStream};
use crate::wallet::{LiquidOnchainWallet, OnchainWallet};
use crate::{
    error::{PaymentError, SdkResult},
    event::EventManager,
    model::*,
    persist::Persister,
    utils, *,
};

pub const DEFAULT_DATA_DIR: &str = ".data";
/// Number of blocks to monitor a swap after its timeout block height
pub const CHAIN_SWAP_MONITORING_PERIOD_BITCOIN_BLOCKS: u32 = 4320;

pub struct LiquidSdk {
    pub(crate) config: Config,
    pub(crate) onchain_wallet: Arc<dyn OnchainWallet>,
    pub(crate) persister: Arc<Persister>,
    pub(crate) event_manager: Arc<EventManager>,
    pub(crate) status_stream: Arc<dyn SwapperStatusStream>,
    pub(crate) swapper: Arc<dyn Swapper>,
    // TODO: Remove field if unnecessary
    #[allow(dead_code)]
    pub(crate) liquid_chain_service: Arc<Mutex<dyn LiquidChainService>>,
    pub(crate) bitcoin_chain_service: Arc<Mutex<dyn BitcoinChainService>>,
    pub(crate) fiat_api: Arc<dyn FiatAPI>,
    pub(crate) is_started: RwLock<bool>,
    pub(crate) shutdown_sender: watch::Sender<()>,
    pub(crate) shutdown_receiver: watch::Receiver<()>,
    pub(crate) send_swap_handler: SendSwapHandler,
    pub(crate) receive_swap_handler: ReceiveSwapHandler,
    pub(crate) chain_swap_handler: Arc<ChainSwapHandler>,
    pub(crate) buy_bitcoin_service: Arc<dyn BuyBitcoinApi>,
}

impl LiquidSdk {
    /// Initializes the SDK services and starts the background tasks.
    /// This must be called to create the [LiquidSdk] instance.
    ///
    /// # Arguments
    ///
    /// * `req` - the [ConnectRequest] containing:
    ///     * `mnemonic` - the Liquid wallet mnemonic
    ///     * `config` - the SDK [Config]
    pub async fn connect(req: ConnectRequest) -> Result<Arc<LiquidSdk>> {
        let maybe_swapper_proxy_url =
            match BreezServer::new("https://bs1.breez.technology:443".into(), None) {
                Ok(breez_server) => breez_server
                    .fetch_boltz_swapper_urls()
                    .await
                    .ok()
                    .and_then(|swapper_urls| swapper_urls.first().cloned()),
                Err(_) => None,
            };

        let sdk = LiquidSdk::new(req.config, maybe_swapper_proxy_url, req.mnemonic)?;
        sdk.start().await?;

        Ok(sdk)
    }

    fn new(
        config: Config,
        swapper_proxy_url: Option<String>,
        mnemonic: String,
    ) -> Result<Arc<Self>> {
        fs::create_dir_all(&config.working_dir)?;

        let onchain_wallet = Arc::new(LiquidOnchainWallet::new(mnemonic, config.clone())?);

        let persister = Arc::new(Persister::new(
            &config.get_wallet_working_dir(&onchain_wallet.lwk_signer)?,
            config.network,
        )?);
        persister.init()?;

        let event_manager = Arc::new(EventManager::new());
        let (shutdown_sender, shutdown_receiver) = watch::channel::<()>(());

        if let Some(swapper_proxy_url) = swapper_proxy_url {
            persister.set_swapper_proxy_url(swapper_proxy_url)?;
        }
        let cached_swapper_proxy_url = persister.get_swapper_proxy_url()?;
        let swapper = Arc::new(BoltzSwapper::new(config.clone(), cached_swapper_proxy_url));
        let status_stream = Arc::<dyn SwapperStatusStream>::from(swapper.create_status_stream());

        let liquid_chain_service =
            Arc::new(Mutex::new(HybridLiquidChainService::new(config.clone())?));
        let bitcoin_chain_service =
            Arc::new(Mutex::new(HybridBitcoinChainService::new(config.clone())?));

        let send_swap_handler = SendSwapHandler::new(
            config.clone(),
            onchain_wallet.clone(),
            persister.clone(),
            swapper.clone(),
            liquid_chain_service.clone(),
        );

        let receive_swap_handler = ReceiveSwapHandler::new(
            config.clone(),
            onchain_wallet.clone(),
            persister.clone(),
            swapper.clone(),
            liquid_chain_service.clone(),
        );

        let chain_swap_handler = Arc::new(ChainSwapHandler::new(
            config.clone(),
            onchain_wallet.clone(),
            persister.clone(),
            swapper.clone(),
            liquid_chain_service.clone(),
            bitcoin_chain_service.clone(),
        )?);

        let breez_server = Arc::new(BreezServer::new(PRODUCTION_BREEZSERVER_URL.into(), None)?);

        let buy_bitcoin_service =
            Arc::new(BuyBitcoinService::new(config.clone(), breez_server.clone()));

        let sdk = Arc::new(LiquidSdk {
            config: config.clone(),
            onchain_wallet,
            persister: persister.clone(),
            event_manager,
            status_stream: status_stream.clone(),
            swapper,
            bitcoin_chain_service,
            liquid_chain_service,
            fiat_api: breez_server,
            is_started: RwLock::new(false),
            shutdown_sender,
            shutdown_receiver,
            send_swap_handler,
            receive_swap_handler,
            chain_swap_handler,
            buy_bitcoin_service,
        });
        Ok(sdk)
    }

    /// Starts an SDK instance.
    ///
    /// Internal method. Should only be called once per instance.
    /// Should only be called as part of [LiquidSdk::connect].
    async fn start(self: &Arc<LiquidSdk>) -> SdkResult<()> {
        let mut is_started = self.is_started.write().await;
        let start_ts = Instant::now();

        self.persister
            .update_send_swaps_by_state(Created, TimedOut)?;
        self.start_background_tasks().await?;
        *is_started = true;

        let start_duration = start_ts.elapsed();
        info!("Liquid SDK initialized in: {start_duration:?}");
        Ok(())
    }

    /// Starts background tasks.
    ///
    /// Internal method. Should only be used as part of [LiquidSdk::start].
    async fn start_background_tasks(self: &Arc<LiquidSdk>) -> SdkResult<()> {
        // Periodically run sync() in the background
        let sdk_clone = self.clone();
        let mut shutdown_rx_sync_loop = self.shutdown_receiver.clone();
        tokio::spawn(async move {
            loop {
                _ = sdk_clone.sync().await;

                tokio::select! {
                    _ = tokio::time::sleep(Duration::from_secs(30)) => {}
                    _ = shutdown_rx_sync_loop.changed() => {
                        info!("Received shutdown signal, exiting periodic sync loop");
                        return;
                    }
                }
            }
        });

        let reconnect_handler = Box::new(SwapperReconnectHandler::new(
            self.persister.clone(),
            self.status_stream.clone(),
        ));
        self.status_stream
            .clone()
            .start(reconnect_handler, self.shutdown_receiver.clone())
            .await;
        self.chain_swap_handler
            .clone()
            .start(self.shutdown_receiver.clone())
            .await;
        self.track_swap_updates().await;
        self.track_pending_swaps().await;

        Ok(())
    }

    async fn ensure_is_started(&self) -> SdkResult<()> {
        let is_started = self.is_started.read().await;
        ensure_sdk!(*is_started, SdkError::NotStarted);
        Ok(())
    }

    /// Disconnects the [LiquidSdk] instance and stops the background tasks.
    pub async fn disconnect(&self) -> SdkResult<()> {
        self.ensure_is_started().await?;

        let mut is_started = self.is_started.write().await;
        self.shutdown_sender
            .send(())
            .map_err(|e| SdkError::generic(format!("Shutdown failed: {e}")))?;
        *is_started = false;
        Ok(())
    }

    async fn track_swap_updates(self: &Arc<LiquidSdk>) {
        let cloned = self.clone();
        tokio::spawn(async move {
            let mut shutdown_receiver = cloned.shutdown_receiver.clone();
            let mut updates_stream = cloned.status_stream.subscribe_swap_updates();
            let swaps_streams = vec![
                cloned.send_swap_handler.subscribe_payment_updates(),
                cloned.receive_swap_handler.subscribe_payment_updates(),
                cloned.chain_swap_handler.subscribe_payment_updates(),
            ];
            let mut combined_swap_streams =
                select_all(swaps_streams.into_iter().map(BroadcastStream::new));
            loop {
                tokio::select! {
                    payment_id = combined_swap_streams.next() => {
                      if let Some(payment_id) = payment_id {
                        match payment_id {
                            Ok(payment_id) => {
                              if let Err(e) = cloned.emit_payment_updated(Some(payment_id)).await {
                                error!("Failed to emit payment update: {e:?}");
                              }
                            }
                            Err(e) => error!("Failed to receive swap state change: {e:?}")
                        }
                      }
                    }
                    update = updates_stream.recv() => match update {
                        Ok(update) => {
                            let id = &update.id;
                            match cloned.persister.fetch_swap_by_id(id) {
                                Ok(Swap::Send(_)) => match cloned.send_swap_handler.on_new_status(&update).await {
                                    Ok(_) => info!("Successfully handled Send Swap {id} update"),
                                    Err(e) => error!("Failed to handle Send Swap {id} update: {e}")
                                },
                                Ok(Swap::Receive(_)) => match cloned.receive_swap_handler.on_new_status(&update).await {
                                    Ok(_) => info!("Successfully handled Receive Swap {id} update"),
                                    Err(e) => error!("Failed to handle Receive Swap {id} update: {e}")
                                },
                                Ok(Swap::Chain(_)) => match cloned.chain_swap_handler.on_new_status(&update).await {
                                    Ok(_) => info!("Successfully handled Chain Swap {id} update"),
                                    Err(e) => error!("Failed to handle Chain Swap {id} update: {e}")
                                },
                                _ => {
                                    error!("Could not find Swap {id}");
                                }
                            }
                        }
                        Err(e) => error!("Received stream error: {e:?}"),
                    },
                    _ = shutdown_receiver.changed() => {
                        info!("Received shutdown signal, exiting swap updates loop");
                        return;
                    }
                }
            }
        });
    }

    async fn track_pending_swaps(self: &Arc<LiquidSdk>) {
        let cloned = self.clone();
        tokio::spawn(async move {
            let mut shutdown_receiver = cloned.shutdown_receiver.clone();
            let mut interval = tokio::time::interval(Duration::from_secs(60));
            interval.set_missed_tick_behavior(MissedTickBehavior::Skip);
            loop {
                tokio::select! {
                    _ = interval.tick() => {
                        if let Err(err) = cloned.send_swap_handler.track_refunds().await {
                            warn!("Could not refund expired swaps, error: {err:?}");
                        }
                        if let Err(err) = cloned.chain_swap_handler.track_refunds_and_refundables().await {
                            warn!("Could not refund expired swaps, error: {err:?}");
                        }
                    },
                    _ = shutdown_receiver.changed() => {
                        info!("Received shutdown signal, exiting pending swaps loop");
                        return;
                    }
                }
            }
        });
    }

    async fn notify_event_listeners(&self, e: SdkEvent) -> Result<()> {
        self.event_manager.notify(e).await;
        Ok(())
    }

    /// Adds an event listener to the [LiquidSdk] instance, where all [SdkEvent]'s will be emitted to.
    /// The event listener can be removed be calling [LiquidSdk::remove_event_listener].
    ///
    /// # Arguments
    ///
    /// * `listener` - The listener which is an implementation of the [EventListener] trait
    pub async fn add_event_listener(&self, listener: Box<dyn EventListener>) -> SdkResult<String> {
        Ok(self.event_manager.add(listener).await?)
    }

    /// Removes an event listener from the [LiquidSdk] instance.
    ///
    /// # Arguments
    ///
    /// * `id` - the event listener id returned by [LiquidSdk::add_event_listener]
    pub async fn remove_event_listener(&self, id: String) -> SdkResult<()> {
        self.event_manager.remove(id).await;
        Ok(())
    }

    async fn emit_payment_updated(&self, payment_id: Option<String>) -> Result<()> {
        if let Some(id) = payment_id {
            match self.persister.get_payment(id.clone())? {
                Some(payment) => {
                    match payment.status {
                        Complete => {
                            self.notify_event_listeners(SdkEvent::PaymentSucceeded {
                                details: payment,
                            })
                            .await?
                        }
                        Pending => {
                            match &payment.details.get_swap_id() {
                                Some(swap_id) => match self.persister.fetch_swap_by_id(swap_id)? {
                                    Swap::Chain(ChainSwap { claim_tx_id, .. })
                                    | Swap::Receive(ReceiveSwap { claim_tx_id, .. }) => {
                                        match claim_tx_id {
                                            Some(_) => {
                                                // The claim tx has now been broadcast
                                                self.notify_event_listeners(
                                                    SdkEvent::PaymentWaitingConfirmation {
                                                        details: payment,
                                                    },
                                                )
                                                .await?
                                            }
                                            None => {
                                                // The lockup tx is in the mempool/confirmed
                                                self.notify_event_listeners(
                                                    SdkEvent::PaymentPending { details: payment },
                                                )
                                                .await?
                                            }
                                        }
                                    }
                                    Swap::Send(_) => {
                                        // The lockup tx is in the mempool/confirmed
                                        self.notify_event_listeners(SdkEvent::PaymentPending {
                                            details: payment,
                                        })
                                        .await?
                                    }
                                },
                                // Here we probably have a liquid address payment so we emit PaymentWaitingConfirmation
                                None => {
                                    self.notify_event_listeners(
                                        SdkEvent::PaymentWaitingConfirmation { details: payment },
                                    )
                                    .await?
                                }
                            };
                        }
                        RefundPending => {
                            // The swap state has changed to RefundPending
                            self.notify_event_listeners(SdkEvent::PaymentRefundPending {
                                details: payment,
                            })
                            .await?
                        }
                        Failed => match payment.payment_type {
                            PaymentType::Receive => {
                                self.notify_event_listeners(SdkEvent::PaymentFailed {
                                    details: payment,
                                })
                                .await?
                            }
                            PaymentType::Send => {
                                // The refund tx is confirmed
                                self.notify_event_listeners(SdkEvent::PaymentRefunded {
                                    details: payment,
                                })
                                .await?
                            }
                        },
                        _ => (),
                    };
                }
                None => debug!("Payment not found: {id}"),
            }
        }
        Ok(())
    }

    /// Get the wallet info, calculating the current pending and confirmed balances.
    pub async fn get_info(&self) -> Result<GetInfoResponse> {
        self.ensure_is_started().await?;
        debug!(
            "next_unused_address: {}",
            self.onchain_wallet.next_unused_address().await?
        );

        let mut pending_send_sat = 0;
        let mut pending_receive_sat = 0;
        let mut confirmed_sent_sat = 0;
        let mut confirmed_received_sat = 0;

        for p in self
            .list_payments(&ListPaymentsRequest {
                ..Default::default()
            })
            .await?
        {
            match p.payment_type {
                PaymentType::Send => match p.status {
                    Complete => confirmed_sent_sat += p.amount_sat,
                    Failed => {
                        confirmed_sent_sat += p.amount_sat;
                        confirmed_received_sat +=
                            p.details.get_refund_tx_amount_sat().unwrap_or_default();
                    }
                    Pending => match p.details.get_refund_tx_amount_sat() {
                        Some(refund_tx_amount_sat) => {
                            confirmed_sent_sat += p.amount_sat;
                            pending_receive_sat += refund_tx_amount_sat;
                        }
                        None => pending_send_sat += p.amount_sat,
                    },
                    Created => pending_send_sat += p.amount_sat,
                    Refundable | RefundPending | TimedOut => {}
                },
                PaymentType::Receive => match p.status {
                    Complete => confirmed_received_sat += p.amount_sat,
                    Pending => pending_receive_sat += p.amount_sat,
                    Created | Refundable | RefundPending | Failed | TimedOut => {}
                },
            }
        }

        Ok(GetInfoResponse {
            balance_sat: confirmed_received_sat - confirmed_sent_sat - pending_send_sat,
            pending_send_sat,
            pending_receive_sat,
            pubkey: self.onchain_wallet.pubkey(),
        })
    }

    /// Sign given message with the private key. Returns a zbase encoded signature.
    pub fn sign_message(&self, req: &SignMessageRequest) -> SdkResult<SignMessageResponse> {
        let signature = self.onchain_wallet.sign_message(&req.message)?;
        Ok(SignMessageResponse { signature })
    }

    /// Check whether given message was signed by the given
    /// pubkey and the signature (zbase encoded) is valid.
    pub fn check_message(&self, req: &CheckMessageRequest) -> SdkResult<CheckMessageResponse> {
        let is_valid =
            self.onchain_wallet
                .check_message(&req.message, &req.pubkey, &req.signature)?;
        Ok(CheckMessageResponse { is_valid })
    }

    fn validate_invoice(&self, invoice: &str) -> Result<Bolt11Invoice, PaymentError> {
        let invoice = invoice.trim().parse::<Bolt11Invoice>().map_err(|err| {
            PaymentError::InvalidInvoice {
                err: err.to_string(),
            }
        })?;

        match (invoice.network().to_string().as_str(), self.config.network) {
            ("bitcoin", LiquidNetwork::Mainnet) => {}
            ("testnet", LiquidNetwork::Testnet) => {}
            _ => {
                return Err(PaymentError::InvalidNetwork {
                    err: "Invoice cannot be paid on the current network".to_string(),
                })
            }
        }

        ensure_sdk!(
            !invoice.is_expired(),
            PaymentError::InvalidInvoice {
                err: "Invoice has expired".to_string()
            }
        );

        Ok(invoice)
    }

    /// For submarine swaps (Liquid -> LN), the output amount (invoice amount) is checked if it fits
    /// the pair limits. This is unlike all the other swap types, where the input amount is checked.
    fn validate_submarine_pairs(
        &self,
        receiver_amount_sat: u64,
    ) -> Result<SubmarinePair, PaymentError> {
        let lbtc_pair = self
            .swapper
            .get_submarine_pairs()?
            .ok_or(PaymentError::PairsNotFound)?;

        lbtc_pair.limits.within(receiver_amount_sat)?;

        let fees_sat = lbtc_pair.fees.total(receiver_amount_sat);

        ensure_sdk!(
            receiver_amount_sat > fees_sat,
            PaymentError::AmountOutOfRange
        );

        Ok(lbtc_pair)
    }

    fn get_chain_pair(&self, direction: Direction) -> Result<ChainPair, PaymentError> {
        self.swapper
            .get_chain_pair(direction)?
            .ok_or(PaymentError::PairsNotFound)
    }

    /// Validates if the `user_lockup_amount_sat` fits within the limits of this pair
    fn validate_user_lockup_amount_for_chain_pair(
        &self,
        pair: &ChainPair,
        user_lockup_amount_sat: u64,
    ) -> Result<(), PaymentError> {
        pair.limits.within(user_lockup_amount_sat)?;

        let fees_sat = pair.fees.total(user_lockup_amount_sat);
        ensure_sdk!(
            user_lockup_amount_sat > fees_sat,
            PaymentError::AmountOutOfRange
        );

        Ok(())
    }

    fn get_and_validate_chain_pair(
        &self,
        direction: Direction,
        user_lockup_amount_sat: u64,
    ) -> Result<ChainPair, PaymentError> {
        let pair = self.get_chain_pair(direction)?;
        self.validate_user_lockup_amount_for_chain_pair(&pair, user_lockup_amount_sat)?;
        Ok(pair)
    }

    /// Estimate the onchain fee for sending the given amount to the given destination address
    async fn estimate_onchain_tx_fee(
        &self,
        amount_sat: u64,
        address: &str,
    ) -> Result<u64, PaymentError> {
        let fee_rate_msat_per_vbyte = self
            .config
            .lowball_fee_rate_msat_per_vbyte()
            .map(|v| v as f32);
        Ok(self
            .onchain_wallet
            .build_tx(fee_rate_msat_per_vbyte, address, amount_sat)
            .await?
            .all_fees()
            .values()
            .sum())
    }

    fn get_temp_p2tr_addr(&self) -> &str {
        // TODO Replace this with own address when LWK supports taproot
        //  https://github.com/Blockstream/lwk/issues/31
        match self.config.network {
            LiquidNetwork::Mainnet => "lq1pqvzxvqhrf54dd4sny4cag7497pe38252qefk46t92frs7us8r80ja9ha8r5me09nn22m4tmdqp5p4wafq3s59cql3v9n45t5trwtxrmxfsyxjnstkctj",
            LiquidNetwork::Testnet => "tlq1pq0wqu32e2xacxeyps22x8gjre4qk3u6r70pj4r62hzczxeyz8x3yxucrpn79zy28plc4x37aaf33kwt6dz2nn6gtkya6h02mwpzy4eh69zzexq7cf5y5"
        }
    }

    /// Estimate the lockup tx fee for Send swaps
    async fn estimate_lockup_tx_fee_send(
        &self,
        user_lockup_amount_sat: u64,
    ) -> Result<u64, PaymentError> {
        let temp_p2tr_addr = self.get_temp_p2tr_addr();

        self.estimate_onchain_tx_fee(user_lockup_amount_sat, temp_p2tr_addr)
            .await
    }

    /// Estimate the lockup tx fee for Chain Send swaps
    async fn estimate_lockup_tx_fee_chain_send(
        &self,
        user_lockup_amount_sat: u64,
    ) -> Result<u64, PaymentError> {
        let temp_p2tr_addr = self.get_temp_p2tr_addr();

        self.estimate_onchain_tx_fee(user_lockup_amount_sat, temp_p2tr_addr)
            .await
    }

    async fn estimate_drain_tx_fee(&self) -> Result<u64, PaymentError> {
        let temp_p2tr_addr = self.get_temp_p2tr_addr();

        let fee_sat = self
            .onchain_wallet
            .build_drain_tx(None, temp_p2tr_addr, None)
            .await?
            .all_fees()
            .values()
            .sum();

        Ok(fee_sat)
    }

    /// Prepares to pay a Lightning invoice via a submarine swap.
    ///
    /// # Arguments
    ///
    /// * `req` - the [PrepareSendRequest] containing:
    ///     * `destination` - Either a Liquid BIP21 URI/address or a BOLT11 invoice
    ///     * `amount_sat` - Should only be specified when paying directly onchain or via amount-less BIP21
    ///
    /// # Returns
    /// Returns a [PrepareSendResponse] containing:
    ///     * `destination` - the parsed destination, of type [SendDestination]
    ///     * `fees_sat` - the additional fees which will be paid by the sender
    pub async fn prepare_send_payment(
        &self,
        req: &PrepareSendRequest,
    ) -> Result<PrepareSendResponse, PaymentError> {
        self.ensure_is_started().await?;

        let fees_sat;
        let receiver_amount_sat;
        let payment_destination;

        match sdk_common::input_parser::parse(&req.destination).await? {
            InputType::LiquidAddress {
                address: mut liquid_address_data,
            } => {
                if self.config.breez_api_key.is_none() {
                    return Err(PaymentError::Generic {
                        err: "Cannot execute direct payments without `breez_api_key` specified in the SDK configuration. To receive one, please fill out the form at https://breez.technology/request-api-key/#contact-us-form-sdk".to_string()
                    });
                }

                let amount_sat = match (liquid_address_data.amount_sat, req.amount_sat) {
                    (None, None) => {
                        return Err(PaymentError::AmountMissing { err: "`amount_sat` must be present when paying to a `SendDestination::LiquidAddress`".to_string() });
                    }
                    (Some(bip21_amount_sat), None) => bip21_amount_sat,
                    (_, Some(request_amount_sat)) => request_amount_sat,
                };

                ensure_sdk!(
                    liquid_address_data.network == self.config.network.into(),
                    PaymentError::InvalidNetwork {
                        err: format!(
                            "Cannot send payment from {} to {}",
                            Into::<sdk_common::bitcoin::Network>::into(self.config.network),
                            liquid_address_data.network
                        )
                    }
                );

                receiver_amount_sat = amount_sat;
                fees_sat = self
                    .estimate_onchain_tx_fee(receiver_amount_sat, &liquid_address_data.address)
                    .await?;

                liquid_address_data.amount_sat = Some(receiver_amount_sat);
                payment_destination = SendDestination::LiquidAddress {
                    address_data: liquid_address_data,
                };
            }
            InputType::Bolt11 { invoice } => {
                self.ensure_send_is_not_self_transfer(&invoice.bolt11)?;
                self.validate_invoice(&invoice.bolt11)?;

                receiver_amount_sat = invoice.amount_msat.ok_or(PaymentError::AmountMissing {
                    err: "Expected invoice with an amount".to_string(),
                })? / 1000;

                if let Some(amount_sat) = req.amount_sat {
                    ensure_sdk!(
                        receiver_amount_sat == amount_sat,
                        PaymentError::Generic { err: "Amount in the payment request is not the same as the one in the invoice".to_string() }
                    );
                }

                let lbtc_pair = self.validate_submarine_pairs(receiver_amount_sat)?;

                fees_sat = match self.swapper.check_for_mrh(&invoice.bolt11)? {
                    Some((lbtc_address, _)) => {
                        if self.config.breez_api_key.is_none() {
                            return Err(PaymentError::Generic {
                                err: "Cannot execute direct payments without `breez_api_key` specified in the SDK configuration. To receive one, please fill out the form at https://breez.technology/request-api-key/#contact-us-form-sdk".to_string()
                            });
                        }

                        self.estimate_onchain_tx_fee(receiver_amount_sat, &lbtc_address)
                            .await?
                    }
                    None => {
                        let boltz_fees_total = lbtc_pair.fees.total(receiver_amount_sat);
                        let lockup_fees_sat = self
                            .estimate_lockup_tx_fee_send(receiver_amount_sat + boltz_fees_total)
                            .await?;
                        boltz_fees_total + lockup_fees_sat
                    }
                };
                payment_destination = SendDestination::Bolt11 { invoice };
            }
            _ => {
                return Err(PaymentError::Generic {
                    err: "Destination is not valid".to_string(),
                });
            }
        };

        let payer_amount_sat = receiver_amount_sat + fees_sat;
        ensure_sdk!(
            payer_amount_sat <= self.get_info().await?.balance_sat,
            PaymentError::InsufficientFunds
        );

        Ok(PrepareSendResponse {
            destination: payment_destination,
            fees_sat,
        })
    }

    fn ensure_send_is_not_self_transfer(&self, invoice: &str) -> Result<(), PaymentError> {
        match self.persister.fetch_receive_swap_by_invoice(invoice)? {
            None => Ok(()),
            Some(_) => Err(PaymentError::SelfTransferNotSupported),
        }
    }

    /// Either pays a Lightning invoice via a submarine swap or sends funds directly to an address.
    ///
    /// Depending on [Config]'s `payment_timeout_sec`, this function will return:
    /// * [PaymentState::Pending] payment - if the payment could be initiated but didn't yet
    ///   complete in this time
    /// * [PaymentState::Complete] payment - if the payment was successfully completed in this time
    ///
    /// # Arguments
    ///
    /// * `req` - A [SendPaymentRequest], containing:
    ///     * `prepare_response` - the [PrepareSendResponse] returned by [LiquidSdk::prepare_send_payment]
    ///
    /// # Errors
    ///
    /// * [PaymentError::PaymentTimeout] - if the payment could not be initiated in this time
    pub async fn send_payment(
        &self,
        req: &SendPaymentRequest,
    ) -> Result<SendPaymentResponse, PaymentError> {
        self.ensure_is_started().await?;

        let PrepareSendResponse {
            fees_sat,
            destination: payment_destination,
        } = &req.prepare_response;

        match payment_destination {
            SendDestination::LiquidAddress {
                address_data: liquid_address_data,
            } => {
                let Some(amount_sat) = liquid_address_data.amount_sat else {
                    return Err(PaymentError::AmountMissing { err: "`amount_sat` must be present when paying to a `SendDestination::LiquidAddress`".to_string() });
                };

                ensure_sdk!(
                    liquid_address_data.network == self.config.network.into(),
                    PaymentError::InvalidNetwork {
                        err: format!(
                            "Cannot send payment from {} to {}",
                            Into::<sdk_common::bitcoin::Network>::into(self.config.network),
                            liquid_address_data.network
                        )
                    }
                );

                let payer_amount_sat = amount_sat + fees_sat;
                ensure_sdk!(
                    payer_amount_sat <= self.get_info().await?.balance_sat,
                    PaymentError::InsufficientFunds
                );

                self.pay_liquid(liquid_address_data.clone(), amount_sat, *fees_sat)
                    .await
            }
            SendDestination::Bolt11 { invoice } => {
                self.pay_invoice(&invoice.bolt11, *fees_sat).await
            }
        }
    }

    async fn pay_invoice(
        &self,
        invoice: &str,
        fees_sat: u64,
    ) -> Result<SendPaymentResponse, PaymentError> {
        self.ensure_send_is_not_self_transfer(invoice)?;
        self.validate_invoice(invoice)?;

        let amount_sat = get_invoice_amount!(invoice);
        let payer_amount_sat = amount_sat + fees_sat;
        ensure_sdk!(
            payer_amount_sat <= self.get_info().await?.balance_sat,
            PaymentError::InsufficientFunds
        );

        match self.swapper.check_for_mrh(invoice)? {
            // If we find a valid MRH, extract the BIP21 address and pay to it via onchain tx
            Some((address, _)) => {
                info!("Found MRH for L-BTC address {address}, invoice amount_sat {amount_sat}");
                self.pay_liquid(
                    LiquidAddressData {
                        address,
                        network: self.config.network.into(),
                        asset_id: None,
                        amount_sat: None,
                        label: None,
                        message: None,
                    },
                    amount_sat,
                    fees_sat,
                )
                .await
            }

            // If no MRH found, perform usual swap
            None => self.send_payment_via_swap(invoice, fees_sat).await,
        }
    }

    /// Performs a Send Payment by doing an onchain tx to a L-BTC address
    async fn pay_liquid(
        &self,
        address_data: LiquidAddressData,
        receiver_amount_sat: u64,
        fees_sat: u64,
    ) -> Result<SendPaymentResponse, PaymentError> {
        if self.config.breez_api_key.is_none() {
            return Err(PaymentError::Generic {
                err: "Cannot execute direct payments without `breez_api_key` specified in the SDK configuration. To receive one, please fill out the form at https://breez.technology/request-api-key/#contact-us-form-sdk".to_string()
            });
        }

        let tx = self
            .onchain_wallet
            .build_tx(
                self.config
                    .lowball_fee_rate_msat_per_vbyte()
                    .map(|v| v as f32),
                &address_data.address,
                receiver_amount_sat,
            )
            .await?;
        let tx_fees_sat = tx.all_fees().values().sum::<u64>();
        ensure_sdk!(tx_fees_sat <= fees_sat, PaymentError::InvalidOrExpiredFees);

        let tx_id = tx.txid().to_string();
        let payer_amount_sat = receiver_amount_sat + tx_fees_sat;
        info!(
            "Built onchain L-BTC tx with receiver_amount_sat = {receiver_amount_sat}, fees_sat = {fees_sat} and txid = {tx_id}"
        );

        let liquid_chain_service = self.liquid_chain_service.lock().await;
        let tx_id = liquid_chain_service.broadcast(&tx, None).await?.to_string();

        // We insert a pseudo-tx in case LWK fails to pick up the new mempool tx for a while
        // This makes the tx known to the SDK (get_info, list_payments) instantly
        let tx_data = PaymentTxData {
            tx_id: tx_id.clone(),
            timestamp: Some(utils::now()),
            amount_sat: payer_amount_sat,
            fees_sat,
            payment_type: PaymentType::Send,
            is_confirmed: false,
        };

        let destination = address_data.to_uri().unwrap_or(address_data.address);
        let description = address_data.message;

        self.persister.insert_or_update_payment(
            tx_data.clone(),
            Some(destination.clone()),
            description.clone(),
        )?;
        self.emit_payment_updated(Some(tx_id)).await?; // Emit Pending event

        let payment_details = PaymentDetails::Liquid {
            destination,
            description: description.unwrap_or("Liquid transfer".to_string()),
        };

        Ok(SendPaymentResponse {
            payment: Payment::from_tx_data(tx_data, None, payment_details),
        })
    }

    /// Performs a Send Payment by doing a swap (create it, fund it, track it, etc).
    async fn send_payment_via_swap(
        &self,
        invoice: &str,
        fees_sat: u64,
    ) -> Result<SendPaymentResponse, PaymentError> {
        let receiver_amount_sat = get_invoice_amount!(invoice);
        let lbtc_pair = self.validate_submarine_pairs(receiver_amount_sat)?;

        let boltz_fees_total = lbtc_pair.fees.total(receiver_amount_sat);
        let lockup_tx_fees_sat = self
            .estimate_lockup_tx_fee_send(receiver_amount_sat + boltz_fees_total)
            .await?;
        ensure_sdk!(
            fees_sat == boltz_fees_total + lockup_tx_fees_sat,
            PaymentError::InvalidOrExpiredFees
        );

        let swap = match self.persister.fetch_send_swap_by_invoice(invoice)? {
            Some(swap) => match swap.state {
                Pending => return Err(PaymentError::PaymentInProgress),
                Complete => return Err(PaymentError::AlreadyPaid),
                RefundPending | Failed => {
                    return Err(PaymentError::InvalidInvoice {
                        err: "Payment has already failed. Please try with another invoice."
                            .to_string(),
                    })
                }
                _ => swap,
            },
            None => {
                let keypair = utils::generate_keypair();
                let refund_public_key = boltz_client::PublicKey {
                    compressed: true,
                    inner: keypair.public_key(),
                };
                let webhook = self.persister.get_webhook_url()?.map(|url| Webhook {
                    url,
                    hash_swap_id: Some(true),
                    status: Some(vec![
                        SubSwapStates::InvoiceFailedToPay,
                        SubSwapStates::SwapExpired,
                        SubSwapStates::TransactionClaimPending,
                        SubSwapStates::TransactionLockupFailed,
                    ]),
                });
                let create_response = self.swapper.create_send_swap(CreateSubmarineRequest {
                    from: "L-BTC".to_string(),
                    to: "BTC".to_string(),
                    invoice: invoice.to_string(),
                    refund_public_key,
                    pair_hash: Some(lbtc_pair.hash),
                    referral_id: None,
                    webhook,
                })?;

                let swap_id = &create_response.id;
                let create_response_json =
                    SendSwap::from_boltz_struct_to_json(&create_response, swap_id)?;
                let description = get_invoice_description!(invoice);

                let payer_amount_sat = fees_sat + receiver_amount_sat;
                let swap = SendSwap {
                    id: swap_id.clone(),
                    invoice: invoice.to_string(),
                    description,
                    preimage: None,
                    payer_amount_sat,
                    receiver_amount_sat,
                    create_response_json,
                    lockup_tx_id: None,
                    refund_tx_id: None,
                    created_at: utils::now(),
                    state: PaymentState::Created,
                    refund_private_key: keypair.display_secret().to_string(),
                };
                self.persister.insert_send_swap(&swap)?;
                swap
            }
        };
        self.status_stream.track_swap_id(&swap.id)?;

        let accept_zero_conf = swap.get_boltz_create_response()?.accept_zero_conf;
        self.wait_for_payment(Swap::Send(swap), accept_zero_conf)
            .await
            .map(|payment| SendPaymentResponse { payment })
    }

    /// Fetch the current payment limits for [LiquidSdk::send_payment] and [LiquidSdk::receive_payment].
    pub async fn fetch_lightning_limits(
        &self,
    ) -> Result<LightningPaymentLimitsResponse, PaymentError> {
        self.ensure_is_started().await?;

        let submarine_pair = self
            .swapper
            .get_submarine_pairs()?
            .ok_or(PaymentError::PairsNotFound)?;
        let send_limits = submarine_pair.limits;

        let reverse_pair = self
            .swapper
            .get_reverse_swap_pairs()?
            .ok_or(PaymentError::PairsNotFound)?;
        let receive_limits = reverse_pair.limits;

        Ok(LightningPaymentLimitsResponse {
            send: Limits {
                min_sat: send_limits.minimal,
                max_sat: send_limits.maximal,
                max_zero_conf_sat: send_limits.maximal_zero_conf,
            },
            receive: Limits {
                min_sat: receive_limits.minimal,
                max_sat: receive_limits.maximal,
                max_zero_conf_sat: self.config.zero_conf_max_amount_sat(),
            },
        })
    }

    /// Fetch the current payment limits for [LiquidSdk::pay_onchain] and [LiquidSdk::receive_onchain].
    pub async fn fetch_onchain_limits(&self) -> Result<OnchainPaymentLimitsResponse, PaymentError> {
        self.ensure_is_started().await?;

        let (pair_outgoing, pair_incoming) = self.swapper.get_chain_pairs()?;
        let send_limits = pair_outgoing
            .ok_or(PaymentError::PairsNotFound)
            .map(|pair| pair.limits)?;
        let receive_limits = pair_incoming
            .ok_or(PaymentError::PairsNotFound)
            .map(|pair| pair.limits)?;

        Ok(OnchainPaymentLimitsResponse {
            send: Limits {
                min_sat: send_limits.minimal,
                max_sat: send_limits.maximal,
                max_zero_conf_sat: send_limits.maximal_zero_conf,
            },
            receive: Limits {
                min_sat: receive_limits.minimal,
                max_sat: receive_limits.maximal,
                max_zero_conf_sat: receive_limits.maximal_zero_conf,
            },
        })
    }

    /// Prepares to pay to a Bitcoin address via a chain swap.
    ///
    /// # Arguments
    ///
    /// * `req` - the [PreparePayOnchainRequest] containing:
    ///     * `amount` - which can be of two types: [PayOnchainAmount::Drain], which uses all funds,
    ///        and [PayOnchainAmount::Receiver], which sets the amount the receiver should receive
    ///     * `fee_rate_sat_per_vbyte` - the optional fee rate of the Bitcoin claim transaction. Defaults to the swapper estimated claim fee
    pub async fn prepare_pay_onchain(
        &self,
        req: &PreparePayOnchainRequest,
    ) -> Result<PreparePayOnchainResponse, PaymentError> {
        self.ensure_is_started().await?;

        let balance_sat = self.get_info().await?.balance_sat;
        let pair = self.get_chain_pair(Direction::Outgoing)?;
        let claim_fees_sat = match req.fee_rate_sat_per_vbyte {
            Some(sat_per_vbyte) => ESTIMATED_BTC_CLAIM_TX_VSIZE * sat_per_vbyte as u64,
            None => pair.clone().fees.claim_estimate(),
        };
        let server_fees_sat = pair.fees.server();

        let (payer_amount_sat, receiver_amount_sat, total_fees_sat) = match req.amount {
            PayOnchainAmount::Receiver { amount_sat } => {
                let receiver_amount_sat = amount_sat;

                let user_lockup_amount_sat_without_service_fee =
                    receiver_amount_sat + claim_fees_sat + server_fees_sat;

                // The resulting invoice amount contains the service fee, which is rounded up with ceil()
                // Therefore, when calculating the user_lockup amount, we must also round it up with ceil()
                let user_lockup_amount_sat = (user_lockup_amount_sat_without_service_fee as f64
                    * 100.0
                    / (100.0 - pair.fees.percentage))
                    .ceil() as u64;
                self.validate_user_lockup_amount_for_chain_pair(&pair, user_lockup_amount_sat)?;

                let lockup_fees_sat = self
                    .estimate_lockup_tx_fee_chain_send(user_lockup_amount_sat)
                    .await?;

                let boltz_fees_sat =
                    user_lockup_amount_sat - user_lockup_amount_sat_without_service_fee;
                let total_fees_sat =
                    boltz_fees_sat + lockup_fees_sat + claim_fees_sat + server_fees_sat;
                let payer_amount_sat = receiver_amount_sat + total_fees_sat;

                (payer_amount_sat, receiver_amount_sat, total_fees_sat)
            }
            PayOnchainAmount::Drain => {
                let payer_amount_sat = balance_sat;
                let lockup_fees_sat = self.estimate_drain_tx_fee().await?;

                let user_lockup_amount_sat = payer_amount_sat - lockup_fees_sat;
                self.validate_user_lockup_amount_for_chain_pair(&pair, user_lockup_amount_sat)?;

                let boltz_fees_sat = pair.fees.boltz(user_lockup_amount_sat);
                let total_fees_sat =
                    boltz_fees_sat + lockup_fees_sat + claim_fees_sat + server_fees_sat;
                let receiver_amount_sat = payer_amount_sat - total_fees_sat;

                (payer_amount_sat, receiver_amount_sat, total_fees_sat)
            }
        };

        let res = PreparePayOnchainResponse {
            receiver_amount_sat,
            claim_fees_sat,
            total_fees_sat,
        };

        ensure_sdk!(
            payer_amount_sat <= balance_sat,
            PaymentError::InsufficientFunds
        );

        Ok(res)
    }

    /// Pays to a Bitcoin address via a chain swap.
    ///
    /// Depending on [Config]'s `payment_timeout_sec`, this function will return:
    /// * [PaymentState::Pending] payment - if the payment could be initiated but didn't yet
    ///   complete in this time
    /// * [PaymentState::Complete] payment - if the payment was successfully completed in this time
    ///
    /// # Arguments
    ///
    /// * `req` - the [PayOnchainRequest] containing:
    ///     * `address` - the Bitcoin address to pay to
    ///     * `prepare_response` - the [PreparePayOnchainResponse] from calling [LiquidSdk::prepare_pay_onchain]
    ///
    /// # Errors
    ///
    /// * [PaymentError::PaymentTimeout] - if the payment could not be initiated in this time
    pub async fn pay_onchain(
        &self,
        req: &PayOnchainRequest,
    ) -> Result<SendPaymentResponse, PaymentError> {
        self.ensure_is_started().await?;

        let balance_sat = self.get_info().await?.balance_sat;
        let receiver_amount_sat = req.prepare_response.receiver_amount_sat;
        let pair = self.get_chain_pair(Direction::Outgoing)?;
        let claim_fees_sat = req.prepare_response.claim_fees_sat;
        let server_fees_sat = pair.fees.server();
        let server_lockup_amount_sat = receiver_amount_sat + claim_fees_sat;

        let user_lockup_amount_sat_without_service_fee =
            receiver_amount_sat + claim_fees_sat + server_fees_sat;

        // The resulting invoice amount contains the service fee, which is rounded up with ceil()
        // Therefore, when calculating the user_lockup amount, we must also round it up with ceil()
        let user_lockup_amount_sat = (user_lockup_amount_sat_without_service_fee as f64 * 100.0
            / (100.0 - pair.fees.percentage))
            .ceil() as u64;
        let boltz_fee_sat = user_lockup_amount_sat - user_lockup_amount_sat_without_service_fee;
        self.validate_user_lockup_amount_for_chain_pair(&pair, user_lockup_amount_sat)?;

        let payer_amount_sat = req.prepare_response.total_fees_sat + receiver_amount_sat;

        let lockup_fees_sat = match payer_amount_sat == balance_sat {
            true => self.estimate_drain_tx_fee().await?,
            false => {
                self.estimate_lockup_tx_fee_chain_send(user_lockup_amount_sat)
                    .await?
            }
        };

        ensure_sdk!(
            req.prepare_response.total_fees_sat
                == boltz_fee_sat + lockup_fees_sat + claim_fees_sat + server_fees_sat,
            PaymentError::InvalidOrExpiredFees
        );

        ensure_sdk!(
            payer_amount_sat <= balance_sat,
            PaymentError::InsufficientFunds
        );

        let preimage = Preimage::new();
        let preimage_str = preimage.to_string().ok_or(PaymentError::InvalidPreimage)?;

        let claim_keypair = utils::generate_keypair();
        let claim_public_key = boltz_client::PublicKey {
            compressed: true,
            inner: claim_keypair.public_key(),
        };
        let refund_keypair = utils::generate_keypair();
        let refund_public_key = boltz_client::PublicKey {
            compressed: true,
            inner: refund_keypair.public_key(),
        };
        let webhook = self.persister.get_webhook_url()?.map(|url| Webhook {
            url,
            hash_swap_id: Some(true),
            status: Some(vec![
                ChainSwapStates::TransactionFailed,
                ChainSwapStates::TransactionLockupFailed,
                ChainSwapStates::TransactionServerConfirmed,
            ]),
        });
        let create_response = self.swapper.create_chain_swap(CreateChainRequest {
            from: "L-BTC".to_string(),
            to: "BTC".to_string(),
            preimage_hash: preimage.sha256,
            claim_public_key: Some(claim_public_key),
            refund_public_key: Some(refund_public_key),
            user_lock_amount: None,
            server_lock_amount: Some(server_lockup_amount_sat as u32), // TODO update our model
            pair_hash: Some(pair.hash),
            referral_id: None,
            webhook,
        })?;

        let swap_id = &create_response.id;
        let create_response_json = ChainSwap::from_boltz_struct_to_json(&create_response, swap_id)?;

        let accept_zero_conf = server_lockup_amount_sat <= pair.limits.maximal_zero_conf;
        let payer_amount_sat = req.prepare_response.total_fees_sat + receiver_amount_sat;
        let claim_address = req.address.clone();

        let swap = ChainSwap {
            id: swap_id.clone(),
            direction: Direction::Outgoing,
            claim_address,
            lockup_address: create_response.lockup_details.lockup_address,
            timeout_block_height: create_response.lockup_details.timeout_block_height,
            preimage: preimage_str,
            description: Some("Bitcoin transfer".to_string()),
            payer_amount_sat,
            receiver_amount_sat,
            claim_fees_sat,
            accept_zero_conf,
            create_response_json,
            claim_private_key: claim_keypair.display_secret().to_string(),
            refund_private_key: refund_keypair.display_secret().to_string(),
            server_lockup_tx_id: None,
            user_lockup_tx_id: None,
            claim_tx_id: None,
            refund_tx_id: None,
            created_at: utils::now(),
            state: PaymentState::Created,
        };
        self.persister.insert_chain_swap(&swap)?;
        self.status_stream.track_swap_id(&swap.id)?;

        self.wait_for_payment(Swap::Chain(swap), accept_zero_conf)
            .await
            .map(|payment| SendPaymentResponse { payment })
    }

    async fn wait_for_payment(
        &self,
        swap: Swap,
        accept_zero_conf: bool,
    ) -> Result<Payment, PaymentError> {
        let timeout_fut = tokio::time::sleep(Duration::from_secs(self.config.payment_timeout_sec));
        tokio::pin!(timeout_fut);

        let expected_swap_id = swap.id();
        let mut events_stream = self.event_manager.subscribe();
        let mut maybe_payment: Option<Payment> = None;

        loop {
            tokio::select! {
                _ = &mut timeout_fut => match maybe_payment {
                    Some(payment) => return Ok(payment),
                    None => {
                        debug!("Timeout occurred without payment, set swap to timed out");
                        match swap {
                            Swap::Send(_) => self.send_swap_handler.update_swap_info(&expected_swap_id, TimedOut, None, None, None).await?,
                            Swap::Chain(_) => self.chain_swap_handler.update_swap_info(&expected_swap_id, TimedOut, None, None, None, None).await?,
                            _ => ()
                        }
                        return Err(PaymentError::PaymentTimeout)
                    },
                },
                event = events_stream.recv() => match event {
                    Ok(SdkEvent::PaymentPending { details: payment }) => {
                        let maybe_payment_swap_id = payment.details.get_swap_id();
                        if matches!(maybe_payment_swap_id, Some(swap_id) if swap_id == expected_swap_id) {
                            match accept_zero_conf {
                                true => {
                                    debug!("Received Send Payment pending event with zero-conf accepted");
                                    return Ok(payment)
                                }
                                false => {
                                    debug!("Received Send Payment pending event, waiting for confirmation");
                                    maybe_payment = Some(payment);
                                }
                            }
                        };
                    },
                    Ok(SdkEvent::PaymentSucceeded { details: payment }) => {
                        let maybe_payment_swap_id = payment.details.get_swap_id();
                        if matches!(maybe_payment_swap_id, Some(swap_id) if swap_id == expected_swap_id) {
                            debug!("Received Send Payment succeed event");
                            return Ok(payment);
                        }
                    },
                    Ok(event) => debug!("Unhandled event: {event:?}"),
                    Err(e) => debug!("Received error waiting for event: {e:?}"),
                }
            }
        }
    }

    /// Prepares to receive a Lightning payment via a reverse submarine swap.
    ///
    /// # Arguments
    ///
    /// * `req` - the [PrepareReceiveRequest] containing:
    ///     * `payer_amount_sat` - the amount in satoshis to be paid by the payer
    ///     * `payment_method` - the supported payment methods; either an invoice, a Liquid address or a Bitcoin address
    pub async fn prepare_receive_payment(
        &self,
        req: &PrepareReceiveRequest,
    ) -> Result<PrepareReceiveResponse, PaymentError> {
        self.ensure_is_started().await?;

        let fees_sat;
        match req.payment_method {
            PaymentMethod::Lightning => {
                let Some(payer_amount_sat) = req.payer_amount_sat else {
                    return Err(PaymentError::AmountMissing { err: "`payer_amount_sat` must be specified when `PaymentMethod::Lightning` is used.".to_string() });
                };
                let reverse_pair = self
                    .swapper
                    .get_reverse_swap_pairs()?
                    .ok_or(PaymentError::PairsNotFound)?;

                fees_sat = reverse_pair.fees.total(payer_amount_sat);

                ensure_sdk!(payer_amount_sat > fees_sat, PaymentError::AmountOutOfRange);

                reverse_pair
                    .limits
                    .within(payer_amount_sat)
                    .map_err(|_| PaymentError::AmountOutOfRange)?;

                debug!(
                    "Preparing Lightning Receive Swap with: payer_amount_sat {payer_amount_sat} sat, fees_sat {fees_sat} sat"
                );
            }
            PaymentMethod::BitcoinAddress => {
                let Some(payer_amount_sat) = req.payer_amount_sat else {
                    return Err(PaymentError::AmountMissing { err: "`payer_amount_sat` must be specified when `PaymentMethod::BitcoinAddress` is used.".to_string() });
                };
                let pair =
                    self.get_and_validate_chain_pair(Direction::Incoming, payer_amount_sat)?;
                let claim_fees_sat = pair.fees.claim_estimate();
                let server_fees_sat = pair.fees.server();
                fees_sat = pair.fees.boltz(payer_amount_sat) + claim_fees_sat + server_fees_sat;
                debug!(
                    "Preparing Chain Receive Swap with: payer_amount_sat {payer_amount_sat} sat, fees_sat {fees_sat} sat"
                );
            }
            PaymentMethod::LiquidAddress => {
                fees_sat = 0;
                debug!(
                    "Preparing Liquid Receive Swap with: amount_sat {:?} sat, fees_sat {fees_sat} sat",
                    req.payer_amount_sat
                );
            }
        };

        Ok(PrepareReceiveResponse {
            payer_amount_sat: req.payer_amount_sat,
            fees_sat,
            payment_method: req.payment_method.clone(),
        })
    }

    /// Receive a Lightning payment via a reverse submarine swap, a chain swap or via direct Liquid
    /// payment.
    ///
    /// # Arguments
    ///
    /// * `req` - the [ReceivePaymentRequest] containing:
    ///     * `prepare_response` - the [PrepareReceiveResponse] from calling [LiquidSdk::prepare_receive_payment]
    ///     * `description` - the optional payment description
    ///     * `use_description_hash` - optional if true uses the hash of the description
    ///
    /// # Returns
    ///
    /// * A [ReceivePaymentResponse] containing:
    ///     * `destination` - the final destination to be paid by the payer, either a BIP21 URI (Liquid or Bitcoin), a Liquid address or an invoice
    pub async fn receive_payment(
        &self,
        req: &ReceivePaymentRequest,
    ) -> Result<ReceivePaymentResponse, PaymentError> {
        self.ensure_is_started().await?;

        let PrepareReceiveResponse {
            payment_method,
            payer_amount_sat: amount_sat,
            fees_sat,
        } = &req.prepare_response;

        match payment_method {
            PaymentMethod::Lightning => {
                let Some(amount_sat) = amount_sat else {
                    return Err(PaymentError::AmountMissing { err: "`amount_sat` must be specified when `PaymentMethod::Lightning` is used.".to_string() });
                };
                let (description, description_hash) = match (
                    req.description.clone(),
                    req.use_description_hash.unwrap_or_default(),
                ) {
                    (Some(description), true) => (
                        None,
                        Some(sha256::Hash::hash(description.as_bytes()).to_hex()),
                    ),
                    (_, false) => (req.description.clone(), None),
                    _ => {
                        return Err(PaymentError::InvalidDescription {
                            err: "Missing payment description to hash".to_string(),
                        })
                    }
                };
                self.create_receive_swap(*amount_sat, *fees_sat, description, description_hash)
                    .await
            }
            PaymentMethod::BitcoinAddress => {
                let Some(amount_sat) = amount_sat else {
                    return Err(PaymentError::AmountMissing { err: "`amount_sat` must be specified when `PaymentMethod::BitcoinAddress` is used.".to_string() });
                };
                self.receive_onchain(*amount_sat, *fees_sat).await
            }
            PaymentMethod::LiquidAddress => {
                let address = self.onchain_wallet.next_unused_address().await?.to_string();

                let receive_destination = match amount_sat {
                    Some(amount_sat) => LiquidAddressData {
                        address: address.to_string(),
                        network: self.config.network.into(),
                        amount_sat: Some(*amount_sat),
                        asset_id: Some(AssetId::LIQUID_BTC.to_hex()),
                        label: None,
                        message: req.description.clone(),
                    }
                    .to_uri()
                    .map_err(|e| PaymentError::Generic {
                        err: format!("Could not build BIP21 URI: {e:?}"),
                    })?,
                    None => address,
                };

                Ok(ReceivePaymentResponse {
                    destination: receive_destination,
                })
            }
        }
    }

    async fn create_receive_swap(
        &self,
        payer_amount_sat: u64,
        fees_sat: u64,
        description: Option<String>,
        description_hash: Option<String>,
    ) -> Result<ReceivePaymentResponse, PaymentError> {
        let reverse_pair = self
            .swapper
            .get_reverse_swap_pairs()?
            .ok_or(PaymentError::PairsNotFound)?;
        let new_fees_sat = reverse_pair.fees.total(payer_amount_sat);
        ensure_sdk!(fees_sat == new_fees_sat, PaymentError::InvalidOrExpiredFees);

        debug!("Creating Receive Swap with: payer_amount_sat {payer_amount_sat} sat, fees_sat {fees_sat} sat");

        let keypair = utils::generate_keypair();

        let preimage = Preimage::new();
        let preimage_str = preimage.to_string().ok_or(PaymentError::InvalidPreimage)?;
        let preimage_hash = preimage.sha256.to_string();

        // Address to be used for a BIP-21 direct payment
        let mrh_addr = self.onchain_wallet.next_unused_address().await?;

        // Signature of the claim public key of the SHA256 hash of the address for the direct payment
        let mrh_addr_str = mrh_addr.to_string();
        let mrh_addr_hash = sha256::Hash::hash(mrh_addr_str.as_bytes());
        let mrh_addr_hash_sig = keypair.sign_schnorr(mrh_addr_hash.into());

        let receiver_amount_sat = payer_amount_sat - fees_sat;
        let webhook_claim_status =
            match receiver_amount_sat > self.config.zero_conf_max_amount_sat() {
                true => RevSwapStates::TransactionConfirmed,
                false => RevSwapStates::TransactionMempool,
            };
        let webhook = self.persister.get_webhook_url()?.map(|url| Webhook {
            url,
            hash_swap_id: Some(true),
            status: Some(vec![webhook_claim_status]),
        });

        let v2_req = CreateReverseRequest {
            invoice_amount: payer_amount_sat as u32, // TODO update our model
            from: "BTC".to_string(),
            to: "L-BTC".to_string(),
            preimage_hash: preimage.sha256,
            claim_public_key: keypair.public_key().into(),
            description,
            description_hash,
            address: Some(mrh_addr_str.clone()),
            address_signature: Some(mrh_addr_hash_sig.to_hex()),
            referral_id: None,
            webhook,
        };
        let create_response = self.swapper.create_receive_swap(v2_req)?;

        // Check if correct MRH was added to the invoice by Boltz
        let (bip21_lbtc_address, _bip21_amount_btc) = self
            .swapper
            .check_for_mrh(&create_response.invoice)?
            .ok_or(PaymentError::receive_error("Invoice has no MRH"))?;
        ensure_sdk!(
            bip21_lbtc_address == mrh_addr_str,
            PaymentError::receive_error("Invoice has incorrect address in MRH")
        );

        let swap_id = create_response.id.clone();
        let invoice = Bolt11Invoice::from_str(&create_response.invoice).map_err(|err| {
            PaymentError::InvalidInvoice {
                err: err.to_string(),
            }
        })?;
        let payer_amount_sat =
            invoice
                .amount_milli_satoshis()
                .ok_or(PaymentError::InvalidInvoice {
                    err: "Invoice does not contain an amount".to_string(),
                })?
                / 1000;

        // Double check that the generated invoice includes our data
        // https://docs.boltz.exchange/v/api/dont-trust-verify#lightning-invoice-verification
        if invoice.payment_hash().to_string() != preimage_hash {
            return Err(PaymentError::InvalidInvoice {
                err: "Invalid preimage returned by swapper".to_string(),
            });
        };

        let create_response_json = ReceiveSwap::from_boltz_struct_to_json(
            &create_response,
            &swap_id,
            &invoice.to_string(),
        )?;
        let invoice_description = match invoice.description() {
            Bolt11InvoiceDescription::Direct(msg) => Some(msg.to_string()),
            Bolt11InvoiceDescription::Hash(_) => None,
        };
        self.persister
            .insert_receive_swap(&ReceiveSwap {
                id: swap_id.clone(),
                preimage: preimage_str,
                create_response_json,
                claim_private_key: keypair.display_secret().to_string(),
                invoice: invoice.to_string(),
                description: invoice_description,
                payer_amount_sat,
                receiver_amount_sat,
                claim_fees_sat: reverse_pair.fees.claim_estimate(),
                claim_tx_id: None,
                created_at: utils::now(),
                state: PaymentState::Created,
            })
            .map_err(|_| PaymentError::PersistError)?;
        self.status_stream.track_swap_id(&swap_id)?;

        Ok(ReceivePaymentResponse {
            destination: invoice.to_string(),
        })
    }

    async fn create_receive_chain_swap(
        &self,
        user_lockup_amount_sat: u64,
        fees_sat: u64,
    ) -> Result<ChainSwap, PaymentError> {
        let pair = self.get_and_validate_chain_pair(Direction::Incoming, user_lockup_amount_sat)?;
        let claim_fees_sat = pair.fees.claim_estimate();
        let server_fees_sat = pair.fees.server();

        ensure_sdk!(
            fees_sat == pair.fees.boltz(user_lockup_amount_sat) + claim_fees_sat + server_fees_sat,
            PaymentError::InvalidOrExpiredFees
        );

        let preimage = Preimage::new();
        let preimage_str = preimage.to_string().ok_or(PaymentError::InvalidPreimage)?;

        let claim_keypair = utils::generate_keypair();
        let claim_public_key = boltz_client::PublicKey {
            compressed: true,
            inner: claim_keypair.public_key(),
        };
        let refund_keypair = utils::generate_keypair();
        let refund_public_key = boltz_client::PublicKey {
            compressed: true,
            inner: refund_keypair.public_key(),
        };
        let webhook = self.persister.get_webhook_url()?.map(|url| Webhook {
            url,
            hash_swap_id: Some(true),
            status: Some(vec![
                ChainSwapStates::TransactionFailed,
                ChainSwapStates::TransactionLockupFailed,
                ChainSwapStates::TransactionServerConfirmed,
            ]),
        });
        let create_response = self.swapper.create_chain_swap(CreateChainRequest {
            from: "BTC".to_string(),
            to: "L-BTC".to_string(),
            preimage_hash: preimage.sha256,
            claim_public_key: Some(claim_public_key),
            refund_public_key: Some(refund_public_key),
            user_lock_amount: Some(user_lockup_amount_sat as u32), // TODO update our model
            server_lock_amount: None,
            pair_hash: Some(pair.hash),
            referral_id: None,
            webhook,
        })?;

        let swap_id = create_response.id.clone();
        let create_response_json =
            ChainSwap::from_boltz_struct_to_json(&create_response, &swap_id)?;

        let accept_zero_conf = user_lockup_amount_sat <= pair.limits.maximal_zero_conf;
        let receiver_amount_sat = user_lockup_amount_sat - fees_sat;
        let claim_address = self.onchain_wallet.next_unused_address().await?.to_string();

        let swap = ChainSwap {
            id: swap_id.clone(),
            direction: Direction::Incoming,
            claim_address,
            lockup_address: create_response.lockup_details.lockup_address,
            timeout_block_height: create_response.lockup_details.timeout_block_height,
            preimage: preimage_str,
            description: Some("Bitcoin transfer".to_string()),
            payer_amount_sat: user_lockup_amount_sat,
            receiver_amount_sat,
            claim_fees_sat,
            accept_zero_conf,
            create_response_json,
            claim_private_key: claim_keypair.display_secret().to_string(),
            refund_private_key: refund_keypair.display_secret().to_string(),
            server_lockup_tx_id: None,
            user_lockup_tx_id: None,
            claim_tx_id: None,
            refund_tx_id: None,
            created_at: utils::now(),
            state: PaymentState::Created,
        };
        self.persister.insert_chain_swap(&swap)?;
        self.status_stream.track_swap_id(&swap.id)?;
        Ok(swap)
    }

    /// Receive from a Bitcoin transaction via a chain swap.
    async fn receive_onchain(
        &self,
        payer_amount_sat: u64,
        fees_sat: u64,
    ) -> Result<ReceivePaymentResponse, PaymentError> {
        self.ensure_is_started().await?;

        let swap = self
            .create_receive_chain_swap(payer_amount_sat, fees_sat)
            .await?;
        let create_response = swap.get_boltz_create_response()?;
        let address = create_response.lockup_details.lockup_address;

        let amount = create_response.lockup_details.amount as f64 / 100_000_000.0;
        let bip21 = create_response.lockup_details.bip21.unwrap_or(format!(
            "bitcoin:{address}?amount={amount}&label=Send%20to%20L-BTC%20address"
        ));

        Ok(ReceivePaymentResponse { destination: bip21 })
    }

    /// List all failed chain swaps that need to be refunded.
    /// They can be refunded by calling [LiquidSdk::prepare_refund] then [LiquidSdk::refund].
    pub async fn list_refundables(&self) -> SdkResult<Vec<RefundableSwap>> {
        let chain_swaps = self.persister.list_refundable_chain_swaps()?;

<<<<<<< HEAD
        let mut refundables = vec![];
        for chain_swap in chain_swaps {
            let script_pubkey = chain_swap.get_lockup_swap_script_pubkey(self.config.network)?;
            let script_balance = self
                .bitcoin_chain_service
                .lock()
                .await
                .script_get_balance(script_pubkey.as_script())?;
            info!(
                "Incoming Chain Swap {} is refundable with {} confirmed sats",
                chain_swap.id, script_balance.confirmed
            );

            let mut refundable: RefundableSwap = chain_swap.into();
            refundable.amount_sat = script_balance.confirmed;
=======
        let mut lockup_script_pubkeys = vec![];
        for swap in &chain_swaps {
            let script_pubkey = swap.get_receive_lockup_swap_script_pubkey(self.config.network)?;
            lockup_script_pubkeys.push(script_pubkey);
        }
        let lockup_scripts: Vec<&boltz_client::bitcoin::Script> = lockup_script_pubkeys
            .iter()
            .map(|s| s.as_script())
            .collect();
        let scripts_balance = self
            .bitcoin_chain_service
            .lock()
            .await
            .scripts_get_balance(&lockup_scripts)?;

        let mut refundables = vec![];
        for (chain_swap, script_balance) in chain_swaps.into_iter().zip(scripts_balance) {
            let swap_id = &chain_swap.id;
            let refundable_confirmed_sat = script_balance.confirmed;
            info!("Incoming Chain Swap {swap_id} is refundable with {refundable_confirmed_sat} confirmed sats");

            let refundable: RefundableSwap = chain_swap.to_refundable(refundable_confirmed_sat);
>>>>>>> 046e7ab1
            refundables.push(refundable);
        }

        Ok(refundables)
    }

    /// Prepares to refund a failed chain swap by calculating the refund transaction size and absolute fee.
    ///
    /// # Arguments
    ///
    /// * `req` - the [PrepareRefundRequest] containing:
    ///     * `swap_address` - the swap address to refund from [RefundableSwap::swap_address]
    ///     * `refund_address` - the Bitcoin address to refund to
    ///     * `fee_rate_sat_per_vbyte` - the fee rate at which to broadcast the refund transaction
    pub async fn prepare_refund(
        &self,
        req: &PrepareRefundRequest,
    ) -> SdkResult<PrepareRefundResponse> {
        let (tx_vsize, tx_fee_sat, refund_tx_id) = self
            .chain_swap_handler
            .prepare_refund(
                &req.swap_address,
                &req.refund_address,
                req.fee_rate_sat_per_vbyte,
            )
            .await?;
        Ok(PrepareRefundResponse {
            tx_vsize,
            tx_fee_sat,
            refund_tx_id,
        })
    }

    /// Refund a failed chain swap.
    ///
    /// # Arguments
    ///
    /// * `req` - the [RefundRequest] containing:
    ///     * `swap_address` - the swap address to refund from [RefundableSwap::swap_address]
    ///     * `refund_address` - the Bitcoin address to refund to
    ///     * `fee_rate_sat_per_vbyte` - the fee rate at which to broadcast the refund transaction
    pub async fn refund(&self, req: &RefundRequest) -> Result<RefundResponse, PaymentError> {
        let refund_tx_id = self
            .chain_swap_handler
            .refund_incoming_swap(
                &req.swap_address,
                &req.refund_address,
                req.fee_rate_sat_per_vbyte,
                true,
            )
            .or_else(|e| {
                warn!("Failed to initiate cooperative refund, switching to non-cooperative: {e:?}");
                self.chain_swap_handler.refund_incoming_swap(
                    &req.swap_address,
                    &req.refund_address,
                    req.fee_rate_sat_per_vbyte,
                    false,
                )
            })
            .await?;
        Ok(RefundResponse { refund_tx_id })
    }

    /// Rescans all expired chain swaps created from calling [LiquidSdk::receive_onchain] to check
    /// if there are any confirmed funds available to refund.
    ///
    /// Since it bypasses the monitoring period, this should be called rarely or when the caller
    /// expects there is a very old refundable chain swap. Otherwise, for relatively recent swaps
    /// (within last [CHAIN_SWAP_MONITORING_PERIOD_BITCOIN_BLOCKS] blocks = ~30 days), calling this
    /// is not necessary as it happens automatically in the background.
    pub async fn rescan_onchain_swaps(&self) -> SdkResult<()> {
        self.chain_swap_handler
            .rescan_incoming_chain_swaps(true)
            .await?;
        Ok(())
    }

    /// Prepares to buy Bitcoin via a chain swap.
    ///
    /// # Arguments
    ///
    /// * `req` - the [PrepareBuyBitcoinRequest] containing:
    ///     * `provider` - the [BuyBitcoinProvider] to use
    ///     * `amount_sat` - the amount in satoshis to buy from the provider
    pub async fn prepare_buy_bitcoin(
        &self,
        req: &PrepareBuyBitcoinRequest,
    ) -> Result<PrepareBuyBitcoinResponse, PaymentError> {
        if self.config.network != LiquidNetwork::Mainnet {
            return Err(PaymentError::InvalidNetwork {
                err: "Can only buy bitcoin on Mainnet".to_string(),
            });
        }

        let res = self
            .prepare_receive_payment(&PrepareReceiveRequest {
                payment_method: PaymentMethod::BitcoinAddress,
                payer_amount_sat: Some(req.amount_sat),
            })
            .await?;

        let Some(amount_sat) = res.payer_amount_sat else {
            return Err(PaymentError::Generic {
                err: format!(
                    "Expected field `amount_sat` from response, got {:?}",
                    res.payer_amount_sat
                ),
            });
        };

        Ok(PrepareBuyBitcoinResponse {
            provider: req.provider,
            amount_sat,
            fees_sat: res.fees_sat,
        })
    }

    /// Generate a URL to a third party provider used to buy Bitcoin via a chain swap.
    ///
    /// # Arguments
    ///
    /// * `req` - the [BuyBitcoinRequest] containing:
    ///     * `prepare_response` - the [PrepareBuyBitcoinResponse] from calling [LiquidSdk::prepare_buy_bitcoin]
    ///     * `redirect_url` - the optional redirect URL the provider should redirect to after purchase
    pub async fn buy_bitcoin(&self, req: &BuyBitcoinRequest) -> Result<String, PaymentError> {
        let swap = self
            .create_receive_chain_swap(
                req.prepare_response.amount_sat,
                req.prepare_response.fees_sat,
            )
            .await?;

        Ok(self
            .buy_bitcoin_service
            .buy_bitcoin(
                req.prepare_response.provider,
                &swap,
                req.redirect_url.clone(),
            )
            .await?)
    }

    /// This method fetches the chain tx data (onchain and mempool) using LWK. For every wallet tx,
    /// it inserts or updates a corresponding entry in our Payments table.
    async fn sync_payments_with_chain_data(&self, with_scan: bool) -> Result<()> {
        let payments_before_sync: HashMap<String, Payment> = self
            .list_payments(&ListPaymentsRequest::default())
            .await?
            .into_iter()
            .flat_map(|payment| {
                // Index payments by both tx_id (lockup/claim) and refund_tx_id
                let mut res = vec![];
                if let Some(tx_id) = payment.tx_id.clone() {
                    res.push((tx_id, payment.clone()));
                }
                if let Some(refund_tx_id) = payment.get_refund_tx_id() {
                    res.push((refund_tx_id, payment));
                }
                res
            })
            .collect();
        if with_scan {
            self.onchain_wallet.full_scan().await?;
        }

        let pending_receive_swaps_by_claim_tx_id =
            self.persister.list_pending_receive_swaps_by_claim_tx_id()?;
        let pending_send_swaps_by_refund_tx_id =
            self.persister.list_pending_send_swaps_by_refund_tx_id()?;
        let pending_chain_swaps_by_claim_tx_id =
            self.persister.list_pending_chain_swaps_by_claim_tx_id()?;
        let pending_chain_swaps_by_refund_tx_id =
            self.persister.list_pending_chain_swaps_by_refund_tx_id()?;

        let tx_map: HashMap<Txid, WalletTx> = self
            .onchain_wallet
            .transactions()
            .await?
            .iter()
            .map(|tx| (tx.txid, tx.clone()))
            .collect();

        for tx in tx_map.values() {
            let tx_id = tx.txid.to_string();
            let is_tx_confirmed = tx.height.is_some();
            let amount_sat = tx.balance.values().sum::<i64>();

            self.persister.insert_or_update_payment(
                PaymentTxData {
                    tx_id: tx_id.clone(),
                    timestamp: tx.timestamp,
                    amount_sat: amount_sat.unsigned_abs(),
                    fees_sat: tx.fee,
                    payment_type: match amount_sat >= 0 {
                        true => PaymentType::Receive,
                        false => PaymentType::Send,
                    },
                    is_confirmed: is_tx_confirmed,
                },
                match tx.outputs.iter().find(|output| output.is_some()) {
                    Some(Some(output)) => Some(output.script_pubkey.to_hex()),
                    _ => None,
                },
                None,
            )?;

            if let Some(swap) = pending_receive_swaps_by_claim_tx_id.get(&tx_id) {
                if is_tx_confirmed {
                    self.receive_swap_handler
                        .update_swap_info(&swap.id, Complete, None, None)
                        .await?;
                }
            } else if let Some(swap) = pending_send_swaps_by_refund_tx_id.get(&tx_id) {
                if is_tx_confirmed {
                    self.send_swap_handler
                        .update_swap_info(&swap.id, Failed, None, None, None)
                        .await?;
                }
            } else if let Some(swap) = pending_chain_swaps_by_claim_tx_id.get(&tx_id) {
                if is_tx_confirmed {
                    self.chain_swap_handler
                        .update_swap_info(&swap.id, Complete, None, None, None, None)
                        .await?;
                }
            } else if let Some(swap) = pending_chain_swaps_by_refund_tx_id.get(&tx_id) {
                if is_tx_confirmed {
                    self.chain_swap_handler
                        .update_swap_info(&swap.id, Failed, None, None, None, None)
                        .await?;
                }
            } else {
                // Payments that are not directly associated with a swap (e.g. direct onchain payments using MRH)

                match payments_before_sync.get(&tx_id) {
                    None => {
                        // A completely new payment brought in by this sync, in mempool or confirmed
                        // Covers events:
                        // - onchain Receive Pending and Complete
                        // - onchain Send Complete
                        self.emit_payment_updated(Some(tx_id)).await?;
                    }
                    Some(payment_before_sync) => {
                        if payment_before_sync.status == Pending && is_tx_confirmed {
                            // A know payment that was in the mempool, but is now confirmed
                            // Covers events: Send and Receive direct onchain payments transitioning to Complete
                            self.emit_payment_updated(Some(tx_id)).await?;
                        }
                    }
                }
            }
        }

        Ok(())
    }

    /// Lists the SDK payments in reverse chronological order, from newest to oldest.
    /// The payments are determined based on onchain transactions and swaps.
    pub async fn list_payments(
        &self,
        req: &ListPaymentsRequest,
    ) -> Result<Vec<Payment>, PaymentError> {
        self.ensure_is_started().await?;

        Ok(self.persister.get_payments(req)?)
    }

    /// Empties the Liquid Wallet cache for the [Config::network].
    pub fn empty_wallet_cache(&self) -> Result<()> {
        let mut path = PathBuf::from(self.config.working_dir.clone());
        path.push(Into::<ElementsNetwork>::into(self.config.network).as_str());
        path.push("enc_cache");

        fs::remove_dir_all(&path)?;
        fs::create_dir_all(path)?;

        Ok(())
    }

    /// Synchronizes the local state with the mempool and onchain data.
    pub async fn sync(&self) -> SdkResult<()> {
        self.ensure_is_started().await?;

        let t0 = Instant::now();
        let is_first_sync = !self
            .persister
            .get_is_first_sync_complete()?
            .unwrap_or(false);
        match is_first_sync {
            true => {
                self.event_manager.pause_notifications();
                self.sync_payments_with_chain_data(true).await?;
                self.event_manager.resume_notifications();
                self.persister.set_is_first_sync_complete(true)?;
            }
            false => {
                self.sync_payments_with_chain_data(true).await?;
            }
        }
        let duration_ms = Instant::now().duration_since(t0).as_millis();
        info!("Synchronized with mempool and onchain data (t = {duration_ms} ms)");

        self.notify_event_listeners(SdkEvent::Synced).await?;
        Ok(())
    }

    /// Backup the local state to the provided backup path.
    ///
    /// # Arguments
    ///
    /// * `req` - the [BackupRequest] containing:
    ///     * `backup_path` - the optional backup path. Defaults to [Config::working_dir]
    pub fn backup(&self, req: BackupRequest) -> Result<()> {
        let backup_path = req
            .backup_path
            .map(PathBuf::from)
            .unwrap_or(self.persister.get_default_backup_path());
        self.persister.backup(backup_path)
    }

    /// Restores the local state from the provided backup path.
    ///
    /// # Arguments
    ///
    /// * `req` - the [RestoreRequest] containing:
    ///     * `backup_path` - the optional backup path. Defaults to [Config::working_dir]
    pub fn restore(&self, req: RestoreRequest) -> Result<()> {
        let backup_path = req
            .backup_path
            .map(PathBuf::from)
            .unwrap_or(self.persister.get_default_backup_path());
        ensure_sdk!(
            backup_path.exists(),
            SdkError::generic("Backup file does not exist").into()
        );
        self.persister.restore_from_backup(backup_path)
    }

    /// Second step of LNURL-pay. The first step is [parse], which also validates the LNURL destination
    /// and generates the [LnUrlPayRequest] payload needed here.
    ///
    /// This call will validate the `amount_msat` and `comment` parameters of `req` against the parameters
    /// of the LNURL endpoint (`req_data`). If they match the endpoint requirements, the LNURL payment
    /// is made.
    pub async fn lnurl_pay(&self, req: LnUrlPayRequest) -> Result<LnUrlPayResult, LnUrlPayError> {
        match validate_lnurl_pay(
            req.amount_msat,
            &req.comment,
            &req.data,
            self.config.network.into(),
            req.validate_success_action_url,
        )
        .await?
        {
            ValidatedCallbackResponse::EndpointError { data: e } => {
                Ok(LnUrlPayResult::EndpointError { data: e })
            }
            ValidatedCallbackResponse::EndpointSuccess { data: cb } => {
                let prepare_response = self
                    .prepare_send_payment(&PrepareSendRequest {
                        destination: cb.pr.clone(),
                        amount_sat: None,
                    })
                    .await?;

                let payment = self
                    .send_payment(&SendPaymentRequest { prepare_response })
                    .await?
                    .payment;

                let maybe_sa_processed: Option<SuccessActionProcessed> = match cb.success_action {
                    Some(sa) => {
                        let processed_sa = match sa {
                            // For AES, we decrypt the contents on the fly
                            SuccessAction::Aes(data) => {
                                let PaymentDetails::Lightning { preimage, .. } = &payment.details
                                else {
                                    return Err(LnUrlPayError::Generic {
                                        err: format!("Invalid payment type: expected type `PaymentDetails::Lightning`, got payment details {:?}.", payment.details),
                                    });
                                };

                                let preimage_str =
                                    preimage.clone().ok_or(LnUrlPayError::Generic {
                                        err: "Payment successful but no preimage found".to_string(),
                                    })?;
                                let preimage =
                                    sha256::Hash::from_str(&preimage_str).map_err(|_| {
                                        LnUrlPayError::Generic {
                                            err: "Invalid preimage".to_string(),
                                        }
                                    })?;
                                let preimage_arr: [u8; 32] = preimage.into_32();
                                let result = match (data, &preimage_arr).try_into() {
                                    Ok(data) => AesSuccessActionDataResult::Decrypted { data },
                                    Err(e) => AesSuccessActionDataResult::ErrorStatus {
                                        reason: e.to_string(),
                                    },
                                };
                                SuccessActionProcessed::Aes { result }
                            }
                            SuccessAction::Message(data) => {
                                SuccessActionProcessed::Message { data }
                            }
                            SuccessAction::Url(data) => SuccessActionProcessed::Url { data },
                        };
                        Some(processed_sa)
                    }
                    None => None,
                };

                Ok(LnUrlPayResult::EndpointSuccess {
                    data: model::LnUrlPaySuccessData {
                        payment,
                        success_action: maybe_sa_processed,
                    },
                })
            }
        }
    }

    /// Second step of LNURL-withdraw. The first step is [parse], which also validates the LNURL destination
    /// and generates the [LnUrlWithdrawRequest] payload needed here.
    ///
    /// This call will validate the given `amount_msat` against the parameters
    /// of the LNURL endpoint (`data`). If they match the endpoint requirements, the LNURL withdraw
    /// request is made. A successful result here means the endpoint started the payment.
    pub async fn lnurl_withdraw(
        &self,
        req: LnUrlWithdrawRequest,
    ) -> Result<LnUrlWithdrawResult, LnUrlWithdrawError> {
        let prepare_response = self
            .prepare_receive_payment(&{
                PrepareReceiveRequest {
                    payment_method: PaymentMethod::Lightning,
                    payer_amount_sat: Some(req.amount_msat / 1_000),
                }
            })
            .await?;
        let receive_res = self
            .receive_payment(&ReceivePaymentRequest {
                prepare_response,
                description: None,
                use_description_hash: Some(false),
            })
            .await?;

        if let Ok(invoice) = parse_invoice(&receive_res.destination) {
            let res = validate_lnurl_withdraw(req.data, invoice).await?;
            Ok(res)
        } else {
            Err(LnUrlWithdrawError::Generic {
                err: "Received unexpected output from receive request".to_string(),
            })
        }
    }

    /// Third and last step of LNURL-auth. The first step is [parse], which also validates the LNURL destination
    /// and generates the [LnUrlAuthRequestData] payload needed here. The second step is user approval of auth action.
    ///
    /// This call will sign `k1` of the LNURL endpoint (`req_data`) on `secp256k1` using `linkingPrivKey` and DER-encodes the signature.
    /// If they match the endpoint requirements, the LNURL auth request is made. A successful result here means the client signature is verified.
    pub async fn lnurl_auth(
        &self,
        req_data: LnUrlAuthRequestData,
    ) -> Result<LnUrlCallbackStatus, LnUrlAuthError> {
        // m/138'/0
        let hashing_key = self.onchain_wallet.derive_bip32_key(vec![
            ChildNumber::from_hardened_idx(138).map_err(Into::<LnUrlError>::into)?,
            ChildNumber::from(0),
        ])?;

        let url =
            Url::from_str(&req_data.url).map_err(|e| LnUrlError::InvalidUri(e.to_string()))?;

        let derivation_path = get_derivation_path(hashing_key, url)?;
        let linking_key = self.onchain_wallet.derive_bip32_key(derivation_path)?;
        let linking_keys = linking_key.to_keypair(&Secp256k1::new());

        Ok(perform_lnurl_auth(linking_keys, req_data).await?)
    }

    /// Register for webhook callbacks at the given `webhook_url`. Each created swap after registering the
    /// webhook will include the `webhook_url`.
    ///
    /// This method should be called every time the application is started and when the `webhook_url` changes.
    /// For example, if the `webhook_url` contains a push notification token and the token changes after
    /// the application was started, then this method should be called to register for callbacks at
    /// the new correct `webhook_url`. To unregister a webhook call [LiquidSdk::unregister_webhook].
    pub async fn register_webhook(&self, webhook_url: String) -> SdkResult<()> {
        info!("Registering for webhook notifications");
        self.persister.set_webhook_url(webhook_url)?;
        Ok(())
    }

    /// Unregister webhook callbacks. Each swap already created will continue to use the registered
    /// `webhook_url` until complete.
    ///
    /// This can be called when callbacks are no longer needed or the `webhook_url`
    /// has changed such that it needs unregistering. For example, the token is valid but the locale changes.
    /// To register a webhook call [LiquidSdk::register_webhook].
    pub async fn unregister_webhook(&self) -> SdkResult<()> {
        info!("Unregistering for webhook notifications");
        self.persister.remove_webhook_url()?;
        Ok(())
    }

    /// Fetch live rates of fiat currencies, sorted by name.
    pub async fn fetch_fiat_rates(&self) -> Result<Vec<Rate>, SdkError> {
        self.fiat_api.fetch_fiat_rates().await.map_err(Into::into)
    }

    /// List all supported fiat currencies for which there is a known exchange rate.
    /// List is sorted by the canonical name of the currency.
    pub async fn list_fiat_currencies(&self) -> Result<Vec<FiatCurrency>, SdkError> {
        self.fiat_api
            .list_fiat_currencies()
            .await
            .map_err(Into::into)
    }

    /// Get the recommended BTC fees based on the configured mempool.space instance.
    pub async fn recommended_fees(&self) -> Result<RecommendedFees, SdkError> {
        Ok(self
            .bitcoin_chain_service
            .lock()
            .await
            .recommended_fees()
            .await?)
    }

    /// Get the full default [Config] for specific [LiquidNetwork].
    pub fn default_config(network: LiquidNetwork) -> Config {
        match network {
            LiquidNetwork::Mainnet => Config::mainnet(),
            LiquidNetwork::Testnet => Config::testnet(),
        }
    }

    /// Parses a string into an [InputType]. See [input_parser::parse].
    pub async fn parse(input: &str) -> Result<InputType, PaymentError> {
        parse(input)
            .await
            .map_err(|e| PaymentError::Generic { err: e.to_string() })
    }

    /// Parses a string into an [LNInvoice]. See [invoice::parse_invoice].
    pub fn parse_invoice(input: &str) -> Result<LNInvoice, PaymentError> {
        parse_invoice(input).map_err(|e| PaymentError::InvalidInvoice { err: e.to_string() })
    }

    /// Configures a global SDK logger that will log to file and will forward log events to
    /// an optional application-specific logger.
    ///
    /// If called, it should be called before any SDK methods (for example, before `connect`).
    ///
    /// It must be called only once in the application lifecycle. Alternatively, If the application
    /// already uses a globally-registered logger, this method shouldn't be called at all.
    ///
    /// ### Arguments
    ///
    /// - `log_dir`: Location where the the SDK log file will be created. The directory must already exist.
    ///
    /// - `app_logger`: Optional application logger.
    ///
    /// If the application is to use it's own logger, but would also like the SDK to log SDK-specific
    /// log output to a file in the configured `log_dir`, then do not register the
    /// app-specific logger as a global logger and instead call this method with the app logger as an arg.
    ///
    /// ### Errors
    ///
    /// An error is thrown if the log file cannot be created in the working directory.
    ///
    /// An error is thrown if a global logger is already configured.
    pub fn init_logging(log_dir: &str, app_logger: Option<Box<dyn log::Log>>) -> Result<()> {
        crate::logger::init_logging(log_dir, app_logger)
    }
}

#[cfg(test)]
mod tests {
    use std::{str::FromStr, sync::Arc};

    use anyhow::{anyhow, Result};
    use boltz_client::{
        boltz::{self, SwapUpdateTxDetails},
        swaps::boltz::{ChainSwapStates, RevSwapStates, SubSwapStates},
    };
    use lwk_wollet::{elements::Txid, hashes::hex::DisplayHex};
    use tokio::sync::Mutex;

    use crate::{
        model::{Direction, PaymentState, Swap},
        sdk::LiquidSdk,
        test_utils::{
            chain::{MockBitcoinChainService, MockHistory, MockLiquidChainService},
            chain_swap::{new_chain_swap, TEST_BITCOIN_TX},
            persist::{new_persister, new_receive_swap, new_send_swap},
            sdk::{new_liquid_sdk, new_liquid_sdk_with_chain_services},
            status_stream::MockStatusStream,
            swapper::MockSwapper,
            wallet::TEST_LIQUID_TX,
        },
    };
    use paste::paste;

    struct NewSwapArgs {
        direction: Direction,
        accepts_zero_conf: bool,
        initial_payment_state: Option<PaymentState>,
        user_lockup_tx_id: Option<String>,
    }

    impl Default for NewSwapArgs {
        fn default() -> Self {
            Self {
                accepts_zero_conf: false,
                initial_payment_state: None,
                direction: Direction::Outgoing,
                user_lockup_tx_id: None,
            }
        }
    }

    impl NewSwapArgs {
        pub fn set_direction(mut self, direction: Direction) -> Self {
            self.direction = direction;
            self
        }

        pub fn set_accepts_zero_conf(mut self, accepts_zero_conf: bool) -> Self {
            self.accepts_zero_conf = accepts_zero_conf;
            self
        }

        pub fn set_user_lockup_tx_id(mut self, user_lockup_tx_id: Option<String>) -> Self {
            self.user_lockup_tx_id = user_lockup_tx_id;
            self
        }

        pub fn set_initial_payment_state(mut self, payment_state: PaymentState) -> Self {
            self.initial_payment_state = Some(payment_state);
            self
        }
    }

    macro_rules! trigger_swap_update {
        (
            $type:literal,
            $args:expr,
            $persister:expr,
            $status_stream:expr,
            $status:expr,
            $transaction:expr,
            $zero_conf_rejected:expr
        ) => {{
            let swap = match $type {
                "chain" => {
                    let swap = new_chain_swap(
                        $args.direction,
                        $args.initial_payment_state,
                        $args.accepts_zero_conf,
                        $args.user_lockup_tx_id,
                    );
                    $persister.insert_chain_swap(&swap).unwrap();
                    Swap::Chain(swap)
                }
                "send" => {
                    let swap = new_send_swap($args.initial_payment_state);
                    $persister.insert_send_swap(&swap).unwrap();
                    Swap::Send(swap)
                }
                "receive" => {
                    let swap = new_receive_swap($args.initial_payment_state);
                    $persister.insert_receive_swap(&swap).unwrap();
                    Swap::Receive(swap)
                }
                _ => panic!(),
            };

            $status_stream
                .clone()
                .send_mock_update(boltz::Update {
                    id: swap.id(),
                    status: $status.to_string(),
                    transaction: $transaction,
                    zero_conf_rejected: $zero_conf_rejected,
                })
                .await
                .unwrap();

            paste! {
                $persister.[<fetch _ $type _swap_by_id>](&swap.id())
                    .unwrap()
                    .ok_or(anyhow!("Could not retrieve {} swap", $type))
                    .unwrap()
            }
        }};
    }

    #[tokio::test]
    async fn test_receive_swap_update_tracking() -> Result<()> {
        let (_tmp_dir, persister) = new_persister()?;
        let persister = Arc::new(persister);
        let swapper = Arc::new(MockSwapper::default());
        let status_stream = Arc::new(MockStatusStream::new());

        let sdk = Arc::new(new_liquid_sdk(
            persister.clone(),
            swapper.clone(),
            status_stream.clone(),
        )?);

        LiquidSdk::track_swap_updates(&sdk).await;

        // We spawn a new thread since updates can only be sent when called via async runtimes
        tokio::spawn(async move {
            // Verify the swap becomes invalid after final states are received
            let unrecoverable_states: [RevSwapStates; 4] = [
                RevSwapStates::SwapExpired,
                RevSwapStates::InvoiceExpired,
                RevSwapStates::TransactionFailed,
                RevSwapStates::TransactionRefunded,
            ];

            for status in unrecoverable_states {
                let persisted_swap = trigger_swap_update!(
                    "receive",
                    NewSwapArgs::default(),
                    persister,
                    status_stream,
                    status,
                    None,
                    None
                );
                assert_eq!(persisted_swap.state, PaymentState::Failed);
            }

            // Check that `TransactionMempool` and `TransactionConfirmed` correctly trigger the claim,
            // which in turn sets the `claim_tx_id`
            for status in [
                RevSwapStates::TransactionMempool,
                RevSwapStates::TransactionConfirmed,
            ] {
                let mock_tx = TEST_LIQUID_TX.clone();
                let persisted_swap = trigger_swap_update!(
                    "receive",
                    NewSwapArgs::default(),
                    persister,
                    status_stream,
                    status,
                    Some(SwapUpdateTxDetails {
                        id: mock_tx.txid().to_string(),
                        hex: lwk_wollet::elements::encode::serialize(&mock_tx)
                            .to_lower_hex_string(),
                    }),
                    None
                );
                assert!(persisted_swap.claim_tx_id.is_some());
            }
        })
        .await
        .unwrap();

        Ok(())
    }

    #[tokio::test]
    async fn test_send_swap_update_tracking() -> Result<()> {
        let (_tmp_dir, persister) = new_persister()?;
        let persister = Arc::new(persister);
        let swapper = Arc::new(MockSwapper::default());
        let status_stream = Arc::new(MockStatusStream::new());

        let sdk = Arc::new(new_liquid_sdk(
            persister.clone(),
            swapper.clone(),
            status_stream.clone(),
        )?);

        LiquidSdk::track_swap_updates(&sdk).await;

        // We spawn a new thread since updates can only be sent when called via async runtimes
        tokio::spawn(async move {
            // Verify the swap becomes invalid after final states are received
            let unrecoverable_states: [SubSwapStates; 3] = [
                SubSwapStates::TransactionLockupFailed,
                SubSwapStates::InvoiceFailedToPay,
                SubSwapStates::SwapExpired,
            ];

            for status in unrecoverable_states {
                let persisted_swap = trigger_swap_update!(
                    "send",
                    NewSwapArgs::default(),
                    persister,
                    status_stream,
                    status,
                    None,
                    None
                );
                assert_eq!(persisted_swap.state, PaymentState::Failed);
            }

            // Verify that `InvoiceSet` correctly sets the state to `Pending` and
            // assigns the `lockup_tx_id` to the payment
            let persisted_swap = trigger_swap_update!(
                "send",
                NewSwapArgs::default(),
                persister,
                status_stream,
                SubSwapStates::InvoiceSet,
                None,
                None
            );
            assert_eq!(persisted_swap.state, PaymentState::Pending);
            assert!(persisted_swap.lockup_tx_id.is_some());

            // Verify that `TransactionClaimPending` correctly sets the state to `Complete`
            // and stores the preimage
            let persisted_swap = trigger_swap_update!(
                "send",
                NewSwapArgs::default(),
                persister,
                status_stream,
                SubSwapStates::TransactionClaimPending,
                None,
                None
            );
            assert_eq!(persisted_swap.state, PaymentState::Complete);
            assert!(persisted_swap.preimage.is_some());
        })
        .await
        .unwrap();

        Ok(())
    }

    #[tokio::test]
    async fn test_chain_swap_update_tracking() -> Result<()> {
        let (_tmp_dir, persister) = new_persister()?;
        let persister = Arc::new(persister);
        let swapper = Arc::new(MockSwapper::default());
        let status_stream = Arc::new(MockStatusStream::new());
        let liquid_chain_service = Arc::new(Mutex::new(MockLiquidChainService::new()));
        let bitcoin_chain_service = Arc::new(Mutex::new(MockBitcoinChainService::new()));

        let sdk = Arc::new(new_liquid_sdk_with_chain_services(
            persister.clone(),
            swapper.clone(),
            status_stream.clone(),
            liquid_chain_service.clone(),
            bitcoin_chain_service.clone(),
        )?);

        LiquidSdk::track_swap_updates(&sdk).await;

        // We spawn a new thread since updates can only be sent when called via async runtimes
        tokio::spawn(async move {
            let trigger_failed: [ChainSwapStates; 3] = [
                ChainSwapStates::TransactionFailed,
                ChainSwapStates::SwapExpired,
                ChainSwapStates::TransactionRefunded,
            ];

            // Checks that work for both incoming and outgoing chain swaps
            for direction in [Direction::Incoming, Direction::Outgoing] {
                // Verify the swap becomes invalid after final states are received
                for status in &trigger_failed {
                    let persisted_swap = trigger_swap_update!(
                        "chain",
                        NewSwapArgs::default().set_direction(direction),
                        persister,
                        status_stream,
                        status,
                        None,
                        None
                    );
                    assert_eq!(persisted_swap.state, PaymentState::Failed);
                }

                let (mock_tx_hex, mock_tx_id) = match direction {
                    Direction::Incoming => {
                        let tx = TEST_LIQUID_TX.clone();
                        (
                            lwk_wollet::elements::encode::serialize(&tx).to_lower_hex_string(),
                            tx.txid().to_string(),
                        )
                    }
                    Direction::Outgoing => {
                        let tx = TEST_BITCOIN_TX.clone();
                        (
                            sdk_common::bitcoin::consensus::serialize(&tx).to_lower_hex_string(),
                            tx.txid().to_string(),
                        )
                    }
                };

                // Verify that `TransactionLockupFailed` correctly sets the state as
                // `RefundPending`/`Refundable` or as `Failed` depending on whether or not
                // `user_lockup_tx_id` is present
                for user_lockup_tx_id in &[None, Some(mock_tx_id.clone())] {
                    if let Some(user_lockup_tx_id) = user_lockup_tx_id {
                        match direction {
                            Direction::Incoming => {
                                bitcoin_chain_service
                                    .lock()
                                    .await
                                    .set_history(vec![MockHistory {
                                        txid: Txid::from_str(user_lockup_tx_id).unwrap(),
                                        height: 0,
                                        block_hash: None,
                                        block_timestamp: None,
                                    }]);
                            }
                            Direction::Outgoing => {
                                liquid_chain_service
                                    .lock()
                                    .await
                                    .set_history(vec![MockHistory {
                                        txid: Txid::from_str(user_lockup_tx_id).unwrap(),
                                        height: 0,
                                        block_hash: None,
                                        block_timestamp: None,
                                    }]);
                            }
                        }
                    }
                    let persisted_swap = trigger_swap_update!(
                        "chain",
                        NewSwapArgs::default()
                            .set_direction(direction)
                            .set_initial_payment_state(PaymentState::Pending)
                            .set_user_lockup_tx_id(user_lockup_tx_id.clone()),
                        persister,
                        status_stream,
                        ChainSwapStates::TransactionLockupFailed,
                        None,
                        None
                    );
                    let expected_state = if user_lockup_tx_id.is_some() {
                        match direction {
                            Direction::Incoming => PaymentState::Refundable,
                            Direction::Outgoing => PaymentState::RefundPending,
                        }
                    } else {
                        PaymentState::Failed
                    };
                    assert_eq!(persisted_swap.state, expected_state);
                }

                // Verify that `TransactionMempool` and `TransactionConfirmed` correctly set
                // `user_lockup_tx_id` and `accept_zero_conf`
                for status in [
                    ChainSwapStates::TransactionMempool,
                    ChainSwapStates::TransactionConfirmed,
                ] {
                    let persisted_swap = trigger_swap_update!(
                        "chain",
                        NewSwapArgs::default().set_direction(direction),
                        persister,
                        status_stream,
                        status,
                        Some(SwapUpdateTxDetails {
                            id: mock_tx_id.clone(),
                            hex: mock_tx_hex.clone(),
                        }), // sets `update.transaction`
                        Some(true) // sets `update.zero_conf_rejected`
                    );
                    assert_eq!(persisted_swap.user_lockup_tx_id, Some(mock_tx_id.clone()));
                    assert!(!persisted_swap.accept_zero_conf);
                }

                // Verify that `TransactionServerMempool` correctly:
                // 1. Sets the payment as `Pending` and creates `server_lockup_tx_id` when
                //    `accepts_zero_conf` is false
                // 2. Sets the payment as `Pending` and creates `claim_tx_id` when `accepts_zero_conf`
                //    is true
                for accepts_zero_conf in [false, true] {
                    let persisted_swap = trigger_swap_update!(
                        "chain",
                        NewSwapArgs::default()
                            .set_direction(direction)
                            .set_accepts_zero_conf(accepts_zero_conf),
                        persister,
                        status_stream,
                        ChainSwapStates::TransactionServerMempool,
                        Some(SwapUpdateTxDetails {
                            id: mock_tx_id.clone(),
                            hex: mock_tx_hex.clone(),
                        }),
                        None
                    );
                    match accepts_zero_conf {
                        false => {
                            assert_eq!(persisted_swap.state, PaymentState::Pending);
                            assert!(persisted_swap.server_lockup_tx_id.is_some());
                        }
                        true => {
                            assert_eq!(persisted_swap.state, PaymentState::Pending);
                            assert!(persisted_swap.claim_tx_id.is_some());
                        }
                    };
                }

                // Verify that `TransactionServerConfirmed` correctly
                // sets the payment as `Pending` and creates `claim_tx_id`
                let persisted_swap = trigger_swap_update!(
                    "chain",
                    NewSwapArgs::default().set_direction(direction),
                    persister,
                    status_stream,
                    ChainSwapStates::TransactionServerConfirmed,
                    Some(SwapUpdateTxDetails {
                        id: mock_tx_id,
                        hex: mock_tx_hex,
                    }),
                    None
                );
                assert_eq!(persisted_swap.state, PaymentState::Pending);
                assert!(persisted_swap.claim_tx_id.is_some());
            }

            // For outgoing payments, verify that `Created` correctly sets the payment as `Pending` and creates
            // the `user_lockup_tx_id`
            let persisted_swap = trigger_swap_update!(
                "chain",
                NewSwapArgs::default().set_direction(Direction::Outgoing),
                persister,
                status_stream,
                ChainSwapStates::Created,
                None,
                None
            );
            assert_eq!(persisted_swap.state, PaymentState::Pending);
            assert!(persisted_swap.user_lockup_tx_id.is_some());
        })
        .await
        .unwrap();

        Ok(())
    }
}<|MERGE_RESOLUTION|>--- conflicted
+++ resolved
@@ -1740,23 +1740,6 @@
     pub async fn list_refundables(&self) -> SdkResult<Vec<RefundableSwap>> {
         let chain_swaps = self.persister.list_refundable_chain_swaps()?;
 
-<<<<<<< HEAD
-        let mut refundables = vec![];
-        for chain_swap in chain_swaps {
-            let script_pubkey = chain_swap.get_lockup_swap_script_pubkey(self.config.network)?;
-            let script_balance = self
-                .bitcoin_chain_service
-                .lock()
-                .await
-                .script_get_balance(script_pubkey.as_script())?;
-            info!(
-                "Incoming Chain Swap {} is refundable with {} confirmed sats",
-                chain_swap.id, script_balance.confirmed
-            );
-
-            let mut refundable: RefundableSwap = chain_swap.into();
-            refundable.amount_sat = script_balance.confirmed;
-=======
         let mut lockup_script_pubkeys = vec![];
         for swap in &chain_swaps {
             let script_pubkey = swap.get_receive_lockup_swap_script_pubkey(self.config.network)?;
@@ -1779,7 +1762,6 @@
             info!("Incoming Chain Swap {swap_id} is refundable with {refundable_confirmed_sat} confirmed sats");
 
             let refundable: RefundableSwap = chain_swap.to_refundable(refundable_confirmed_sat);
->>>>>>> 046e7ab1
             refundables.push(refundable);
         }
 
