use std::collections::HashMap;
use std::time::Instant;
use std::{fs, path::PathBuf, str::FromStr, sync::Arc, time::Duration};

use anyhow::Result;
use boltz_client::{swaps::boltz::*, util::secrets::Preimage};
use buy::{BuyBitcoinApi, BuyBitcoinService};
use chain::bitcoin::HybridBitcoinChainService;
use chain::liquid::{HybridLiquidChainService, LiquidChainService};
use chain_swap::ESTIMATED_BTC_CLAIM_TX_VSIZE;
use futures_util::stream::select_all;
use futures_util::StreamExt;
<<<<<<< HEAD
use futures_util::TryFutureExt;
use log::{debug, error, info, warn};
=======
use log::{debug, error, info};
>>>>>>> 189e257f
use lwk_wollet::elements::{AssetId, Txid};
use lwk_wollet::hashes::{sha256, Hash};
use lwk_wollet::secp256k1::ThirtyTwoByteHash;
use lwk_wollet::{ElementsNetwork, WalletTx};
use sdk_common::bitcoin::hashes::hex::ToHex;
use sdk_common::bitcoin::secp256k1::Secp256k1;
use sdk_common::bitcoin::util::bip32::ChildNumber;
use sdk_common::liquid::LiquidAddressData;
use sdk_common::prelude::{FiatAPI, FiatCurrency, LnUrlPayError, LnUrlWithdrawError, Rate};
use tokio::sync::{watch, Mutex, RwLock};
use tokio::time::MissedTickBehavior;
use tokio_stream::wrappers::BroadcastStream;
use url::Url;

use crate::chain::bitcoin::BitcoinChainService;
use crate::chain_swap::ChainSwapHandler;
use crate::ensure_sdk;
use crate::error::SdkError;
use crate::lightning_invoice::{Bolt11Invoice, Bolt11InvoiceDescription};
use crate::model::PaymentState::*;
use crate::receive_swap::ReceiveSwapHandler;
use crate::send_swap::SendSwapHandler;
use crate::swapper::{boltz::BoltzSwapper, Swapper, SwapperReconnectHandler, SwapperStatusStream};
use crate::wallet::{LiquidOnchainWallet, OnchainWallet};
use crate::{
    error::{PaymentError, SdkResult},
    event::EventManager,
    model::*,
    persist::Persister,
    utils, *,
};

pub const DEFAULT_DATA_DIR: &str = ".data";
/// Number of blocks to monitor a swap after its timeout block height
pub const CHAIN_SWAP_MONITORING_PERIOD_BITCOIN_BLOCKS: u32 = 4320;

pub struct LiquidSdk {
    pub(crate) config: Config,
    pub(crate) onchain_wallet: Arc<dyn OnchainWallet>,
    pub(crate) persister: Arc<Persister>,
    pub(crate) event_manager: Arc<EventManager>,
    pub(crate) status_stream: Arc<dyn SwapperStatusStream>,
    pub(crate) swapper: Arc<dyn Swapper>,
    // TODO: Remove field if unnecessary
    #[allow(dead_code)]
    pub(crate) liquid_chain_service: Arc<Mutex<dyn LiquidChainService>>,
    pub(crate) bitcoin_chain_service: Arc<Mutex<dyn BitcoinChainService>>,
    pub(crate) fiat_api: Arc<dyn FiatAPI>,
    pub(crate) is_started: RwLock<bool>,
    pub(crate) shutdown_sender: watch::Sender<()>,
    pub(crate) shutdown_receiver: watch::Receiver<()>,
    pub(crate) send_swap_handler: SendSwapHandler,
    pub(crate) receive_swap_handler: ReceiveSwapHandler,
    pub(crate) chain_swap_handler: Arc<ChainSwapHandler>,
    pub(crate) buy_bitcoin_service: Arc<dyn BuyBitcoinApi>,
}

impl LiquidSdk {
    /// Initializes the SDK services and starts the background tasks.
    /// This must be called to create the [LiquidSdk] instance.
    ///
    /// # Arguments
    ///
    /// * `req` - the [ConnectRequest] containing:
    ///     * `mnemonic` - the Liquid wallet mnemonic
    ///     * `config` - the SDK [Config]
    pub async fn connect(req: ConnectRequest) -> Result<Arc<LiquidSdk>> {
        let maybe_swapper_proxy_url =
            match BreezServer::new("https://bs1.breez.technology:443".into(), None) {
                Ok(breez_server) => breez_server
                    .fetch_boltz_swapper_urls()
                    .await
                    .ok()
                    .and_then(|swapper_urls| swapper_urls.first().cloned()),
                Err(_) => None,
            };

        let sdk = LiquidSdk::new(req.config, maybe_swapper_proxy_url, req.mnemonic)?;
        sdk.start().await?;

        Ok(sdk)
    }

    fn new(
        config: Config,
        swapper_proxy_url: Option<String>,
        mnemonic: String,
    ) -> Result<Arc<Self>> {
        fs::create_dir_all(&config.working_dir)?;

        let onchain_wallet = Arc::new(LiquidOnchainWallet::new(mnemonic, config.clone())?);

        let persister = Arc::new(Persister::new(
            &config.get_wallet_working_dir(&onchain_wallet.lwk_signer)?,
            config.network,
        )?);
        persister.init()?;

        let event_manager = Arc::new(EventManager::new());
        let (shutdown_sender, shutdown_receiver) = watch::channel::<()>(());

        if let Some(swapper_proxy_url) = swapper_proxy_url {
            persister.set_swapper_proxy_url(swapper_proxy_url)?;
        }
        let cached_swapper_proxy_url = persister.get_swapper_proxy_url()?;
        let swapper = Arc::new(BoltzSwapper::new(config.clone(), cached_swapper_proxy_url));
        let status_stream = Arc::<dyn SwapperStatusStream>::from(swapper.create_status_stream());

        let liquid_chain_service =
            Arc::new(Mutex::new(HybridLiquidChainService::new(config.clone())?));
        let bitcoin_chain_service =
            Arc::new(Mutex::new(HybridBitcoinChainService::new(config.clone())?));

        let send_swap_handler = SendSwapHandler::new(
            config.clone(),
            onchain_wallet.clone(),
            persister.clone(),
            swapper.clone(),
            liquid_chain_service.clone(),
        );

        let receive_swap_handler = ReceiveSwapHandler::new(
            config.clone(),
            onchain_wallet.clone(),
            persister.clone(),
            swapper.clone(),
            liquid_chain_service.clone(),
        );

        let chain_swap_handler = Arc::new(ChainSwapHandler::new(
            config.clone(),
            onchain_wallet.clone(),
            persister.clone(),
            swapper.clone(),
            liquid_chain_service.clone(),
            bitcoin_chain_service.clone(),
        )?);

        let breez_server = Arc::new(BreezServer::new(PRODUCTION_BREEZSERVER_URL.into(), None)?);

        let buy_bitcoin_service =
            Arc::new(BuyBitcoinService::new(config.clone(), breez_server.clone()));

        let sdk = Arc::new(LiquidSdk {
            config: config.clone(),
            onchain_wallet,
            persister: persister.clone(),
            event_manager,
            status_stream: status_stream.clone(),
            swapper,
            bitcoin_chain_service,
            liquid_chain_service,
            fiat_api: breez_server,
            is_started: RwLock::new(false),
            shutdown_sender,
            shutdown_receiver,
            send_swap_handler,
            receive_swap_handler,
            chain_swap_handler,
            buy_bitcoin_service,
        });
        Ok(sdk)
    }

    /// Starts an SDK instance.
    ///
    /// Internal method. Should only be called once per instance.
    /// Should only be called as part of [LiquidSdk::connect].
    async fn start(self: &Arc<LiquidSdk>) -> SdkResult<()> {
        let mut is_started = self.is_started.write().await;
        let start_ts = Instant::now();

        self.persister
            .update_send_swaps_by_state(Created, TimedOut)?;
        self.start_background_tasks().await?;
        *is_started = true;

        let start_duration = start_ts.elapsed();
        info!("Liquid SDK initialized in: {start_duration:?}");
        Ok(())
    }

    /// Starts background tasks.
    ///
    /// Internal method. Should only be used as part of [LiquidSdk::start].
    async fn start_background_tasks(self: &Arc<LiquidSdk>) -> SdkResult<()> {
        // Periodically run sync() in the background
        let sdk_clone = self.clone();
        let mut shutdown_rx_sync_loop = self.shutdown_receiver.clone();
        tokio::spawn(async move {
            loop {
                _ = sdk_clone.sync().await;

                tokio::select! {
                    _ = tokio::time::sleep(Duration::from_secs(30)) => {}
                    _ = shutdown_rx_sync_loop.changed() => {
                        info!("Received shutdown signal, exiting periodic sync loop");
                        return;
                    }
                }
            }
        });

        let reconnect_handler = Box::new(SwapperReconnectHandler::new(
            self.persister.clone(),
            self.status_stream.clone(),
        ));
        self.status_stream
            .clone()
            .start(reconnect_handler, self.shutdown_receiver.clone())
            .await;
        self.chain_swap_handler
            .clone()
            .start(self.shutdown_receiver.clone())
            .await;
        self.track_swap_updates().await;
        self.track_pending_swaps().await;

        Ok(())
    }

    async fn ensure_is_started(&self) -> SdkResult<()> {
        let is_started = self.is_started.read().await;
        ensure_sdk!(*is_started, SdkError::NotStarted);
        Ok(())
    }

    /// Disconnects the [LiquidSdk] instance and stops the background tasks.
    pub async fn disconnect(&self) -> SdkResult<()> {
        self.ensure_is_started().await?;

        let mut is_started = self.is_started.write().await;
        self.shutdown_sender
            .send(())
            .map_err(|e| SdkError::Generic {
                err: format!("Shutdown failed: {e}"),
            })?;
        *is_started = false;
        Ok(())
    }

    async fn track_swap_updates(self: &Arc<LiquidSdk>) {
        let cloned = self.clone();
        tokio::spawn(async move {
            let mut shutdown_receiver = cloned.shutdown_receiver.clone();
            let mut updates_stream = cloned.status_stream.subscribe_swap_updates();
            let swaps_streams = vec![
                cloned.send_swap_handler.subscribe_payment_updates(),
                cloned.receive_swap_handler.subscribe_payment_updates(),
                cloned.chain_swap_handler.subscribe_payment_updates(),
            ];
            let mut combined_swap_streams =
                select_all(swaps_streams.into_iter().map(BroadcastStream::new));
            loop {
                tokio::select! {
                    payment_id = combined_swap_streams.next() => {
                      if let Some(payment_id) = payment_id {
                        match payment_id {
                            Ok(payment_id) => {
                              if let Err(e) = cloned.emit_payment_updated(Some(payment_id)).await {
                                error!("Failed to emit payment update: {e:?}");
                              }
                            }
                            Err(e) => error!("Failed to receive swap state change: {e:?}")
                        }
                      }
                    }
                    update = updates_stream.recv() => match update {
                        Ok(update) => {
                            let id = &update.id;
                            match cloned.persister.fetch_swap_by_id(id) {
                                Ok(Swap::Send(_)) => match cloned.send_swap_handler.on_new_status(&update).await {
                                    Ok(_) => info!("Successfully handled Send Swap {id} update"),
                                    Err(e) => error!("Failed to handle Send Swap {id} update: {e}")
                                },
                                Ok(Swap::Receive(_)) => match cloned.receive_swap_handler.on_new_status(&update).await {
                                    Ok(_) => info!("Successfully handled Receive Swap {id} update"),
                                    Err(e) => error!("Failed to handle Receive Swap {id} update: {e}")
                                },
                                Ok(Swap::Chain(_)) => match cloned.chain_swap_handler.on_new_status(&update).await {
                                    Ok(_) => info!("Successfully handled Chain Swap {id} update"),
                                    Err(e) => error!("Failed to handle Chain Swap {id} update: {e}")
                                },
                                _ => {
                                    error!("Could not find Swap {id}");
                                }
                            }
                        }
                        Err(e) => error!("Received stream error: {e:?}"),
                    },
                    _ = shutdown_receiver.changed() => {
                        info!("Received shutdown signal, exiting swap updates loop");
                        return;
                    }
                }
            }
        });
    }

    async fn track_pending_swaps(self: &Arc<LiquidSdk>) {
        let cloned = self.clone();
        tokio::spawn(async move {
            let mut shutdown_receiver = cloned.shutdown_receiver.clone();
            let mut interval = tokio::time::interval(Duration::from_secs(60));
            interval.set_missed_tick_behavior(MissedTickBehavior::Skip);
            loop {
                tokio::select! {
                    _ = interval.tick() => {
                        if let Err(err) = cloned.send_swap_handler.track_refunds().await {
                            warn!("Could not refund expired swaps, error: {err:?}");
                        }
                        if let Err(err) = cloned.chain_swap_handler.track_refunds_and_refundables().await {
                            warn!("Could not refund expired swaps, error: {err:?}");
                        }
                    },
                    _ = shutdown_receiver.changed() => {
                        info!("Received shutdown signal, exiting pending swaps loop");
                        return;
                    }
                }
            }
        });
    }

    async fn notify_event_listeners(&self, e: SdkEvent) -> Result<()> {
        self.event_manager.notify(e).await;
        Ok(())
    }

    /// Adds an event listener to the [LiquidSdk] instance, where all [SdkEvent]'s will be emitted to.
    /// The event listener can be removed be calling [LiquidSdk::remove_event_listener].
    ///
    /// # Arguments
    ///
    /// * `listener` - The listener which is an implementation of the [EventListener] trait
    pub async fn add_event_listener(&self, listener: Box<dyn EventListener>) -> SdkResult<String> {
        Ok(self.event_manager.add(listener).await?)
    }

    /// Removes an event listener from the [LiquidSdk] instance.
    ///
    /// # Arguments
    ///
    /// * `id` - the event listener id returned by [LiquidSdk::add_event_listener]
    pub async fn remove_event_listener(&self, id: String) -> SdkResult<()> {
        self.event_manager.remove(id).await;
        Ok(())
    }

    async fn emit_payment_updated(&self, payment_id: Option<String>) -> Result<()> {
        if let Some(id) = payment_id {
            match self.persister.get_payment(id.clone())? {
                Some(payment) => {
                    match payment.status {
                        Complete => {
                            self.notify_event_listeners(SdkEvent::PaymentSucceeded {
                                details: payment,
                            })
                            .await?
                        }
                        Pending => {
                            match &payment.details.get_swap_id() {
                                Some(swap_id) => match self.persister.fetch_swap_by_id(swap_id)? {
                                    Swap::Chain(ChainSwap { claim_tx_id, .. })
                                    | Swap::Receive(ReceiveSwap { claim_tx_id, .. }) => {
                                        match claim_tx_id {
                                            Some(_) => {
                                                // The claim tx has now been broadcast
                                                self.notify_event_listeners(
                                                    SdkEvent::PaymentWaitingConfirmation {
                                                        details: payment,
                                                    },
                                                )
                                                .await?
                                            }
                                            None => {
                                                // The lockup tx is in the mempool/confirmed
                                                self.notify_event_listeners(
                                                    SdkEvent::PaymentPending { details: payment },
                                                )
                                                .await?
                                            }
                                        }
                                    }
                                    Swap::Send(_) => {
                                        // The lockup tx is in the mempool/confirmed
                                        self.notify_event_listeners(SdkEvent::PaymentPending {
                                            details: payment,
                                        })
                                        .await?
                                    }
                                },
                                // Here we probably have a liquid address payment so we emit PaymentWaitingConfirmation
                                None => {
                                    self.notify_event_listeners(
                                        SdkEvent::PaymentWaitingConfirmation { details: payment },
                                    )
                                    .await?
                                }
                            };
                        }
                        RefundPending => {
                            // The swap state has changed to RefundPending
                            self.notify_event_listeners(SdkEvent::PaymentRefundPending {
                                details: payment,
                            })
                            .await?
                        }
                        Failed => match payment.payment_type {
                            PaymentType::Receive => {
                                self.notify_event_listeners(SdkEvent::PaymentFailed {
                                    details: payment,
                                })
                                .await?
                            }
                            PaymentType::Send => {
                                // The refund tx is confirmed
                                self.notify_event_listeners(SdkEvent::PaymentRefunded {
                                    details: payment,
                                })
                                .await?
                            }
                        },
                        _ => (),
                    };
                }
                None => debug!("Payment not found: {id}"),
            }
        }
        Ok(())
    }

    /// Get the wallet info, calculating the current pending and confirmed balances.
    pub async fn get_info(&self) -> Result<GetInfoResponse> {
        self.ensure_is_started().await?;
        debug!(
            "next_unused_address: {}",
            self.onchain_wallet.next_unused_address().await?
        );

        let mut pending_send_sat = 0;
        let mut pending_receive_sat = 0;
        let mut confirmed_sent_sat = 0;
        let mut confirmed_received_sat = 0;

        for p in self
            .list_payments(&ListPaymentsRequest {
                ..Default::default()
            })
            .await?
        {
            match p.payment_type {
                PaymentType::Send => match p.status {
                    Complete => confirmed_sent_sat += p.amount_sat,
                    Failed => {
                        confirmed_sent_sat += p.amount_sat;
                        confirmed_received_sat +=
                            p.details.get_refund_tx_amount_sat().unwrap_or_default();
                    }
                    Pending => match p.details.get_refund_tx_amount_sat() {
                        Some(refund_tx_amount_sat) => {
                            confirmed_sent_sat += p.amount_sat;
                            pending_receive_sat += refund_tx_amount_sat;
                        }
                        None => pending_send_sat += p.amount_sat,
                    },
                    Created => pending_send_sat += p.amount_sat,
                    Refundable | RefundPending | TimedOut => {}
                },
                PaymentType::Receive => match p.status {
                    Complete => confirmed_received_sat += p.amount_sat,
                    Pending => pending_receive_sat += p.amount_sat,
                    Created | Refundable | RefundPending | Failed | TimedOut => {}
                },
            }
        }

        Ok(GetInfoResponse {
            balance_sat: confirmed_received_sat - confirmed_sent_sat - pending_send_sat,
            pending_send_sat,
            pending_receive_sat,
            pubkey: self.onchain_wallet.pubkey(),
        })
    }

    /// Sign given message with the private key. Returns a zbase encoded signature.
    pub fn sign_message(&self, req: &SignMessageRequest) -> SdkResult<SignMessageResponse> {
        let signature = self.onchain_wallet.sign_message(&req.message)?;
        Ok(SignMessageResponse { signature })
    }

    /// Check whether given message was signed by the given
    /// pubkey and the signature (zbase encoded) is valid.
    pub fn check_message(&self, req: &CheckMessageRequest) -> SdkResult<CheckMessageResponse> {
        let is_valid =
            self.onchain_wallet
                .check_message(&req.message, &req.pubkey, &req.signature)?;
        Ok(CheckMessageResponse { is_valid })
    }

    fn validate_invoice(&self, invoice: &str) -> Result<Bolt11Invoice, PaymentError> {
        let invoice = invoice.trim().parse::<Bolt11Invoice>().map_err(|err| {
            PaymentError::InvalidInvoice {
                err: err.to_string(),
            }
        })?;

        match (invoice.network().to_string().as_str(), self.config.network) {
            ("bitcoin", LiquidNetwork::Mainnet) => {}
            ("testnet", LiquidNetwork::Testnet) => {}
            _ => {
                return Err(PaymentError::InvalidNetwork {
                    err: "Invoice cannot be paid on the current network".to_string(),
                })
            }
        }

        ensure_sdk!(
            !invoice.is_expired(),
            PaymentError::InvalidInvoice {
                err: "Invoice has expired".to_string()
            }
        );

        Ok(invoice)
    }

    /// For submarine swaps (Liquid -> LN), the output amount (invoice amount) is checked if it fits
    /// the pair limits. This is unlike all the other swap types, where the input amount is checked.
    fn validate_submarine_pairs(
        &self,
        receiver_amount_sat: u64,
    ) -> Result<SubmarinePair, PaymentError> {
        let lbtc_pair = self
            .swapper
            .get_submarine_pairs()?
            .ok_or(PaymentError::PairsNotFound)?;

        lbtc_pair.limits.within(receiver_amount_sat)?;

        let fees_sat = lbtc_pair.fees.total(receiver_amount_sat);

        ensure_sdk!(
            receiver_amount_sat > fees_sat,
            PaymentError::AmountOutOfRange
        );

        Ok(lbtc_pair)
    }

    fn get_chain_pair(&self, direction: Direction) -> Result<ChainPair, PaymentError> {
        self.swapper
            .get_chain_pair(direction)?
            .ok_or(PaymentError::PairsNotFound)
    }

    /// Validates if the `user_lockup_amount_sat` fits within the limits of this pair
    fn validate_user_lockup_amount_for_chain_pair(
        &self,
        pair: &ChainPair,
        user_lockup_amount_sat: u64,
    ) -> Result<(), PaymentError> {
        pair.limits.within(user_lockup_amount_sat)?;

        let fees_sat = pair.fees.total(user_lockup_amount_sat);
        ensure_sdk!(
            user_lockup_amount_sat > fees_sat,
            PaymentError::AmountOutOfRange
        );

        Ok(())
    }

    fn get_and_validate_chain_pair(
        &self,
        direction: Direction,
        user_lockup_amount_sat: u64,
    ) -> Result<ChainPair, PaymentError> {
        let pair = self.get_chain_pair(direction)?;
        self.validate_user_lockup_amount_for_chain_pair(&pair, user_lockup_amount_sat)?;
        Ok(pair)
    }

    /// Estimate the onchain fee for sending the given amount to the given destination address
    async fn estimate_onchain_tx_fee(
        &self,
        amount_sat: u64,
        address: &str,
    ) -> Result<u64, PaymentError> {
        let fee_rate_msat_per_vbyte = self
            .config
            .lowball_fee_rate_msat_per_vbyte()
            .map(|v| v as f32);
        Ok(self
            .onchain_wallet
            .build_tx(fee_rate_msat_per_vbyte, address, amount_sat)
            .await?
            .all_fees()
            .values()
            .sum())
    }

    fn get_temp_p2tr_addr(&self) -> &str {
        // TODO Replace this with own address when LWK supports taproot
        //  https://github.com/Blockstream/lwk/issues/31
        match self.config.network {
            LiquidNetwork::Mainnet => "lq1pqvzxvqhrf54dd4sny4cag7497pe38252qefk46t92frs7us8r80ja9ha8r5me09nn22m4tmdqp5p4wafq3s59cql3v9n45t5trwtxrmxfsyxjnstkctj",
            LiquidNetwork::Testnet => "tlq1pq0wqu32e2xacxeyps22x8gjre4qk3u6r70pj4r62hzczxeyz8x3yxucrpn79zy28plc4x37aaf33kwt6dz2nn6gtkya6h02mwpzy4eh69zzexq7cf5y5"
        }
    }

    /// Estimate the lockup tx fee for Send swaps
    async fn estimate_lockup_tx_fee_send(
        &self,
        user_lockup_amount_sat: u64,
    ) -> Result<u64, PaymentError> {
        let temp_p2tr_addr = self.get_temp_p2tr_addr();

        self.estimate_onchain_tx_fee(user_lockup_amount_sat, temp_p2tr_addr)
            .await
    }

    /// Estimate the lockup tx fee for Chain Send swaps
    async fn estimate_lockup_tx_fee_chain_send(
        &self,
        user_lockup_amount_sat: u64,
    ) -> Result<u64, PaymentError> {
        let temp_p2tr_addr = self.get_temp_p2tr_addr();

        self.estimate_onchain_tx_fee(user_lockup_amount_sat, temp_p2tr_addr)
            .await
    }

    async fn estimate_drain_tx_fee(&self) -> Result<u64, PaymentError> {
        let temp_p2tr_addr = self.get_temp_p2tr_addr();

        let fee_sat = self
            .onchain_wallet
            .build_drain_tx(None, temp_p2tr_addr, None)
            .await?
            .all_fees()
            .values()
            .sum();

        Ok(fee_sat)
    }

    /// Prepares to pay a Lightning invoice via a submarine swap.
    ///
    /// # Arguments
    ///
    /// * `req` - the [PrepareSendRequest] containing:
    ///     * `destination` - Either a Liquid BIP21 URI/address or a BOLT11 invoice
    ///     * `amount_sat` - Should only be specified when paying directly onchain or via amount-less BIP21
    ///
    /// # Returns
    /// Returns a [PrepareSendResponse] containing:
    ///     * `destination` - the parsed destination, of type [SendDestination]
    ///     * `fees_sat` - the additional fees which will be paid by the sender
    pub async fn prepare_send_payment(
        &self,
        req: &PrepareSendRequest,
    ) -> Result<PrepareSendResponse, PaymentError> {
        self.ensure_is_started().await?;

        let fees_sat;
        let receiver_amount_sat;
        let payment_destination;

        match sdk_common::input_parser::parse(&req.destination).await? {
            InputType::LiquidAddress {
                address: mut liquid_address_data,
            } => {
                if self.config.breez_api_key.is_none() {
                    return Err(PaymentError::Generic {
                        err: "Cannot execute direct payments without `breez_api_key` specified in the SDK configuration. To receive one, please fill out the form at https://breez.technology/request-api-key/#contact-us-form-sdk".to_string()
                    });
                }

                let amount_sat = match (liquid_address_data.amount_sat, req.amount_sat) {
                    (None, None) => {
                        return Err(PaymentError::AmountMissing { err: "`amount_sat` must be present when paying to a `SendDestination::LiquidAddress`".to_string() });
                    }
                    (Some(bip21_amount_sat), None) => bip21_amount_sat,
                    (_, Some(request_amount_sat)) => request_amount_sat,
                };

                ensure_sdk!(
                    liquid_address_data.network == self.config.network.into(),
                    PaymentError::InvalidNetwork {
                        err: format!(
                            "Cannot send payment from {} to {}",
                            Into::<sdk_common::bitcoin::Network>::into(self.config.network),
                            liquid_address_data.network
                        )
                    }
                );

                receiver_amount_sat = amount_sat;
                fees_sat = self
                    .estimate_onchain_tx_fee(receiver_amount_sat, &liquid_address_data.address)
                    .await?;

                liquid_address_data.amount_sat = Some(receiver_amount_sat);
                payment_destination = SendDestination::LiquidAddress {
                    address_data: liquid_address_data,
                };
            }
            InputType::Bolt11 { invoice } => {
                self.ensure_send_is_not_self_transfer(&invoice.bolt11)?;
                self.validate_invoice(&invoice.bolt11)?;

                receiver_amount_sat = invoice.amount_msat.ok_or(PaymentError::AmountMissing {
                    err: "Expected invoice with an amount".to_string(),
                })? / 1000;

                if let Some(amount_sat) = req.amount_sat {
                    ensure_sdk!(
                        receiver_amount_sat == amount_sat,
                        PaymentError::Generic { err: "Amount in the payment request is not the same as the one in the invoice".to_string() }
                    );
                }

                let lbtc_pair = self.validate_submarine_pairs(receiver_amount_sat)?;

                fees_sat = match self.swapper.check_for_mrh(&invoice.bolt11)? {
                    Some((lbtc_address, _)) => {
<<<<<<< HEAD
=======
                        if self.config.breez_api_key.is_none() {
                            return Err(PaymentError::Generic {
                                err: "Cannot execute direct payments without `breez_api_key` specified in the SDK configuration. To receive one, please fill out the form at https://breez.technology/request-api-key/#contact-us-form-sdk".to_string()
                            });
                        }

>>>>>>> 189e257f
                        self.estimate_onchain_tx_fee(receiver_amount_sat, &lbtc_address)
                            .await?
                    }
                    None => {
                        let boltz_fees_total = lbtc_pair.fees.total(receiver_amount_sat);
                        let lockup_fees_sat = self
                            .estimate_lockup_tx_fee_send(receiver_amount_sat + boltz_fees_total)
                            .await?;
                        boltz_fees_total + lockup_fees_sat
                    }
                };
                payment_destination = SendDestination::Bolt11 { invoice };
            }
            _ => {
                return Err(PaymentError::Generic {
                    err: "Destination is not valid".to_string(),
                });
            }
        };

        let payer_amount_sat = receiver_amount_sat + fees_sat;
        ensure_sdk!(
            payer_amount_sat <= self.get_info().await?.balance_sat,
            PaymentError::InsufficientFunds
        );

        Ok(PrepareSendResponse {
            destination: payment_destination,
            fees_sat,
        })
    }

    fn ensure_send_is_not_self_transfer(&self, invoice: &str) -> Result<(), PaymentError> {
        match self.persister.fetch_receive_swap_by_invoice(invoice)? {
            None => Ok(()),
            Some(_) => Err(PaymentError::SelfTransferNotSupported),
        }
    }

    /// Either pays a Lightning invoice via a submarine swap or sends funds directly to an address.
    ///
    /// Depending on [Config]'s `payment_timeout_sec`, this function will return:
    /// * [PaymentState::Pending] payment - if the payment could be initiated but didn't yet
    ///   complete in this time
    /// * [PaymentState::Complete] payment - if the payment was successfully completed in this time
    ///
    /// # Arguments
    ///
    /// * `req` - A [SendPaymentRequest], containing:
    ///     * `prepare_response` - the [PrepareSendResponse] returned by [LiquidSdk::prepare_send_payment]
    ///
    /// # Errors
    ///
    /// * [PaymentError::PaymentTimeout] - if the payment could not be initiated in this time
    pub async fn send_payment(
        &self,
        req: &SendPaymentRequest,
    ) -> Result<SendPaymentResponse, PaymentError> {
        self.ensure_is_started().await?;

        let PrepareSendResponse {
            fees_sat,
            destination: payment_destination,
        } = &req.prepare_response;

        match payment_destination {
            SendDestination::LiquidAddress {
                address_data: liquid_address_data,
            } => {
                let Some(amount_sat) = liquid_address_data.amount_sat else {
                    return Err(PaymentError::AmountMissing { err: "`amount_sat` must be present when paying to a `SendDestination::LiquidAddress`".to_string() });
                };

                ensure_sdk!(
                    liquid_address_data.network == self.config.network.into(),
                    PaymentError::InvalidNetwork {
                        err: format!(
                            "Cannot send payment from {} to {}",
                            Into::<sdk_common::bitcoin::Network>::into(self.config.network),
                            liquid_address_data.network
                        )
                    }
                );

                let payer_amount_sat = amount_sat + fees_sat;
                ensure_sdk!(
                    payer_amount_sat <= self.get_info().await?.balance_sat,
                    PaymentError::InsufficientFunds
                );

                self.pay_liquid(liquid_address_data.clone(), amount_sat, *fees_sat)
                    .await
            }
            SendDestination::Bolt11 { invoice } => {
                self.pay_invoice(&invoice.bolt11, *fees_sat).await
            }
        }
    }

    async fn pay_invoice(
        &self,
        invoice: &str,
        fees_sat: u64,
    ) -> Result<SendPaymentResponse, PaymentError> {
        self.ensure_send_is_not_self_transfer(invoice)?;
        self.validate_invoice(invoice)?;

        let amount_sat = get_invoice_amount!(invoice);
        let payer_amount_sat = amount_sat + fees_sat;
        ensure_sdk!(
            payer_amount_sat <= self.get_info().await?.balance_sat,
            PaymentError::InsufficientFunds
        );

        match self.swapper.check_for_mrh(invoice)? {
            // If we find a valid MRH, extract the BIP21 address and pay to it via onchain tx
            Some((address, _)) => {
                info!("Found MRH for L-BTC address {address}, invoice amount_sat {amount_sat}");
                self.pay_liquid(
                    LiquidAddressData {
                        address,
                        network: self.config.network.into(),
                        asset_id: None,
                        amount_sat: None,
                        label: None,
                        message: None,
                    },
                    amount_sat,
                    fees_sat,
                )
                .await
            }

            // If no MRH found, perform usual swap
            None => self.send_payment_via_swap(invoice, fees_sat).await,
        }
    }

    /// Performs a Send Payment by doing an onchain tx to a L-BTC address
    async fn pay_liquid(
        &self,
        address_data: LiquidAddressData,
        receiver_amount_sat: u64,
        fees_sat: u64,
    ) -> Result<SendPaymentResponse, PaymentError> {
        if self.config.breez_api_key.is_none() {
            return Err(PaymentError::Generic {
                err: "Cannot execute direct payments without `breez_api_key` specified in the SDK configuration. To receive one, please fill out the form at https://breez.technology/request-api-key/#contact-us-form-sdk".to_string()
            });
        }

        // Ensure we use the same fee-rate from the `PrepareSendResponse`
        let fee_rate_msat_per_vb = utils::derive_fee_rate_msat_per_vb(
            self.onchain_wallet.clone(),
            receiver_amount_sat,
            &address_data.address,
            fees_sat,
        )
        .await?;
        let tx = self
            .onchain_wallet
            .build_tx(
                Some(fee_rate_msat_per_vb),
                &address_data.address,
                receiver_amount_sat,
            )
            .await?;

        let tx_id = tx.txid().to_string();
        let payer_amount_sat = receiver_amount_sat + fees_sat;
        info!(
            "Built onchain L-BTC tx with receiver_amount_sat = {receiver_amount_sat}, fees_sat = {fees_sat} and txid = {tx_id}"
        );

        let liquid_chain_service = self.liquid_chain_service.lock().await;
        let tx_id = liquid_chain_service.broadcast(&tx, None).await?.to_string();

        // We insert a pseudo-tx in case LWK fails to pick up the new mempool tx for a while
        // This makes the tx known to the SDK (get_info, list_payments) instantly
        let tx_data = PaymentTxData {
            tx_id: tx_id.clone(),
            timestamp: Some(utils::now()),
            amount_sat: payer_amount_sat,
            fees_sat,
            payment_type: PaymentType::Send,
            is_confirmed: false,
        };

        let destination = address_data.to_uri().unwrap_or(address_data.address);
        let description = address_data.message;

        self.persister.insert_or_update_payment(
            tx_data.clone(),
            Some(destination.clone()),
            description.clone(),
        )?;
        self.emit_payment_updated(Some(tx_id)).await?; // Emit Pending event

        let payment_details = PaymentDetails::Liquid {
            destination,
            description: description.unwrap_or("Liquid transfer".to_string()),
        };

        Ok(SendPaymentResponse {
            payment: Payment::from_tx_data(tx_data, None, payment_details),
        })
    }

    /// Performs a Send Payment by doing a swap (create it, fund it, track it, etc).
    async fn send_payment_via_swap(
        &self,
        invoice: &str,
        fees_sat: u64,
    ) -> Result<SendPaymentResponse, PaymentError> {
        let receiver_amount_sat = get_invoice_amount!(invoice);
        let lbtc_pair = self.validate_submarine_pairs(receiver_amount_sat)?;

        let boltz_fees_total = lbtc_pair.fees.total(receiver_amount_sat);
        let lockup_tx_fees_sat = self
            .estimate_lockup_tx_fee_send(receiver_amount_sat + boltz_fees_total)
            .await?;
        ensure_sdk!(
            fees_sat == boltz_fees_total + lockup_tx_fees_sat,
            PaymentError::InvalidOrExpiredFees
        );

        let swap = match self.persister.fetch_send_swap_by_invoice(invoice)? {
            Some(swap) => match swap.state {
                Pending => return Err(PaymentError::PaymentInProgress),
                Complete => return Err(PaymentError::AlreadyPaid),
                RefundPending | Failed => {
                    return Err(PaymentError::InvalidInvoice {
                        err: "Payment has already failed. Please try with another invoice."
                            .to_string(),
                    })
                }
                _ => swap,
            },
            None => {
                let keypair = utils::generate_keypair();
                let refund_public_key = boltz_client::PublicKey {
                    compressed: true,
                    inner: keypair.public_key(),
                };
                let webhook = self.persister.get_webhook_url()?.map(|url| Webhook {
                    url,
                    hash_swap_id: Some(true),
                    status: Some(vec![
                        SubSwapStates::InvoiceFailedToPay,
                        SubSwapStates::SwapExpired,
                        SubSwapStates::TransactionClaimPending,
                        SubSwapStates::TransactionLockupFailed,
                    ]),
                });
                let create_response = self.swapper.create_send_swap(CreateSubmarineRequest {
                    from: "L-BTC".to_string(),
                    to: "BTC".to_string(),
                    invoice: invoice.to_string(),
                    refund_public_key,
                    pair_hash: Some(lbtc_pair.hash),
                    referral_id: None,
                    webhook,
                })?;

                let swap_id = &create_response.id;
                let create_response_json =
                    SendSwap::from_boltz_struct_to_json(&create_response, swap_id)?;
                let description = get_invoice_description!(invoice);

                let payer_amount_sat = fees_sat + receiver_amount_sat;
                let swap = SendSwap {
                    id: swap_id.clone(),
                    invoice: invoice.to_string(),
                    description,
                    preimage: None,
                    payer_amount_sat,
                    receiver_amount_sat,
                    create_response_json,
                    lockup_tx_id: None,
                    refund_tx_id: None,
                    created_at: utils::now(),
                    state: PaymentState::Created,
                    refund_private_key: keypair.display_secret().to_string(),
                };
                self.persister.insert_send_swap(&swap)?;
                swap
            }
        };
        self.status_stream.track_swap_id(&swap.id)?;

        let accept_zero_conf = swap.get_boltz_create_response()?.accept_zero_conf;
        self.wait_for_payment(Swap::Send(swap), accept_zero_conf)
            .await
            .map(|payment| SendPaymentResponse { payment })
    }

    /// Fetch the current payment limits for [LiquidSdk::send_payment] and [LiquidSdk::receive_payment].
    pub async fn fetch_lightning_limits(
        &self,
    ) -> Result<LightningPaymentLimitsResponse, PaymentError> {
        self.ensure_is_started().await?;

        let submarine_pair = self
            .swapper
            .get_submarine_pairs()?
            .ok_or(PaymentError::PairsNotFound)?;
        let send_limits = submarine_pair.limits;

        let reverse_pair = self
            .swapper
            .get_reverse_swap_pairs()?
            .ok_or(PaymentError::PairsNotFound)?;
        let receive_limits = reverse_pair.limits;

        Ok(LightningPaymentLimitsResponse {
            send: Limits {
                min_sat: send_limits.minimal,
                max_sat: send_limits.maximal,
                max_zero_conf_sat: send_limits.maximal_zero_conf,
            },
            receive: Limits {
                min_sat: receive_limits.minimal,
                max_sat: receive_limits.maximal,
                max_zero_conf_sat: self.config.zero_conf_max_amount_sat(),
            },
        })
    }

    /// Fetch the current payment limits for [LiquidSdk::pay_onchain] and [LiquidSdk::receive_onchain].
    pub async fn fetch_onchain_limits(&self) -> Result<OnchainPaymentLimitsResponse, PaymentError> {
        self.ensure_is_started().await?;

        let (pair_outgoing, pair_incoming) = self.swapper.get_chain_pairs()?;
        let send_limits = pair_outgoing
            .ok_or(PaymentError::PairsNotFound)
            .map(|pair| pair.limits)?;
        let receive_limits = pair_incoming
            .ok_or(PaymentError::PairsNotFound)
            .map(|pair| pair.limits)?;

        Ok(OnchainPaymentLimitsResponse {
            send: Limits {
                min_sat: send_limits.minimal,
                max_sat: send_limits.maximal,
                max_zero_conf_sat: send_limits.maximal_zero_conf,
            },
            receive: Limits {
                min_sat: receive_limits.minimal,
                max_sat: receive_limits.maximal,
                max_zero_conf_sat: receive_limits.maximal_zero_conf,
            },
        })
    }

    /// Prepares to pay to a Bitcoin address via a chain swap.
    ///
    /// # Arguments
    ///
    /// * `req` - the [PreparePayOnchainRequest] containing:
    ///     * `amount` - which can be of two types: [PayOnchainAmount::Drain], which uses all funds,
    ///        and [PayOnchainAmount::Receiver], which sets the amount the receiver should receive
    ///     * `sat_per_vbyte` - the optional fee rate of the Bitcoin claim transaction. Defaults to the swapper estimated claim fee
    pub async fn prepare_pay_onchain(
        &self,
        req: &PreparePayOnchainRequest,
    ) -> Result<PreparePayOnchainResponse, PaymentError> {
        self.ensure_is_started().await?;

        let balance_sat = self.get_info().await?.balance_sat;
        let pair = self.get_chain_pair(Direction::Outgoing)?;
        let claim_fees_sat = match req.fee_rate_msat_per_vbyte {
            Some(sat_per_vbyte) => ESTIMATED_BTC_CLAIM_TX_VSIZE * sat_per_vbyte as u64,
            None => pair.clone().fees.claim_estimate(),
        };
        let server_fees_sat = pair.fees.server();

        let (payer_amount_sat, receiver_amount_sat, total_fees_sat) = match req.amount {
            PayOnchainAmount::Receiver { amount_sat } => {
                let receiver_amount_sat = amount_sat;

                let user_lockup_amount_sat_without_service_fee =
                    receiver_amount_sat + claim_fees_sat + server_fees_sat;

                // The resulting invoice amount contains the service fee, which is rounded up with ceil()
                // Therefore, when calculating the user_lockup amount, we must also round it up with ceil()
                let user_lockup_amount_sat = (user_lockup_amount_sat_without_service_fee as f64
                    * 100.0
                    / (100.0 - pair.fees.percentage))
                    .ceil() as u64;
                self.validate_user_lockup_amount_for_chain_pair(&pair, user_lockup_amount_sat)?;

                let lockup_fees_sat = self
                    .estimate_lockup_tx_fee_chain_send(user_lockup_amount_sat)
                    .await?;

                let boltz_fees_sat =
                    user_lockup_amount_sat - user_lockup_amount_sat_without_service_fee;
                let total_fees_sat =
                    boltz_fees_sat + lockup_fees_sat + claim_fees_sat + server_fees_sat;
                let payer_amount_sat = receiver_amount_sat + total_fees_sat;

                (payer_amount_sat, receiver_amount_sat, total_fees_sat)
            }
            PayOnchainAmount::Drain => {
                let payer_amount_sat = balance_sat;
                let lockup_fees_sat = self.estimate_drain_tx_fee().await?;

                let user_lockup_amount_sat = payer_amount_sat - lockup_fees_sat;
                self.validate_user_lockup_amount_for_chain_pair(&pair, user_lockup_amount_sat)?;

                let boltz_fees_sat = pair.fees.boltz(user_lockup_amount_sat);
                let total_fees_sat =
                    boltz_fees_sat + lockup_fees_sat + claim_fees_sat + server_fees_sat;
                let receiver_amount_sat = payer_amount_sat - total_fees_sat;

                (payer_amount_sat, receiver_amount_sat, total_fees_sat)
            }
        };

        let res = PreparePayOnchainResponse {
            receiver_amount_sat,
            claim_fees_sat,
            total_fees_sat,
        };

        ensure_sdk!(
            payer_amount_sat <= balance_sat,
            PaymentError::InsufficientFunds
        );

        Ok(res)
    }

    /// Pays to a Bitcoin address via a chain swap.
    ///
    /// Depending on [Config]'s `payment_timeout_sec`, this function will return:
    /// * [PaymentState::Pending] payment - if the payment could be initiated but didn't yet
    ///   complete in this time
    /// * [PaymentState::Complete] payment - if the payment was successfully completed in this time
    ///
    /// # Arguments
    ///
    /// * `req` - the [PayOnchainRequest] containing:
    ///     * `address` - the Bitcoin address to pay to
    ///     * `prepare_response` - the [PreparePayOnchainResponse] from calling [LiquidSdk::prepare_pay_onchain]
    ///
    /// # Errors
    ///
    /// * [PaymentError::PaymentTimeout] - if the payment could not be initiated in this time
    pub async fn pay_onchain(
        &self,
        req: &PayOnchainRequest,
    ) -> Result<SendPaymentResponse, PaymentError> {
        self.ensure_is_started().await?;

        let balance_sat = self.get_info().await?.balance_sat;
        let receiver_amount_sat = req.prepare_response.receiver_amount_sat;
        let pair = self.get_chain_pair(Direction::Outgoing)?;
        let claim_fees_sat = req.prepare_response.claim_fees_sat;
        let server_fees_sat = pair.fees.server();
        let server_lockup_amount_sat = receiver_amount_sat + claim_fees_sat;

        let user_lockup_amount_sat_without_service_fee =
            receiver_amount_sat + claim_fees_sat + server_fees_sat;

        // The resulting invoice amount contains the service fee, which is rounded up with ceil()
        // Therefore, when calculating the user_lockup amount, we must also round it up with ceil()
        let user_lockup_amount_sat = (user_lockup_amount_sat_without_service_fee as f64 * 100.0
            / (100.0 - pair.fees.percentage))
            .ceil() as u64;
        let boltz_fee_sat = user_lockup_amount_sat - user_lockup_amount_sat_without_service_fee;
        self.validate_user_lockup_amount_for_chain_pair(&pair, user_lockup_amount_sat)?;

        let payer_amount_sat = req.prepare_response.total_fees_sat + receiver_amount_sat;

        let lockup_fees_sat = match payer_amount_sat == balance_sat {
            true => self.estimate_drain_tx_fee().await?,
            false => {
                self.estimate_lockup_tx_fee_chain_send(user_lockup_amount_sat)
                    .await?
            }
        };

        ensure_sdk!(
            req.prepare_response.total_fees_sat
                == boltz_fee_sat + lockup_fees_sat + claim_fees_sat + server_fees_sat,
            PaymentError::InvalidOrExpiredFees
        );

        ensure_sdk!(
            payer_amount_sat <= balance_sat,
            PaymentError::InsufficientFunds
        );

        let preimage = Preimage::new();
        let preimage_str = preimage.to_string().ok_or(PaymentError::InvalidPreimage)?;

        let claim_keypair = utils::generate_keypair();
        let claim_public_key = boltz_client::PublicKey {
            compressed: true,
            inner: claim_keypair.public_key(),
        };
        let refund_keypair = utils::generate_keypair();
        let refund_public_key = boltz_client::PublicKey {
            compressed: true,
            inner: refund_keypair.public_key(),
        };
        let webhook = self.persister.get_webhook_url()?.map(|url| Webhook {
            url,
            hash_swap_id: Some(true),
            status: Some(vec![
                ChainSwapStates::TransactionFailed,
                ChainSwapStates::TransactionLockupFailed,
                ChainSwapStates::TransactionServerConfirmed,
            ]),
        });
        let create_response = self.swapper.create_chain_swap(CreateChainRequest {
            from: "L-BTC".to_string(),
            to: "BTC".to_string(),
            preimage_hash: preimage.sha256,
            claim_public_key: Some(claim_public_key),
            refund_public_key: Some(refund_public_key),
            user_lock_amount: None,
            server_lock_amount: Some(server_lockup_amount_sat as u32), // TODO update our model
            pair_hash: Some(pair.hash),
            referral_id: None,
            webhook,
        })?;

        let swap_id = &create_response.id;
        let create_response_json = ChainSwap::from_boltz_struct_to_json(&create_response, swap_id)?;

        let accept_zero_conf = server_lockup_amount_sat <= pair.limits.maximal_zero_conf;
        let payer_amount_sat = req.prepare_response.total_fees_sat + receiver_amount_sat;
        let claim_address = req.address.clone();

        let swap = ChainSwap {
            id: swap_id.clone(),
            direction: Direction::Outgoing,
            claim_address,
            lockup_address: create_response.lockup_details.lockup_address,
            timeout_block_height: create_response.lockup_details.timeout_block_height,
            preimage: preimage_str,
            description: Some("Bitcoin transfer".to_string()),
            payer_amount_sat,
            receiver_amount_sat,
            claim_fees_sat,
            accept_zero_conf,
            create_response_json,
            claim_private_key: claim_keypair.display_secret().to_string(),
            refund_private_key: refund_keypair.display_secret().to_string(),
            server_lockup_tx_id: None,
            user_lockup_tx_id: None,
            claim_tx_id: None,
            refund_tx_id: None,
            created_at: utils::now(),
            state: PaymentState::Created,
        };
        self.persister.insert_chain_swap(&swap)?;
        self.status_stream.track_swap_id(&swap.id)?;

        self.wait_for_payment(Swap::Chain(swap), accept_zero_conf)
            .await
            .map(|payment| SendPaymentResponse { payment })
    }

    async fn wait_for_payment(
        &self,
        swap: Swap,
        accept_zero_conf: bool,
    ) -> Result<Payment, PaymentError> {
        let timeout_fut = tokio::time::sleep(Duration::from_secs(self.config.payment_timeout_sec));
        tokio::pin!(timeout_fut);

        let expected_swap_id = swap.id();
        let mut events_stream = self.event_manager.subscribe();
        let mut maybe_payment: Option<Payment> = None;

        loop {
            tokio::select! {
                _ = &mut timeout_fut => match maybe_payment {
                    Some(payment) => return Ok(payment),
                    None => {
                        debug!("Timeout occurred without payment, set swap to timed out");
                        match swap {
                            Swap::Send(_) => self.send_swap_handler.update_swap_info(&expected_swap_id, TimedOut, None, None, None).await?,
                            Swap::Chain(_) => self.chain_swap_handler.update_swap_info(&expected_swap_id, TimedOut, None, None, None, None).await?,
                            _ => ()
                        }
                        return Err(PaymentError::PaymentTimeout)
                    },
                },
                event = events_stream.recv() => match event {
                    Ok(SdkEvent::PaymentPending { details: payment }) => {
                        let maybe_payment_swap_id = payment.details.get_swap_id();
                        if matches!(maybe_payment_swap_id, Some(swap_id) if swap_id == expected_swap_id) {
                            match accept_zero_conf {
                                true => {
                                    debug!("Received Send Payment pending event with zero-conf accepted");
                                    return Ok(payment)
                                }
                                false => {
                                    debug!("Received Send Payment pending event, waiting for confirmation");
                                    maybe_payment = Some(payment);
                                }
                            }
                        };
                    },
                    Ok(SdkEvent::PaymentSucceeded { details: payment }) => {
                        let maybe_payment_swap_id = payment.details.get_swap_id();
                        if matches!(maybe_payment_swap_id, Some(swap_id) if swap_id == expected_swap_id) {
                            debug!("Received Send Payment succeed event");
                            return Ok(payment);
                        }
                    },
                    Ok(event) => debug!("Unhandled event: {event:?}"),
                    Err(e) => debug!("Received error waiting for event: {e:?}"),
                }
            }
        }
    }

    /// Prepares to receive a Lightning payment via a reverse submarine swap.
    ///
    /// # Arguments
    ///
    /// * `req` - the [PrepareReceiveRequest] containing:
    ///     * `payer_amount_sat` - the amount in satoshis to be paid by the payer
    ///     * `payment_method` - the supported payment methods; either an invoice, a Liquid address or a Bitcoin address
    pub async fn prepare_receive_payment(
        &self,
        req: &PrepareReceiveRequest,
    ) -> Result<PrepareReceiveResponse, PaymentError> {
        self.ensure_is_started().await?;

        let fees_sat;
        match req.payment_method {
            PaymentMethod::Lightning => {
                let Some(payer_amount_sat) = req.payer_amount_sat else {
                    return Err(PaymentError::AmountMissing { err: "`payer_amount_sat` must be specified when `PaymentMethod::Lightning` is used.".to_string() });
                };
                let reverse_pair = self
                    .swapper
                    .get_reverse_swap_pairs()?
                    .ok_or(PaymentError::PairsNotFound)?;

                fees_sat = reverse_pair.fees.total(payer_amount_sat);

                ensure_sdk!(payer_amount_sat > fees_sat, PaymentError::AmountOutOfRange);

                reverse_pair
                    .limits
                    .within(payer_amount_sat)
                    .map_err(|_| PaymentError::AmountOutOfRange)?;

                debug!(
                    "Preparing Lightning Receive Swap with: payer_amount_sat {payer_amount_sat} sat, fees_sat {fees_sat} sat"
                );
            }
            PaymentMethod::BitcoinAddress => {
                let Some(payer_amount_sat) = req.payer_amount_sat else {
                    return Err(PaymentError::AmountMissing { err: "`payer_amount_sat` must be specified when `PaymentMethod::BitcoinAddress` is used.".to_string() });
                };
                let pair =
                    self.get_and_validate_chain_pair(Direction::Incoming, payer_amount_sat)?;
                let claim_fees_sat = pair.fees.claim_estimate();
                let server_fees_sat = pair.fees.server();
                fees_sat = pair.fees.boltz(payer_amount_sat) + claim_fees_sat + server_fees_sat;
                debug!(
                    "Preparing Chain Receive Swap with: payer_amount_sat {payer_amount_sat} sat, fees_sat {fees_sat} sat"
                );
            }
            PaymentMethod::LiquidAddress => {
                fees_sat = 0;
                debug!(
                    "Preparing Liquid Receive Swap with: amount_sat {:?} sat, fees_sat {fees_sat} sat",
                    req.payer_amount_sat
                );
            }
        };

        Ok(PrepareReceiveResponse {
            payer_amount_sat: req.payer_amount_sat,
            fees_sat,
            payment_method: req.payment_method.clone(),
        })
    }

    /// Receive a Lightning payment via a reverse submarine swap, a chain swap or via direct Liquid
    /// payment.
    ///
    /// # Arguments
    ///
    /// * `req` - the [ReceivePaymentRequest] containing:
    ///     * `prepare_response` - the [PrepareReceiveResponse] from calling [LiquidSdk::prepare_receive_payment]
    ///     * `description` - the optional payment description
    ///     * `use_description_hash` - optional if true uses the hash of the description
    ///
    /// # Returns
    ///
    /// * A [ReceivePaymentResponse] containing:
    ///     * `destination` - the final destination to be paid by the payer, either a BIP21 URI (Liquid or Bitcoin), a Liquid address or an invoice
    pub async fn receive_payment(
        &self,
        req: &ReceivePaymentRequest,
    ) -> Result<ReceivePaymentResponse, PaymentError> {
        self.ensure_is_started().await?;

        let PrepareReceiveResponse {
            payment_method,
            payer_amount_sat: amount_sat,
            fees_sat,
        } = &req.prepare_response;

        match payment_method {
            PaymentMethod::Lightning => {
                let Some(amount_sat) = amount_sat else {
                    return Err(PaymentError::AmountMissing { err: "`amount_sat` must be specified when `PaymentMethod::Lightning` is used.".to_string() });
                };
                let (description, description_hash) = match (
                    req.description.clone(),
                    req.use_description_hash.unwrap_or_default(),
                ) {
                    (Some(description), true) => (
                        None,
                        Some(sha256::Hash::hash(description.as_bytes()).to_hex()),
                    ),
                    (_, false) => (req.description.clone(), None),
                    _ => {
                        return Err(PaymentError::InvalidDescription {
                            err: "Missing payment description to hash".to_string(),
                        })
                    }
                };
                self.create_receive_swap(*amount_sat, *fees_sat, description, description_hash)
                    .await
            }
            PaymentMethod::BitcoinAddress => {
                let Some(amount_sat) = amount_sat else {
                    return Err(PaymentError::AmountMissing { err: "`amount_sat` must be specified when `PaymentMethod::BitcoinAddress` is used.".to_string() });
                };
                self.receive_onchain(*amount_sat, *fees_sat).await
            }
            PaymentMethod::LiquidAddress => {
                let address = self.onchain_wallet.next_unused_address().await?.to_string();

                let receive_destination = match amount_sat {
                    Some(amount_sat) => LiquidAddressData {
                        address: address.to_string(),
                        network: self.config.network.into(),
                        amount_sat: Some(*amount_sat),
                        asset_id: Some(AssetId::LIQUID_BTC.to_hex()),
                        label: None,
                        message: req.description.clone(),
                    }
                    .to_uri()
                    .map_err(|e| PaymentError::Generic {
                        err: format!("Could not build BIP21 URI: {e:?}"),
                    })?,
                    None => address,
                };

                Ok(ReceivePaymentResponse {
                    destination: receive_destination,
                })
            }
        }
    }

    async fn create_receive_swap(
        &self,
        payer_amount_sat: u64,
        fees_sat: u64,
        description: Option<String>,
        description_hash: Option<String>,
    ) -> Result<ReceivePaymentResponse, PaymentError> {
        let reverse_pair = self
            .swapper
            .get_reverse_swap_pairs()?
            .ok_or(PaymentError::PairsNotFound)?;
        let new_fees_sat = reverse_pair.fees.total(payer_amount_sat);
        ensure_sdk!(fees_sat == new_fees_sat, PaymentError::InvalidOrExpiredFees);

        debug!("Creating Receive Swap with: payer_amount_sat {payer_amount_sat} sat, fees_sat {fees_sat} sat");

        let keypair = utils::generate_keypair();

        let preimage = Preimage::new();
        let preimage_str = preimage.to_string().ok_or(PaymentError::InvalidPreimage)?;
        let preimage_hash = preimage.sha256.to_string();

        // Address to be used for a BIP-21 direct payment
        let mrh_addr = self.onchain_wallet.next_unused_address().await?;

        // Signature of the claim public key of the SHA256 hash of the address for the direct payment
        let mrh_addr_str = mrh_addr.to_string();
        let mrh_addr_hash = sha256::Hash::hash(mrh_addr_str.as_bytes());
        let mrh_addr_hash_sig = keypair.sign_schnorr(mrh_addr_hash.into());

        let receiver_amount_sat = payer_amount_sat - fees_sat;
        let webhook_claim_status =
            match receiver_amount_sat > self.config.zero_conf_max_amount_sat() {
                true => RevSwapStates::TransactionConfirmed,
                false => RevSwapStates::TransactionMempool,
            };
        let webhook = self.persister.get_webhook_url()?.map(|url| Webhook {
            url,
            hash_swap_id: Some(true),
            status: Some(vec![webhook_claim_status]),
        });

        let v2_req = CreateReverseRequest {
            invoice_amount: payer_amount_sat as u32, // TODO update our model
            from: "BTC".to_string(),
            to: "L-BTC".to_string(),
            preimage_hash: preimage.sha256,
            claim_public_key: keypair.public_key().into(),
            description,
            description_hash,
            address: Some(mrh_addr_str.clone()),
            address_signature: Some(mrh_addr_hash_sig.to_hex()),
            referral_id: None,
            webhook,
        };
        let create_response = self.swapper.create_receive_swap(v2_req)?;

        // Check if correct MRH was added to the invoice by Boltz
        let (bip21_lbtc_address, _bip21_amount_btc) = self
            .swapper
            .check_for_mrh(&create_response.invoice)?
            .ok_or(PaymentError::receive_error("Invoice has no MRH"))?;
        ensure_sdk!(
            bip21_lbtc_address == mrh_addr_str,
            PaymentError::receive_error("Invoice has incorrect address in MRH")
        );

        let swap_id = create_response.id.clone();
        let invoice = Bolt11Invoice::from_str(&create_response.invoice).map_err(|err| {
            PaymentError::InvalidInvoice {
                err: err.to_string(),
            }
        })?;
        let payer_amount_sat =
            invoice
                .amount_milli_satoshis()
                .ok_or(PaymentError::InvalidInvoice {
                    err: "Invoice does not contain an amount".to_string(),
                })?
                / 1000;

        // Double check that the generated invoice includes our data
        // https://docs.boltz.exchange/v/api/dont-trust-verify#lightning-invoice-verification
        if invoice.payment_hash().to_string() != preimage_hash {
            return Err(PaymentError::InvalidInvoice {
                err: "Invalid preimage returned by swapper".to_string(),
            });
        };

        let create_response_json = ReceiveSwap::from_boltz_struct_to_json(
            &create_response,
            &swap_id,
            &invoice.to_string(),
        )?;
        let invoice_description = match invoice.description() {
            Bolt11InvoiceDescription::Direct(msg) => Some(msg.to_string()),
            Bolt11InvoiceDescription::Hash(_) => None,
        };
        self.persister
            .insert_receive_swap(&ReceiveSwap {
                id: swap_id.clone(),
                preimage: preimage_str,
                create_response_json,
                claim_private_key: keypair.display_secret().to_string(),
                invoice: invoice.to_string(),
                description: invoice_description,
                payer_amount_sat,
                receiver_amount_sat,
                claim_fees_sat: reverse_pair.fees.claim_estimate(),
                claim_tx_id: None,
                created_at: utils::now(),
                state: PaymentState::Created,
            })
            .map_err(|_| PaymentError::PersistError)?;
        self.status_stream.track_swap_id(&swap_id)?;

        Ok(ReceivePaymentResponse {
            destination: invoice.to_string(),
        })
    }

    async fn create_receive_chain_swap(
        &self,
        user_lockup_amount_sat: u64,
        fees_sat: u64,
    ) -> Result<ChainSwap, PaymentError> {
        let pair = self.get_and_validate_chain_pair(Direction::Incoming, user_lockup_amount_sat)?;
        let claim_fees_sat = pair.fees.claim_estimate();
        let server_fees_sat = pair.fees.server();

        ensure_sdk!(
            fees_sat == pair.fees.boltz(user_lockup_amount_sat) + claim_fees_sat + server_fees_sat,
            PaymentError::InvalidOrExpiredFees
        );

        let preimage = Preimage::new();
        let preimage_str = preimage.to_string().ok_or(PaymentError::InvalidPreimage)?;

        let claim_keypair = utils::generate_keypair();
        let claim_public_key = boltz_client::PublicKey {
            compressed: true,
            inner: claim_keypair.public_key(),
        };
        let refund_keypair = utils::generate_keypair();
        let refund_public_key = boltz_client::PublicKey {
            compressed: true,
            inner: refund_keypair.public_key(),
        };
        let webhook = self.persister.get_webhook_url()?.map(|url| Webhook {
            url,
            hash_swap_id: Some(true),
            status: Some(vec![
                ChainSwapStates::TransactionFailed,
                ChainSwapStates::TransactionLockupFailed,
                ChainSwapStates::TransactionServerConfirmed,
            ]),
        });
        let create_response = self.swapper.create_chain_swap(CreateChainRequest {
            from: "BTC".to_string(),
            to: "L-BTC".to_string(),
            preimage_hash: preimage.sha256,
            claim_public_key: Some(claim_public_key),
            refund_public_key: Some(refund_public_key),
            user_lock_amount: Some(user_lockup_amount_sat as u32), // TODO update our model
            server_lock_amount: None,
            pair_hash: Some(pair.hash),
            referral_id: None,
            webhook,
        })?;

        let swap_id = create_response.id.clone();
        let create_response_json =
            ChainSwap::from_boltz_struct_to_json(&create_response, &swap_id)?;

        let accept_zero_conf = user_lockup_amount_sat <= pair.limits.maximal_zero_conf;
        let receiver_amount_sat = user_lockup_amount_sat - fees_sat;
        let claim_address = self.onchain_wallet.next_unused_address().await?.to_string();

        let swap = ChainSwap {
            id: swap_id.clone(),
            direction: Direction::Incoming,
            claim_address,
            lockup_address: create_response.lockup_details.lockup_address,
            timeout_block_height: create_response.lockup_details.timeout_block_height,
            preimage: preimage_str,
            description: Some("Bitcoin transfer".to_string()),
            payer_amount_sat: user_lockup_amount_sat,
            receiver_amount_sat,
            claim_fees_sat,
            accept_zero_conf,
            create_response_json,
            claim_private_key: claim_keypair.display_secret().to_string(),
            refund_private_key: refund_keypair.display_secret().to_string(),
            server_lockup_tx_id: None,
            user_lockup_tx_id: None,
            claim_tx_id: None,
            refund_tx_id: None,
            created_at: utils::now(),
            state: PaymentState::Created,
        };
        self.persister.insert_chain_swap(&swap)?;
        self.status_stream.track_swap_id(&swap.id)?;
        Ok(swap)
    }

    /// Receive from a Bitcoin transaction via a chain swap.
    async fn receive_onchain(
        &self,
        payer_amount_sat: u64,
        fees_sat: u64,
    ) -> Result<ReceivePaymentResponse, PaymentError> {
        self.ensure_is_started().await?;

        let swap = self
            .create_receive_chain_swap(payer_amount_sat, fees_sat)
            .await?;
        let create_response = swap.get_boltz_create_response()?;
        let address = create_response.lockup_details.lockup_address;

        let amount = create_response.lockup_details.amount as f64 / 100_000_000.0;
        let bip21 = create_response.lockup_details.bip21.unwrap_or(format!(
            "bitcoin:{address}?amount={amount}&label=Send%20to%20L-BTC%20address"
        ));

        Ok(ReceivePaymentResponse { destination: bip21 })
    }

    /// List all failed chain swaps that need to be refunded.
    /// They can be refunded by calling [LiquidSdk::prepare_refund] then [LiquidSdk::refund].
    pub async fn list_refundables(&self) -> SdkResult<Vec<RefundableSwap>> {
        Ok(self
            .persister
            .list_refundable_chain_swaps()?
            .into_iter()
            .map(Into::into)
            .collect())
    }

    /// Prepares to refund a failed chain swap by calculating the refund transaction size and absolute fee.
    ///
    /// # Arguments
    ///
    /// * `req` - the [PrepareRefundRequest] containing:
    ///     * `swap_address` - the swap address to refund from [RefundableSwap::swap_address]
    ///     * `refund_address` - the Bitcoin address to refund to
    ///     * `fee_rate_msat_per_vbyte` - the fee rate at which to broadcast the refund transaction
    pub async fn prepare_refund(
        &self,
        req: &PrepareRefundRequest,
    ) -> SdkResult<PrepareRefundResponse> {
        let (tx_vsize, tx_fee_sat, refund_tx_id) = self
            .chain_swap_handler
            .prepare_refund(
                &req.swap_address,
                &req.refund_address,
                req.fee_rate_msat_per_vbyte,
            )
            .await?;
        Ok(PrepareRefundResponse {
            tx_vsize,
            tx_fee_sat,
            refund_tx_id,
        })
    }

    /// Refund a failed chain swap.
    ///
    /// # Arguments
    ///
    /// * `req` - the [RefundRequest] containing:
    ///     * `swap_address` - the swap address to refund from [RefundableSwap::swap_address]
    ///     * `refund_address` - the Bitcoin address to refund to
    ///     * `fee_rate_msat_per_vbyte` - the fee rate at which to broadcast the refund transaction
    pub async fn refund(&self, req: &RefundRequest) -> Result<RefundResponse, PaymentError> {
        let refund_tx_id = self
            .chain_swap_handler
            .refund_incoming_swap(
                &req.swap_address,
                &req.refund_address,
                req.fee_rate_msat_per_vbyte,
                true,
            )
            .or_else(|_| {
                self.chain_swap_handler.refund_incoming_swap(
                    &req.swap_address,
                    &req.refund_address,
                    req.fee_rate_msat_per_vbyte,
                    false,
                )
            })
            .await?;
        Ok(RefundResponse { refund_tx_id })
    }

    /// Rescans all expired chain swaps created from calling [LiquidSdk::receive_onchain] within
    /// the monitoring period to check if there are any confirmed funds available to refund.
    pub async fn rescan_onchain_swaps(&self) -> SdkResult<()> {
        self.chain_swap_handler
            .rescan_incoming_chain_swaps()
            .await?;
        Ok(())
    }

    /// Prepares to buy Bitcoin via a chain swap.
    ///
    /// # Arguments
    ///
    /// * `req` - the [PrepareBuyBitcoinRequest] containing:
    ///     * `provider` - the [BuyBitcoinProvider] to use
    ///     * `amount_sat` - the amount in satoshis to buy from the provider
    pub async fn prepare_buy_bitcoin(
        &self,
        req: &PrepareBuyBitcoinRequest,
    ) -> Result<PrepareBuyBitcoinResponse, PaymentError> {
        if self.config.network != LiquidNetwork::Mainnet {
            return Err(PaymentError::InvalidNetwork {
                err: "Can only buy bitcoin on Mainnet".to_string(),
            });
        }

        let res = self
            .prepare_receive_payment(&PrepareReceiveRequest {
                payment_method: PaymentMethod::BitcoinAddress,
                payer_amount_sat: Some(req.amount_sat),
            })
            .await?;

        let Some(amount_sat) = res.payer_amount_sat else {
            return Err(PaymentError::Generic {
                err: format!(
                    "Expected field `amount_sat` from response, got {:?}",
                    res.payer_amount_sat
                ),
            });
        };

        Ok(PrepareBuyBitcoinResponse {
            provider: req.provider,
            amount_sat,
            fees_sat: res.fees_sat,
        })
    }

    /// Generate a URL to a third party provider used to buy Bitcoin via a chain swap.
    ///
    /// # Arguments
    ///
    /// * `req` - the [BuyBitcoinRequest] containing:
    ///     * `prepare_response` - the [PrepareBuyBitcoinResponse] from calling [LiquidSdk::prepare_buy_bitcoin]
    ///     * `redirect_url` - the optional redirect URL the provider should redirect to after purchase
    pub async fn buy_bitcoin(&self, req: &BuyBitcoinRequest) -> Result<String, PaymentError> {
        let swap = self
            .create_receive_chain_swap(
                req.prepare_response.amount_sat,
                req.prepare_response.fees_sat,
            )
            .await?;

        Ok(self
            .buy_bitcoin_service
            .buy_bitcoin(
                req.prepare_response.provider,
                &swap,
                req.redirect_url.clone(),
            )
            .await?)
    }

    /// This method fetches the chain tx data (onchain and mempool) using LWK. For every wallet tx,
    /// it inserts or updates a corresponding entry in our Payments table.
    async fn sync_payments_with_chain_data(&self, with_scan: bool) -> Result<()> {
        let payments_before_sync: HashMap<String, Payment> = self
            .list_payments(&ListPaymentsRequest::default())
            .await?
            .into_iter()
            .flat_map(|payment| {
                // Index payments by both tx_id (lockup/claim) and refund_tx_id
                let mut res = vec![];
                if let Some(tx_id) = payment.tx_id.clone() {
                    res.push((tx_id, payment.clone()));
                }
                if let Some(refund_tx_id) = payment.get_refund_tx_id() {
                    res.push((refund_tx_id, payment));
                }
                res
            })
            .collect();
        if with_scan {
            self.onchain_wallet.full_scan().await?;
        }

        let pending_receive_swaps_by_claim_tx_id =
            self.persister.list_pending_receive_swaps_by_claim_tx_id()?;
        let pending_send_swaps_by_refund_tx_id =
            self.persister.list_pending_send_swaps_by_refund_tx_id()?;
        let pending_chain_swaps_by_claim_tx_id =
            self.persister.list_pending_chain_swaps_by_claim_tx_id()?;
        let pending_chain_swaps_by_refund_tx_id =
            self.persister.list_pending_chain_swaps_by_refund_tx_id()?;

        let tx_map: HashMap<Txid, WalletTx> = self
            .onchain_wallet
            .transactions()
            .await?
            .iter()
            .map(|tx| (tx.txid, tx.clone()))
            .collect();

        for tx in tx_map.values() {
            let tx_id = tx.txid.to_string();
            let is_tx_confirmed = tx.height.is_some();
            let amount_sat = tx.balance.values().sum::<i64>();

            self.persister.insert_or_update_payment(
                PaymentTxData {
                    tx_id: tx_id.clone(),
                    timestamp: tx.timestamp,
                    amount_sat: amount_sat.unsigned_abs(),
                    fees_sat: tx.fee,
                    payment_type: match amount_sat >= 0 {
                        true => PaymentType::Receive,
                        false => PaymentType::Send,
                    },
                    is_confirmed: is_tx_confirmed,
                },
                match tx.outputs.iter().find(|output| output.is_some()) {
                    Some(Some(output)) => Some(output.script_pubkey.to_hex()),
                    _ => None,
                },
                None,
            )?;

            if let Some(swap) = pending_receive_swaps_by_claim_tx_id.get(&tx_id) {
                if is_tx_confirmed {
                    self.receive_swap_handler
                        .update_swap_info(&swap.id, Complete, None, None)
                        .await?;
                }
            } else if let Some(swap) = pending_send_swaps_by_refund_tx_id.get(&tx_id) {
                if is_tx_confirmed {
                    self.send_swap_handler
                        .update_swap_info(&swap.id, Failed, None, None, None)
                        .await?;
                }
            } else if let Some(swap) = pending_chain_swaps_by_claim_tx_id.get(&tx_id) {
                if is_tx_confirmed {
                    self.chain_swap_handler
                        .update_swap_info(&swap.id, Complete, None, None, None, None)
                        .await?;
                }
            } else if let Some(swap) = pending_chain_swaps_by_refund_tx_id.get(&tx_id) {
                if is_tx_confirmed {
                    self.chain_swap_handler
                        .update_swap_info(&swap.id, Failed, None, None, None, None)
                        .await?;
                }
            } else {
                // Payments that are not directly associated with a swap (e.g. direct onchain payments using MRH)

                match payments_before_sync.get(&tx_id) {
                    None => {
                        // A completely new payment brought in by this sync, in mempool or confirmed
                        // Covers events:
                        // - onchain Receive Pending and Complete
                        // - onchain Send Complete
                        self.emit_payment_updated(Some(tx_id)).await?;
                    }
                    Some(payment_before_sync) => {
                        if payment_before_sync.status == Pending && is_tx_confirmed {
                            // A know payment that was in the mempool, but is now confirmed
                            // Covers events: Send and Receive direct onchain payments transitioning to Complete
                            self.emit_payment_updated(Some(tx_id)).await?;
                        }
                    }
                }
            }
        }

        Ok(())
    }

    /// Lists the SDK payments in reverse chronological order, from newest to oldest.
    /// The payments are determined based on onchain transactions and swaps.
    pub async fn list_payments(
        &self,
        req: &ListPaymentsRequest,
    ) -> Result<Vec<Payment>, PaymentError> {
        self.ensure_is_started().await?;

        Ok(self.persister.get_payments(req)?)
    }

    /// Empties the Liquid Wallet cache for the [Config::network].
    pub fn empty_wallet_cache(&self) -> Result<()> {
        let mut path = PathBuf::from(self.config.working_dir.clone());
        path.push(Into::<ElementsNetwork>::into(self.config.network).as_str());
        path.push("enc_cache");

        fs::remove_dir_all(&path)?;
        fs::create_dir_all(path)?;

        Ok(())
    }

    /// Synchronizes the local state with the mempool and onchain data.
    pub async fn sync(&self) -> SdkResult<()> {
        self.ensure_is_started().await?;

        let t0 = Instant::now();
        let is_first_sync = !self
            .persister
            .get_is_first_sync_complete()?
            .unwrap_or(false);
        match is_first_sync {
            true => {
                self.event_manager.pause_notifications();
                self.sync_payments_with_chain_data(true).await?;
                self.event_manager.resume_notifications();
                self.persister.set_is_first_sync_complete(true)?;
            }
            false => {
                self.sync_payments_with_chain_data(true).await?;
            }
        }
        let duration_ms = Instant::now().duration_since(t0).as_millis();
        info!("Synchronized with mempool and onchain data (t = {duration_ms} ms)");

        self.notify_event_listeners(SdkEvent::Synced).await?;
        Ok(())
    }

    /// Backup the local state to the provided backup path.
    ///
    /// # Arguments
    ///
    /// * `req` - the [BackupRequest] containing:
    ///     * `backup_path` - the optional backup path. Defaults to [Config::working_dir]
    pub fn backup(&self, req: BackupRequest) -> Result<()> {
        let backup_path = req
            .backup_path
            .map(PathBuf::from)
            .unwrap_or(self.persister.get_default_backup_path());
        self.persister.backup(backup_path)
    }

    /// Restores the local state from the provided backup path.
    ///
    /// # Arguments
    ///
    /// * `req` - the [RestoreRequest] containing:
    ///     * `backup_path` - the optional backup path. Defaults to [Config::working_dir]
    pub fn restore(&self, req: RestoreRequest) -> Result<()> {
        let backup_path = req
            .backup_path
            .map(PathBuf::from)
            .unwrap_or(self.persister.get_default_backup_path());
        ensure_sdk!(
            backup_path.exists(),
            SdkError::Generic {
                err: "Backup file does not exist".to_string()
            }
            .into()
        );
        self.persister.restore_from_backup(backup_path)
    }

    /// Second step of LNURL-pay. The first step is [parse], which also validates the LNURL destination
    /// and generates the [LnUrlPayRequest] payload needed here.
    ///
    /// This call will validate the `amount_msat` and `comment` parameters of `req` against the parameters
    /// of the LNURL endpoint (`req_data`). If they match the endpoint requirements, the LNURL payment
    /// is made.
    pub async fn lnurl_pay(&self, req: LnUrlPayRequest) -> Result<LnUrlPayResult, LnUrlPayError> {
        match validate_lnurl_pay(
            req.amount_msat,
            &req.comment,
            &req.data,
            self.config.network.into(),
            req.validate_success_action_url,
        )
        .await?
        {
            ValidatedCallbackResponse::EndpointError { data: e } => {
                Ok(LnUrlPayResult::EndpointError { data: e })
            }
            ValidatedCallbackResponse::EndpointSuccess { data: cb } => {
                let prepare_response = self
                    .prepare_send_payment(&PrepareSendRequest {
                        destination: cb.pr.clone(),
                        amount_sat: None,
                    })
                    .await?;

                let payment = self
                    .send_payment(&SendPaymentRequest { prepare_response })
                    .await?
                    .payment;

                let maybe_sa_processed: Option<SuccessActionProcessed> = match cb.success_action {
                    Some(sa) => {
                        let processed_sa = match sa {
                            // For AES, we decrypt the contents on the fly
                            SuccessAction::Aes(data) => {
                                let PaymentDetails::Lightning { preimage, .. } = &payment.details
                                else {
                                    return Err(LnUrlPayError::Generic {
                                        err: format!("Invalid payment type: expected type `PaymentDetails::Lightning`, got payment details {:?}.", payment.details),
                                    });
                                };

                                let preimage_str = preimage
                                    .clone()
                                    .ok_or(SdkError::Generic {
                                        err: "Payment successful but no preimage found".to_string(),
                                    })
                                    .unwrap();
                                let preimage =
                                    sha256::Hash::from_str(&preimage_str).map_err(|_| {
                                        LnUrlPayError::Generic {
                                            err: "Invalid preimage".to_string(),
                                        }
                                    })?;
                                let preimage_arr: [u8; 32] = preimage.into_32();
                                let result = match (data, &preimage_arr).try_into() {
                                    Ok(data) => AesSuccessActionDataResult::Decrypted { data },
                                    Err(e) => AesSuccessActionDataResult::ErrorStatus {
                                        reason: e.to_string(),
                                    },
                                };
                                SuccessActionProcessed::Aes { result }
                            }
                            SuccessAction::Message(data) => {
                                SuccessActionProcessed::Message { data }
                            }
                            SuccessAction::Url(data) => SuccessActionProcessed::Url { data },
                        };
                        Some(processed_sa)
                    }
                    None => None,
                };

                Ok(LnUrlPayResult::EndpointSuccess {
                    data: model::LnUrlPaySuccessData {
                        payment,
                        success_action: maybe_sa_processed,
                    },
                })
            }
        }
    }

    /// Second step of LNURL-withdraw. The first step is [parse], which also validates the LNURL destination
    /// and generates the [LnUrlWithdrawRequest] payload needed here.
    ///
    /// This call will validate the given `amount_msat` against the parameters
    /// of the LNURL endpoint (`data`). If they match the endpoint requirements, the LNURL withdraw
    /// request is made. A successful result here means the endpoint started the payment.
    pub async fn lnurl_withdraw(
        &self,
        req: LnUrlWithdrawRequest,
    ) -> Result<LnUrlWithdrawResult, LnUrlWithdrawError> {
        let prepare_response = self
            .prepare_receive_payment(&{
                PrepareReceiveRequest {
                    payment_method: PaymentMethod::Lightning,
                    payer_amount_sat: Some(req.amount_msat / 1_000),
                }
            })
            .await?;
        let receive_res = self
            .receive_payment(&ReceivePaymentRequest {
                prepare_response,
                description: None,
                use_description_hash: Some(false),
            })
            .await?;

        if let Ok(invoice) = parse_invoice(&receive_res.destination) {
            let res = validate_lnurl_withdraw(req.data, invoice).await?;
            Ok(res)
        } else {
            Err(LnUrlWithdrawError::Generic {
                err: "Received unexpected output from receive request".to_string(),
            })
        }
    }

    /// Third and last step of LNURL-auth. The first step is [parse], which also validates the LNURL destination
    /// and generates the [LnUrlAuthRequestData] payload needed here. The second step is user approval of auth action.
    ///
    /// This call will sign `k1` of the LNURL endpoint (`req_data`) on `secp256k1` using `linkingPrivKey` and DER-encodes the signature.
    /// If they match the endpoint requirements, the LNURL auth request is made. A successful result here means the client signature is verified.
    pub async fn lnurl_auth(
        &self,
        req_data: LnUrlAuthRequestData,
    ) -> Result<LnUrlCallbackStatus, LnUrlAuthError> {
        // m/138'/0
        let hashing_key = self.onchain_wallet.derive_bip32_key(vec![
            ChildNumber::from_hardened_idx(138).map_err(Into::<LnUrlError>::into)?,
            ChildNumber::from(0),
        ])?;

        let url =
            Url::from_str(&req_data.url).map_err(|e| LnUrlError::InvalidUri(e.to_string()))?;

        let derivation_path = get_derivation_path(hashing_key, url)?;
        let linking_key = self.onchain_wallet.derive_bip32_key(derivation_path)?;
        let linking_keys = linking_key.to_keypair(&Secp256k1::new());

        Ok(perform_lnurl_auth(linking_keys, req_data).await?)
    }

    /// Register for webhook callbacks at the given `webhook_url`. Each created swap after registering the
    /// webhook will include the `webhook_url`.
    ///
    /// This method should be called every time the application is started and when the `webhook_url` changes.
    /// For example, if the `webhook_url` contains a push notification token and the token changes after
    /// the application was started, then this method should be called to register for callbacks at
    /// the new correct `webhook_url`. To unregister a webhook call [LiquidSdk::unregister_webhook].
    pub async fn register_webhook(&self, webhook_url: String) -> SdkResult<()> {
        info!("Registering for webhook notifications");
        self.persister.set_webhook_url(webhook_url)?;
        Ok(())
    }

    /// Unregister webhook callbacks. Each swap already created will continue to use the registered
    /// `webhook_url` until complete.
    ///
    /// This can be called when callbacks are no longer needed or the `webhook_url`
    /// has changed such that it needs unregistering. For example, the token is valid but the locale changes.
    /// To register a webhook call [LiquidSdk::register_webhook].
    pub async fn unregister_webhook(&self) -> SdkResult<()> {
        info!("Unregistering for webhook notifications");
        self.persister.remove_webhook_url()?;
        Ok(())
    }

    /// Fetch live rates of fiat currencies, sorted by name.
    pub async fn fetch_fiat_rates(&self) -> Result<Vec<Rate>, SdkError> {
        self.fiat_api.fetch_fiat_rates().await.map_err(Into::into)
    }

    /// List all supported fiat currencies for which there is a known exchange rate.
    /// List is sorted by the canonical name of the currency.
    pub async fn list_fiat_currencies(&self) -> Result<Vec<FiatCurrency>, SdkError> {
        self.fiat_api
            .list_fiat_currencies()
            .await
            .map_err(Into::into)
    }

    /// Get the recommended BTC fees based on the configured mempool.space instance.
    pub async fn recommended_fees(&self) -> Result<RecommendedFees, SdkError> {
        Ok(self
            .bitcoin_chain_service
            .lock()
            .await
            .recommended_fees()
            .await?)
    }

    /// Get the full default [Config] for specific [LiquidNetwork].
    pub fn default_config(network: LiquidNetwork) -> Config {
        match network {
            LiquidNetwork::Mainnet => Config::mainnet(),
            LiquidNetwork::Testnet => Config::testnet(),
        }
    }

    /// Parses a string into an [InputType]. See [input_parser::parse].
    pub async fn parse(input: &str) -> Result<InputType, PaymentError> {
        parse(input)
            .await
            .map_err(|e| PaymentError::Generic { err: e.to_string() })
    }

    /// Parses a string into an [LNInvoice]. See [invoice::parse_invoice].
    pub fn parse_invoice(input: &str) -> Result<LNInvoice, PaymentError> {
        parse_invoice(input).map_err(|e| PaymentError::InvalidInvoice { err: e.to_string() })
    }

    /// Configures a global SDK logger that will log to file and will forward log events to
    /// an optional application-specific logger.
    ///
    /// If called, it should be called before any SDK methods (for example, before `connect`).
    ///
    /// It must be called only once in the application lifecycle. Alternatively, If the application
    /// already uses a globally-registered logger, this method shouldn't be called at all.
    ///
    /// ### Arguments
    ///
    /// - `log_dir`: Location where the the SDK log file will be created. The directory must already exist.
    ///
    /// - `app_logger`: Optional application logger.
    ///
    /// If the application is to use it's own logger, but would also like the SDK to log SDK-specific
    /// log output to a file in the configured `log_dir`, then do not register the
    /// app-specific logger as a global logger and instead call this method with the app logger as an arg.
    ///
    /// ### Errors
    ///
    /// An error is thrown if the log file cannot be created in the working directory.
    ///
    /// An error is thrown if a global logger is already configured.
    pub fn init_logging(log_dir: &str, app_logger: Option<Box<dyn log::Log>>) -> Result<()> {
        crate::logger::init_logging(log_dir, app_logger)
    }
}

#[cfg(test)]
mod tests {
    use std::{str::FromStr, sync::Arc};

    use anyhow::{anyhow, Result};
    use boltz_client::{
        boltz::{self, SwapUpdateTxDetails},
        swaps::boltz::{ChainSwapStates, RevSwapStates, SubSwapStates},
    };
    use lwk_wollet::{elements::Txid, hashes::hex::DisplayHex};
    use tokio::sync::Mutex;

    use crate::{
        model::{Direction, PaymentState, Swap},
        sdk::LiquidSdk,
        test_utils::{
            chain::{MockBitcoinChainService, MockHistory, MockLiquidChainService},
            chain_swap::{new_chain_swap, TEST_BITCOIN_TX},
            persist::{new_persister, new_receive_swap, new_send_swap},
            sdk::{new_liquid_sdk, new_liquid_sdk_with_chain_services},
            status_stream::MockStatusStream,
            swapper::MockSwapper,
            wallet::TEST_LIQUID_TX,
        },
    };
    use paste::paste;

    struct NewSwapArgs {
        direction: Direction,
        accepts_zero_conf: bool,
        initial_payment_state: Option<PaymentState>,
        user_lockup_tx_id: Option<String>,
    }

    impl Default for NewSwapArgs {
        fn default() -> Self {
            Self {
                accepts_zero_conf: false,
                initial_payment_state: None,
                direction: Direction::Outgoing,
                user_lockup_tx_id: None,
            }
        }
    }

    impl NewSwapArgs {
        pub fn set_direction(mut self, direction: Direction) -> Self {
            self.direction = direction;
            self
        }

        pub fn set_accepts_zero_conf(mut self, accepts_zero_conf: bool) -> Self {
            self.accepts_zero_conf = accepts_zero_conf;
            self
        }

        pub fn set_user_lockup_tx_id(mut self, user_lockup_tx_id: Option<String>) -> Self {
            self.user_lockup_tx_id = user_lockup_tx_id;
            self
        }

        pub fn set_initial_payment_state(mut self, payment_state: PaymentState) -> Self {
            self.initial_payment_state = Some(payment_state);
            self
        }
    }

    macro_rules! trigger_swap_update {
        (
            $type:literal,
            $args:expr,
            $persister:expr,
            $status_stream:expr,
            $status:expr,
            $transaction:expr,
            $zero_conf_rejected:expr
        ) => {{
            let swap = match $type {
                "chain" => {
                    let swap = new_chain_swap(
                        $args.direction,
                        $args.initial_payment_state,
                        $args.accepts_zero_conf,
                        $args.user_lockup_tx_id,
                    );
                    $persister.insert_chain_swap(&swap).unwrap();
                    Swap::Chain(swap)
                }
                "send" => {
                    let swap = new_send_swap($args.initial_payment_state);
                    $persister.insert_send_swap(&swap).unwrap();
                    Swap::Send(swap)
                }
                "receive" => {
                    let swap = new_receive_swap($args.initial_payment_state);
                    $persister.insert_receive_swap(&swap).unwrap();
                    Swap::Receive(swap)
                }
                _ => panic!(),
            };

            $status_stream
                .clone()
                .send_mock_update(boltz::Update {
                    id: swap.id(),
                    status: $status.to_string(),
                    transaction: $transaction,
                    zero_conf_rejected: $zero_conf_rejected,
                })
                .await
                .unwrap();

            paste! {
                $persister.[<fetch _ $type _swap_by_id>](&swap.id())
                    .unwrap()
                    .ok_or(anyhow!("Could not retrieve {} swap", $type))
                    .unwrap()
            }
        }};
    }

    #[tokio::test]
    async fn test_receive_swap_update_tracking() -> Result<()> {
        let (_tmp_dir, persister) = new_persister()?;
        let persister = Arc::new(persister);
        let swapper = Arc::new(MockSwapper::default());
        let status_stream = Arc::new(MockStatusStream::new());

        let sdk = Arc::new(new_liquid_sdk(
            persister.clone(),
            swapper.clone(),
            status_stream.clone(),
        )?);

        LiquidSdk::track_swap_updates(&sdk).await;

        // We spawn a new thread since updates can only be sent when called via async runtimes
        tokio::spawn(async move {
            // Verify the swap becomes invalid after final states are received
            let unrecoverable_states: [RevSwapStates; 4] = [
                RevSwapStates::SwapExpired,
                RevSwapStates::InvoiceExpired,
                RevSwapStates::TransactionFailed,
                RevSwapStates::TransactionRefunded,
            ];

            for status in unrecoverable_states {
                let persisted_swap = trigger_swap_update!(
                    "receive",
                    NewSwapArgs::default(),
                    persister,
                    status_stream,
                    status,
                    None,
                    None
                );
                assert_eq!(persisted_swap.state, PaymentState::Failed);
            }

            // Check that `TransactionMempool` and `TransactionConfirmed` correctly trigger the claim,
            // which in turn sets the `claim_tx_id`
            for status in [
                RevSwapStates::TransactionMempool,
                RevSwapStates::TransactionConfirmed,
            ] {
                let mock_tx = TEST_LIQUID_TX.clone();
                let persisted_swap = trigger_swap_update!(
                    "receive",
                    NewSwapArgs::default(),
                    persister,
                    status_stream,
                    status,
                    Some(SwapUpdateTxDetails {
                        id: mock_tx.txid().to_string(),
                        hex: lwk_wollet::elements::encode::serialize(&mock_tx)
                            .to_lower_hex_string(),
                    }),
                    None
                );
                assert!(persisted_swap.claim_tx_id.is_some());
            }
        })
        .await
        .unwrap();

        Ok(())
    }

    #[tokio::test]
    async fn test_send_swap_update_tracking() -> Result<()> {
        let (_tmp_dir, persister) = new_persister()?;
        let persister = Arc::new(persister);
        let swapper = Arc::new(MockSwapper::default());
        let status_stream = Arc::new(MockStatusStream::new());

        let sdk = Arc::new(new_liquid_sdk(
            persister.clone(),
            swapper.clone(),
            status_stream.clone(),
        )?);

        LiquidSdk::track_swap_updates(&sdk).await;

        // We spawn a new thread since updates can only be sent when called via async runtimes
        tokio::spawn(async move {
            // Verify the swap becomes invalid after final states are received
            let unrecoverable_states: [SubSwapStates; 3] = [
                SubSwapStates::TransactionLockupFailed,
                SubSwapStates::InvoiceFailedToPay,
                SubSwapStates::SwapExpired,
            ];

            for status in unrecoverable_states {
                let persisted_swap = trigger_swap_update!(
                    "send",
                    NewSwapArgs::default(),
                    persister,
                    status_stream,
                    status,
                    None,
                    None
                );
                assert_eq!(persisted_swap.state, PaymentState::Failed);
            }

            // Verify that `InvoiceSet` correctly sets the state to `Pending` and
            // assigns the `lockup_tx_id` to the payment
            let persisted_swap = trigger_swap_update!(
                "send",
                NewSwapArgs::default(),
                persister,
                status_stream,
                SubSwapStates::InvoiceSet,
                None,
                None
            );
            assert_eq!(persisted_swap.state, PaymentState::Pending);
            assert!(persisted_swap.lockup_tx_id.is_some());

            // Verify that `TransactionClaimPending` correctly sets the state to `Complete`
            // and stores the preimage
            let persisted_swap = trigger_swap_update!(
                "send",
                NewSwapArgs::default(),
                persister,
                status_stream,
                SubSwapStates::TransactionClaimPending,
                None,
                None
            );
            assert_eq!(persisted_swap.state, PaymentState::Complete);
            assert!(persisted_swap.preimage.is_some());
        })
        .await
        .unwrap();

        Ok(())
    }

    #[tokio::test]
    async fn test_chain_swap_update_tracking() -> Result<()> {
        let (_tmp_dir, persister) = new_persister()?;
        let persister = Arc::new(persister);
        let swapper = Arc::new(MockSwapper::default());
        let status_stream = Arc::new(MockStatusStream::new());
        let liquid_chain_service = Arc::new(Mutex::new(MockLiquidChainService::new()));
        let bitcoin_chain_service = Arc::new(Mutex::new(MockBitcoinChainService::new()));

        let sdk = Arc::new(new_liquid_sdk_with_chain_services(
            persister.clone(),
            swapper.clone(),
            status_stream.clone(),
            liquid_chain_service.clone(),
            bitcoin_chain_service.clone(),
        )?);

        LiquidSdk::track_swap_updates(&sdk).await;

        // We spawn a new thread since updates can only be sent when called via async runtimes
        tokio::spawn(async move {
            let trigger_failed: [ChainSwapStates; 3] = [
                ChainSwapStates::TransactionFailed,
                ChainSwapStates::SwapExpired,
                ChainSwapStates::TransactionRefunded,
            ];

            // Checks that work for both incoming and outgoing chain swaps
            for direction in [Direction::Incoming, Direction::Outgoing] {
                // Verify the swap becomes invalid after final states are received
                for status in &trigger_failed {
                    let persisted_swap = trigger_swap_update!(
                        "chain",
                        NewSwapArgs::default().set_direction(direction),
                        persister,
                        status_stream,
                        status,
                        None,
                        None
                    );
                    assert_eq!(persisted_swap.state, PaymentState::Failed);
                }

                let (mock_tx_hex, mock_tx_id) = match direction {
                    Direction::Incoming => {
                        let tx = TEST_LIQUID_TX.clone();
                        (
                            lwk_wollet::elements::encode::serialize(&tx).to_lower_hex_string(),
                            tx.txid().to_string(),
                        )
                    }
                    Direction::Outgoing => {
                        let tx = TEST_BITCOIN_TX.clone();
                        (
                            sdk_common::bitcoin::consensus::serialize(&tx).to_lower_hex_string(),
                            tx.txid().to_string(),
                        )
                    }
                };

                // Verify that `TransactionLockupFailed` correctly sets the state as
                // `RefundPending`/`Refundable` or as `Failed` depending on whether or not
                // `user_lockup_tx_id` is present
                for user_lockup_tx_id in &[None, Some(mock_tx_id.clone())] {
                    if let Some(user_lockup_tx_id) = user_lockup_tx_id {
                        match direction {
                            Direction::Incoming => {
                                bitcoin_chain_service
                                    .lock()
                                    .await
                                    .set_history(vec![MockHistory {
                                        txid: Txid::from_str(user_lockup_tx_id).unwrap(),
                                        height: 0,
                                        block_hash: None,
                                        block_timestamp: None,
                                    }]);
                            }
                            Direction::Outgoing => {
                                liquid_chain_service
                                    .lock()
                                    .await
                                    .set_history(vec![MockHistory {
                                        txid: Txid::from_str(user_lockup_tx_id).unwrap(),
                                        height: 0,
                                        block_hash: None,
                                        block_timestamp: None,
                                    }]);
                            }
                        }
                    }
                    let persisted_swap = trigger_swap_update!(
                        "chain",
                        NewSwapArgs::default()
                            .set_direction(direction)
                            .set_initial_payment_state(PaymentState::Pending)
                            .set_user_lockup_tx_id(user_lockup_tx_id.clone()),
                        persister,
                        status_stream,
                        ChainSwapStates::TransactionLockupFailed,
                        None,
                        None
                    );
                    let expected_state = if user_lockup_tx_id.is_some() {
                        match direction {
                            Direction::Incoming => PaymentState::Refundable,
                            Direction::Outgoing => PaymentState::RefundPending,
                        }
                    } else {
                        PaymentState::Failed
                    };
                    assert_eq!(persisted_swap.state, expected_state);
                }

                // Verify that `TransactionMempool` and `TransactionConfirmed` correctly set
                // `user_lockup_tx_id` and `accept_zero_conf`
                for status in [
                    ChainSwapStates::TransactionMempool,
                    ChainSwapStates::TransactionConfirmed,
                ] {
                    let persisted_swap = trigger_swap_update!(
                        "chain",
                        NewSwapArgs::default().set_direction(direction),
                        persister,
                        status_stream,
                        status,
                        Some(SwapUpdateTxDetails {
                            id: mock_tx_id.clone(),
                            hex: mock_tx_hex.clone(),
                        }), // sets `update.transaction`
                        Some(true) // sets `update.zero_conf_rejected`
                    );
                    assert_eq!(persisted_swap.user_lockup_tx_id, Some(mock_tx_id.clone()));
                    assert!(!persisted_swap.accept_zero_conf);
                }

                // Verify that `TransactionServerMempool` correctly:
                // 1. Sets the payment as `Pending` and creates `server_lockup_tx_id` when
                //    `accepts_zero_conf` is false
                // 2. Sets the payment as `Pending` and creates `claim_tx_id` when `accepts_zero_conf`
                //    is true
                for accepts_zero_conf in [false, true] {
                    let persisted_swap = trigger_swap_update!(
                        "chain",
                        NewSwapArgs::default()
                            .set_direction(direction)
                            .set_accepts_zero_conf(accepts_zero_conf),
                        persister,
                        status_stream,
                        ChainSwapStates::TransactionServerMempool,
                        Some(SwapUpdateTxDetails {
                            id: mock_tx_id.clone(),
                            hex: mock_tx_hex.clone(),
                        }),
                        None
                    );
                    match accepts_zero_conf {
                        false => {
                            assert_eq!(persisted_swap.state, PaymentState::Pending);
                            assert!(persisted_swap.server_lockup_tx_id.is_some());
                        }
                        true => {
                            assert_eq!(persisted_swap.state, PaymentState::Pending);
                            assert!(persisted_swap.claim_tx_id.is_some());
                        }
                    };
                }

                // Verify that `TransactionServerConfirmed` correctly
                // sets the payment as `Pending` and creates `claim_tx_id`
                let persisted_swap = trigger_swap_update!(
                    "chain",
                    NewSwapArgs::default().set_direction(direction),
                    persister,
                    status_stream,
                    ChainSwapStates::TransactionServerConfirmed,
                    Some(SwapUpdateTxDetails {
                        id: mock_tx_id,
                        hex: mock_tx_hex,
                    }),
                    None
                );
                assert_eq!(persisted_swap.state, PaymentState::Pending);
                assert!(persisted_swap.claim_tx_id.is_some());
            }

            // For outgoing payments, verify that `Created` correctly sets the payment as `Pending` and creates
            // the `user_lockup_tx_id`
            let persisted_swap = trigger_swap_update!(
                "chain",
                NewSwapArgs::default().set_direction(Direction::Outgoing),
                persister,
                status_stream,
                ChainSwapStates::Created,
                None,
                None
            );
            assert_eq!(persisted_swap.state, PaymentState::Pending);
            assert!(persisted_swap.user_lockup_tx_id.is_some());
        })
        .await
        .unwrap();

        Ok(())
    }
}<|MERGE_RESOLUTION|>--- conflicted
+++ resolved
@@ -10,12 +10,8 @@
 use chain_swap::ESTIMATED_BTC_CLAIM_TX_VSIZE;
 use futures_util::stream::select_all;
 use futures_util::StreamExt;
-<<<<<<< HEAD
 use futures_util::TryFutureExt;
 use log::{debug, error, info, warn};
-=======
-use log::{debug, error, info};
->>>>>>> 189e257f
 use lwk_wollet::elements::{AssetId, Txid};
 use lwk_wollet::hashes::{sha256, Hash};
 use lwk_wollet::secp256k1::ThirtyTwoByteHash;
@@ -743,15 +739,12 @@
 
                 fees_sat = match self.swapper.check_for_mrh(&invoice.bolt11)? {
                     Some((lbtc_address, _)) => {
-<<<<<<< HEAD
-=======
                         if self.config.breez_api_key.is_none() {
                             return Err(PaymentError::Generic {
                                 err: "Cannot execute direct payments without `breez_api_key` specified in the SDK configuration. To receive one, please fill out the form at https://breez.technology/request-api-key/#contact-us-form-sdk".to_string()
                             });
                         }
 
->>>>>>> 189e257f
                         self.estimate_onchain_tx_fee(receiver_amount_sat, &lbtc_address)
                             .await?
                     }
