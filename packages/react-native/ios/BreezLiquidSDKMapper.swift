import BreezLiquidSDK
import Foundation

enum BreezLiquidSDKMapper {
    static func asBackupRequest(backupRequest: [String: Any?]) throws -> BackupRequest {
        var backupPath: String?
        if hasNonNilKey(data: backupRequest, key: "backupPath") {
            guard let backupPathTmp = backupRequest["backupPath"] as? String else {
                throw LiquidSdkError.Generic(message: errUnexpectedValue(fieldName: "backupPath"))
            }
            backupPath = backupPathTmp
        }

        return BackupRequest(
            backupPath: backupPath)
    }

    static func dictionaryOf(backupRequest: BackupRequest) -> [String: Any?] {
        return [
            "backupPath": backupRequest.backupPath == nil ? nil : backupRequest.backupPath,
        ]
    }

    static func asBackupRequestList(arr: [Any]) throws -> [BackupRequest] {
        var list = [BackupRequest]()
        for value in arr {
            if let val = value as? [String: Any?] {
                var backupRequest = try asBackupRequest(backupRequest: val)
                list.append(backupRequest)
            } else {
                throw LiquidSdkError.Generic(message: errUnexpectedType(typeName: "BackupRequest"))
            }
        }
        return list
    }

    static func arrayOf(backupRequestList: [BackupRequest]) -> [Any] {
        return backupRequestList.map { v -> [String: Any?] in dictionaryOf(backupRequest: v) }
    }

    static func asConnectRequest(connectRequest: [String: Any?]) throws -> ConnectRequest {
        guard let mnemonic = connectRequest["mnemonic"] as? String else {
            throw LiquidSdkError.Generic(message: errMissingMandatoryField(fieldName: "mnemonic", typeName: "ConnectRequest"))
        }
        guard let networkTmp = connectRequest["network"] as? String else {
            throw LiquidSdkError.Generic(message: errMissingMandatoryField(fieldName: "network", typeName: "ConnectRequest"))
        }
        let network = try asNetwork(network: networkTmp)

        var dataDir: String?
        if hasNonNilKey(data: connectRequest, key: "dataDir") {
            guard let dataDirTmp = connectRequest["dataDir"] as? String else {
                throw LiquidSdkError.Generic(message: errUnexpectedValue(fieldName: "dataDir"))
            }
            dataDir = dataDirTmp
        }

        return ConnectRequest(
            mnemonic: mnemonic,
            network: network,
            dataDir: dataDir
        )
    }

    static func dictionaryOf(connectRequest: ConnectRequest) -> [String: Any?] {
        return [
            "mnemonic": connectRequest.mnemonic,
            "network": valueOf(network: connectRequest.network),
            "dataDir": connectRequest.dataDir == nil ? nil : connectRequest.dataDir,
        ]
    }

    static func asConnectRequestList(arr: [Any]) throws -> [ConnectRequest] {
        var list = [ConnectRequest]()
        for value in arr {
            if let val = value as? [String: Any?] {
                var connectRequest = try asConnectRequest(connectRequest: val)
                list.append(connectRequest)
            } else {
                throw LiquidSdkError.Generic(message: errUnexpectedType(typeName: "ConnectRequest"))
            }
        }
        return list
    }

    static func arrayOf(connectRequestList: [ConnectRequest]) -> [Any] {
        return connectRequestList.map { v -> [String: Any?] in dictionaryOf(connectRequest: v) }
    }

    static func asGetInfoRequest(getInfoRequest: [String: Any?]) throws -> GetInfoRequest {
        guard let withScan = getInfoRequest["withScan"] as? Bool else {
            throw LiquidSdkError.Generic(message: errMissingMandatoryField(fieldName: "withScan", typeName: "GetInfoRequest"))
        }

        return GetInfoRequest(
            withScan: withScan)
    }

    static func dictionaryOf(getInfoRequest: GetInfoRequest) -> [String: Any?] {
        return [
            "withScan": getInfoRequest.withScan,
        ]
    }

    static func asGetInfoRequestList(arr: [Any]) throws -> [GetInfoRequest] {
        var list = [GetInfoRequest]()
        for value in arr {
            if let val = value as? [String: Any?] {
                var getInfoRequest = try asGetInfoRequest(getInfoRequest: val)
                list.append(getInfoRequest)
            } else {
                throw LiquidSdkError.Generic(message: errUnexpectedType(typeName: "GetInfoRequest"))
            }
        }
        return list
    }

    static func arrayOf(getInfoRequestList: [GetInfoRequest]) -> [Any] {
        return getInfoRequestList.map { v -> [String: Any?] in dictionaryOf(getInfoRequest: v) }
    }

    static func asGetInfoResponse(getInfoResponse: [String: Any?]) throws -> GetInfoResponse {
        guard let balanceSat = getInfoResponse["balanceSat"] as? UInt64 else {
            throw LiquidSdkError.Generic(message: errMissingMandatoryField(fieldName: "balanceSat", typeName: "GetInfoResponse"))
        }
        guard let pendingSendSat = getInfoResponse["pendingSendSat"] as? UInt64 else {
            throw LiquidSdkError.Generic(message: errMissingMandatoryField(fieldName: "pendingSendSat", typeName: "GetInfoResponse"))
        }
        guard let pendingReceiveSat = getInfoResponse["pendingReceiveSat"] as? UInt64 else {
            throw LiquidSdkError.Generic(message: errMissingMandatoryField(fieldName: "pendingReceiveSat", typeName: "GetInfoResponse"))
        }
        guard let pubkey = getInfoResponse["pubkey"] as? String else {
            throw LiquidSdkError.Generic(message: errMissingMandatoryField(fieldName: "pubkey", typeName: "GetInfoResponse"))
        }

        return GetInfoResponse(
            balanceSat: balanceSat,
            pendingSendSat: pendingSendSat,
            pendingReceiveSat: pendingReceiveSat,
            pubkey: pubkey
        )
    }

    static func dictionaryOf(getInfoResponse: GetInfoResponse) -> [String: Any?] {
        return [
            "balanceSat": getInfoResponse.balanceSat,
            "pendingSendSat": getInfoResponse.pendingSendSat,
            "pendingReceiveSat": getInfoResponse.pendingReceiveSat,
            "pubkey": getInfoResponse.pubkey,
        ]
    }

    static func asGetInfoResponseList(arr: [Any]) throws -> [GetInfoResponse] {
        var list = [GetInfoResponse]()
        for value in arr {
            if let val = value as? [String: Any?] {
                var getInfoResponse = try asGetInfoResponse(getInfoResponse: val)
                list.append(getInfoResponse)
            } else {
                throw LiquidSdkError.Generic(message: errUnexpectedType(typeName: "GetInfoResponse"))
            }
        }
        return list
    }

    static func arrayOf(getInfoResponseList: [GetInfoResponse]) -> [Any] {
        return getInfoResponseList.map { v -> [String: Any?] in dictionaryOf(getInfoResponse: v) }
    }

<<<<<<< HEAD
    static func asLogEntry(logEntry: [String: Any?]) throws -> LogEntry {
        guard let line = logEntry["line"] as? String else {
            throw LiquidSdkError.Generic(message: errMissingMandatoryField(fieldName: "line", typeName: "LogEntry"))
        }
        guard let level = logEntry["level"] as? String else {
            throw LiquidSdkError.Generic(message: errMissingMandatoryField(fieldName: "level", typeName: "LogEntry"))
        }

        return LogEntry(
            line: line,
            level: level
        )
    }

    static func dictionaryOf(logEntry: LogEntry) -> [String: Any?] {
        return [
            "line": logEntry.line,
            "level": logEntry.level,
        ]
    }

    static func asLogEntryList(arr: [Any]) throws -> [LogEntry] {
        var list = [LogEntry]()
        for value in arr {
            if let val = value as? [String: Any?] {
                var logEntry = try asLogEntry(logEntry: val)
                list.append(logEntry)
            } else {
                throw LiquidSdkError.Generic(message: errUnexpectedType(typeName: "LogEntry"))
=======
    static func asLnInvoice(lnInvoice: [String: Any?]) throws -> LnInvoice {
        guard let bolt11 = lnInvoice["bolt11"] as? String else {
            throw LiquidSdkError.Generic(message: errMissingMandatoryField(fieldName: "bolt11", typeName: "LnInvoice"))
        }
        guard let networkTmp = lnInvoice["network"] as? String else {
            throw LiquidSdkError.Generic(message: errMissingMandatoryField(fieldName: "network", typeName: "LnInvoice"))
        }
        let network = try asNetwork(network: networkTmp)

        guard let payeePubkey = lnInvoice["payeePubkey"] as? String else {
            throw LiquidSdkError.Generic(message: errMissingMandatoryField(fieldName: "payeePubkey", typeName: "LnInvoice"))
        }
        guard let paymentHash = lnInvoice["paymentHash"] as? String else {
            throw LiquidSdkError.Generic(message: errMissingMandatoryField(fieldName: "paymentHash", typeName: "LnInvoice"))
        }
        var description: String?
        if hasNonNilKey(data: lnInvoice, key: "description") {
            guard let descriptionTmp = lnInvoice["description"] as? String else {
                throw LiquidSdkError.Generic(message: errUnexpectedValue(fieldName: "description"))
            }
            description = descriptionTmp
        }
        var descriptionHash: String?
        if hasNonNilKey(data: lnInvoice, key: "descriptionHash") {
            guard let descriptionHashTmp = lnInvoice["descriptionHash"] as? String else {
                throw LiquidSdkError.Generic(message: errUnexpectedValue(fieldName: "descriptionHash"))
            }
            descriptionHash = descriptionHashTmp
        }
        var amountMsat: UInt64?
        if hasNonNilKey(data: lnInvoice, key: "amountMsat") {
            guard let amountMsatTmp = lnInvoice["amountMsat"] as? UInt64 else {
                throw LiquidSdkError.Generic(message: errUnexpectedValue(fieldName: "amountMsat"))
            }
            amountMsat = amountMsatTmp
        }
        guard let timestamp = lnInvoice["timestamp"] as? UInt64 else {
            throw LiquidSdkError.Generic(message: errMissingMandatoryField(fieldName: "timestamp", typeName: "LnInvoice"))
        }
        guard let expiry = lnInvoice["expiry"] as? UInt64 else {
            throw LiquidSdkError.Generic(message: errMissingMandatoryField(fieldName: "expiry", typeName: "LnInvoice"))
        }
        guard let routingHintsTmp = lnInvoice["routingHints"] as? [[String: Any?]] else {
            throw LiquidSdkError.Generic(message: errMissingMandatoryField(fieldName: "routingHints", typeName: "LnInvoice"))
        }
        let routingHints = try asRouteHintList(arr: routingHintsTmp)

        guard let paymentSecret = lnInvoice["paymentSecret"] as? [UInt8] else {
            throw LiquidSdkError.Generic(message: errMissingMandatoryField(fieldName: "paymentSecret", typeName: "LnInvoice"))
        }
        guard let minFinalCltvExpiryDelta = lnInvoice["minFinalCltvExpiryDelta"] as? UInt64 else {
            throw LiquidSdkError.Generic(message: errMissingMandatoryField(fieldName: "minFinalCltvExpiryDelta", typeName: "LnInvoice"))
        }

        return LnInvoice(
            bolt11: bolt11,
            network: network,
            payeePubkey: payeePubkey,
            paymentHash: paymentHash,
            description: description,
            descriptionHash: descriptionHash,
            amountMsat: amountMsat,
            timestamp: timestamp,
            expiry: expiry,
            routingHints: routingHints,
            paymentSecret: paymentSecret,
            minFinalCltvExpiryDelta: minFinalCltvExpiryDelta
        )
    }

    static func dictionaryOf(lnInvoice: LnInvoice) -> [String: Any?] {
        return [
            "bolt11": lnInvoice.bolt11,
            "network": valueOf(network: lnInvoice.network),
            "payeePubkey": lnInvoice.payeePubkey,
            "paymentHash": lnInvoice.paymentHash,
            "description": lnInvoice.description == nil ? nil : lnInvoice.description,
            "descriptionHash": lnInvoice.descriptionHash == nil ? nil : lnInvoice.descriptionHash,
            "amountMsat": lnInvoice.amountMsat == nil ? nil : lnInvoice.amountMsat,
            "timestamp": lnInvoice.timestamp,
            "expiry": lnInvoice.expiry,
            "routingHints": arrayOf(routeHintList: lnInvoice.routingHints),
            "paymentSecret": lnInvoice.paymentSecret,
            "minFinalCltvExpiryDelta": lnInvoice.minFinalCltvExpiryDelta,
        ]
    }

    static func asLnInvoiceList(arr: [Any]) throws -> [LnInvoice] {
        var list = [LnInvoice]()
        for value in arr {
            if let val = value as? [String: Any?] {
                var lnInvoice = try asLnInvoice(lnInvoice: val)
                list.append(lnInvoice)
            } else {
                throw LiquidSdkError.Generic(message: errUnexpectedType(typeName: "LnInvoice"))
>>>>>>> e0322c39
            }
        }
        return list
    }

<<<<<<< HEAD
    static func arrayOf(logEntryList: [LogEntry]) -> [Any] {
        return logEntryList.map { v -> [String: Any?] in dictionaryOf(logEntry: v) }
=======
    static func arrayOf(lnInvoiceList: [LnInvoice]) -> [Any] {
        return lnInvoiceList.map { v -> [String: Any?] in dictionaryOf(lnInvoice: v) }
>>>>>>> e0322c39
    }

    static func asPayment(payment: [String: Any?]) throws -> Payment {
        guard let txId = payment["txId"] as? String else {
            throw LiquidSdkError.Generic(message: errMissingMandatoryField(fieldName: "txId", typeName: "Payment"))
        }
        var swapId: String?
        if hasNonNilKey(data: payment, key: "swapId") {
            guard let swapIdTmp = payment["swapId"] as? String else {
                throw LiquidSdkError.Generic(message: errUnexpectedValue(fieldName: "swapId"))
            }
            swapId = swapIdTmp
        }
        guard let timestamp = payment["timestamp"] as? UInt32 else {
            throw LiquidSdkError.Generic(message: errMissingMandatoryField(fieldName: "timestamp", typeName: "Payment"))
        }
        guard let amountSat = payment["amountSat"] as? UInt64 else {
            throw LiquidSdkError.Generic(message: errMissingMandatoryField(fieldName: "amountSat", typeName: "Payment"))
        }
        var feesSat: UInt64?
        if hasNonNilKey(data: payment, key: "feesSat") {
            guard let feesSatTmp = payment["feesSat"] as? UInt64 else {
                throw LiquidSdkError.Generic(message: errUnexpectedValue(fieldName: "feesSat"))
            }
            feesSat = feesSatTmp
        }
        var preimage: String?
        if hasNonNilKey(data: payment, key: "preimage") {
            guard let preimageTmp = payment["preimage"] as? String else {
                throw LiquidSdkError.Generic(message: errUnexpectedValue(fieldName: "preimage"))
            }
            preimage = preimageTmp
        }
        var refundTxId: String?
        if hasNonNilKey(data: payment, key: "refundTxId") {
            guard let refundTxIdTmp = payment["refundTxId"] as? String else {
                throw LiquidSdkError.Generic(message: errUnexpectedValue(fieldName: "refundTxId"))
            }
            refundTxId = refundTxIdTmp
        }
        var refundTxAmountSat: UInt64?
        if hasNonNilKey(data: payment, key: "refundTxAmountSat") {
            guard let refundTxAmountSatTmp = payment["refundTxAmountSat"] as? UInt64 else {
                throw LiquidSdkError.Generic(message: errUnexpectedValue(fieldName: "refundTxAmountSat"))
            }
            refundTxAmountSat = refundTxAmountSatTmp
        }
        guard let paymentTypeTmp = payment["paymentType"] as? String else {
            throw LiquidSdkError.Generic(message: errMissingMandatoryField(fieldName: "paymentType", typeName: "Payment"))
        }
        let paymentType = try asPaymentType(paymentType: paymentTypeTmp)

        guard let statusTmp = payment["status"] as? String else {
            throw LiquidSdkError.Generic(message: errMissingMandatoryField(fieldName: "status", typeName: "Payment"))
        }
        let status = try asPaymentState(paymentState: statusTmp)

        return Payment(
            txId: txId,
            swapId: swapId,
            timestamp: timestamp,
            amountSat: amountSat,
            feesSat: feesSat,
            preimage: preimage,
            refundTxId: refundTxId,
            refundTxAmountSat: refundTxAmountSat,
            paymentType: paymentType,
            status: status
        )
    }

    static func dictionaryOf(payment: Payment) -> [String: Any?] {
        return [
            "txId": payment.txId,
            "swapId": payment.swapId == nil ? nil : payment.swapId,
            "timestamp": payment.timestamp,
            "amountSat": payment.amountSat,
            "feesSat": payment.feesSat == nil ? nil : payment.feesSat,
            "preimage": payment.preimage == nil ? nil : payment.preimage,
            "refundTxId": payment.refundTxId == nil ? nil : payment.refundTxId,
            "refundTxAmountSat": payment.refundTxAmountSat == nil ? nil : payment.refundTxAmountSat,
            "paymentType": valueOf(paymentType: payment.paymentType),
            "status": valueOf(paymentState: payment.status),
        ]
    }

    static func asPaymentList(arr: [Any]) throws -> [Payment] {
        var list = [Payment]()
        for value in arr {
            if let val = value as? [String: Any?] {
                var payment = try asPayment(payment: val)
                list.append(payment)
            } else {
                throw LiquidSdkError.Generic(message: errUnexpectedType(typeName: "Payment"))
            }
        }
        return list
    }

    static func arrayOf(paymentList: [Payment]) -> [Any] {
        return paymentList.map { v -> [String: Any?] in dictionaryOf(payment: v) }
    }

    static func asPrepareReceiveRequest(prepareReceiveRequest: [String: Any?]) throws -> PrepareReceiveRequest {
        guard let payerAmountSat = prepareReceiveRequest["payerAmountSat"] as? UInt64 else {
            throw LiquidSdkError.Generic(message: errMissingMandatoryField(fieldName: "payerAmountSat", typeName: "PrepareReceiveRequest"))
        }

        return PrepareReceiveRequest(
            payerAmountSat: payerAmountSat)
    }

    static func dictionaryOf(prepareReceiveRequest: PrepareReceiveRequest) -> [String: Any?] {
        return [
            "payerAmountSat": prepareReceiveRequest.payerAmountSat,
        ]
    }

    static func asPrepareReceiveRequestList(arr: [Any]) throws -> [PrepareReceiveRequest] {
        var list = [PrepareReceiveRequest]()
        for value in arr {
            if let val = value as? [String: Any?] {
                var prepareReceiveRequest = try asPrepareReceiveRequest(prepareReceiveRequest: val)
                list.append(prepareReceiveRequest)
            } else {
                throw LiquidSdkError.Generic(message: errUnexpectedType(typeName: "PrepareReceiveRequest"))
            }
        }
        return list
    }

    static func arrayOf(prepareReceiveRequestList: [PrepareReceiveRequest]) -> [Any] {
        return prepareReceiveRequestList.map { v -> [String: Any?] in dictionaryOf(prepareReceiveRequest: v) }
    }

    static func asPrepareReceiveResponse(prepareReceiveResponse: [String: Any?]) throws -> PrepareReceiveResponse {
        guard let payerAmountSat = prepareReceiveResponse["payerAmountSat"] as? UInt64 else {
            throw LiquidSdkError.Generic(message: errMissingMandatoryField(fieldName: "payerAmountSat", typeName: "PrepareReceiveResponse"))
        }
        guard let feesSat = prepareReceiveResponse["feesSat"] as? UInt64 else {
            throw LiquidSdkError.Generic(message: errMissingMandatoryField(fieldName: "feesSat", typeName: "PrepareReceiveResponse"))
        }

        return PrepareReceiveResponse(
            payerAmountSat: payerAmountSat,
            feesSat: feesSat
        )
    }

    static func dictionaryOf(prepareReceiveResponse: PrepareReceiveResponse) -> [String: Any?] {
        return [
            "payerAmountSat": prepareReceiveResponse.payerAmountSat,
            "feesSat": prepareReceiveResponse.feesSat,
        ]
    }

    static func asPrepareReceiveResponseList(arr: [Any]) throws -> [PrepareReceiveResponse] {
        var list = [PrepareReceiveResponse]()
        for value in arr {
            if let val = value as? [String: Any?] {
                var prepareReceiveResponse = try asPrepareReceiveResponse(prepareReceiveResponse: val)
                list.append(prepareReceiveResponse)
            } else {
                throw LiquidSdkError.Generic(message: errUnexpectedType(typeName: "PrepareReceiveResponse"))
            }
        }
        return list
    }

    static func arrayOf(prepareReceiveResponseList: [PrepareReceiveResponse]) -> [Any] {
        return prepareReceiveResponseList.map { v -> [String: Any?] in dictionaryOf(prepareReceiveResponse: v) }
    }

    static func asPrepareSendRequest(prepareSendRequest: [String: Any?]) throws -> PrepareSendRequest {
        guard let invoice = prepareSendRequest["invoice"] as? String else {
            throw LiquidSdkError.Generic(message: errMissingMandatoryField(fieldName: "invoice", typeName: "PrepareSendRequest"))
        }

        return PrepareSendRequest(
            invoice: invoice)
    }

    static func dictionaryOf(prepareSendRequest: PrepareSendRequest) -> [String: Any?] {
        return [
            "invoice": prepareSendRequest.invoice,
        ]
    }

    static func asPrepareSendRequestList(arr: [Any]) throws -> [PrepareSendRequest] {
        var list = [PrepareSendRequest]()
        for value in arr {
            if let val = value as? [String: Any?] {
                var prepareSendRequest = try asPrepareSendRequest(prepareSendRequest: val)
                list.append(prepareSendRequest)
            } else {
                throw LiquidSdkError.Generic(message: errUnexpectedType(typeName: "PrepareSendRequest"))
            }
        }
        return list
    }

    static func arrayOf(prepareSendRequestList: [PrepareSendRequest]) -> [Any] {
        return prepareSendRequestList.map { v -> [String: Any?] in dictionaryOf(prepareSendRequest: v) }
    }

    static func asPrepareSendResponse(prepareSendResponse: [String: Any?]) throws -> PrepareSendResponse {
        guard let invoice = prepareSendResponse["invoice"] as? String else {
            throw LiquidSdkError.Generic(message: errMissingMandatoryField(fieldName: "invoice", typeName: "PrepareSendResponse"))
        }
        guard let feesSat = prepareSendResponse["feesSat"] as? UInt64 else {
            throw LiquidSdkError.Generic(message: errMissingMandatoryField(fieldName: "feesSat", typeName: "PrepareSendResponse"))
        }

        return PrepareSendResponse(
            invoice: invoice,
            feesSat: feesSat
        )
    }

    static func dictionaryOf(prepareSendResponse: PrepareSendResponse) -> [String: Any?] {
        return [
            "invoice": prepareSendResponse.invoice,
            "feesSat": prepareSendResponse.feesSat,
        ]
    }

    static func asPrepareSendResponseList(arr: [Any]) throws -> [PrepareSendResponse] {
        var list = [PrepareSendResponse]()
        for value in arr {
            if let val = value as? [String: Any?] {
                var prepareSendResponse = try asPrepareSendResponse(prepareSendResponse: val)
                list.append(prepareSendResponse)
            } else {
                throw LiquidSdkError.Generic(message: errUnexpectedType(typeName: "PrepareSendResponse"))
            }
        }
        return list
    }

    static func arrayOf(prepareSendResponseList: [PrepareSendResponse]) -> [Any] {
        return prepareSendResponseList.map { v -> [String: Any?] in dictionaryOf(prepareSendResponse: v) }
    }

    static func asReceivePaymentResponse(receivePaymentResponse: [String: Any?]) throws -> ReceivePaymentResponse {
        guard let id = receivePaymentResponse["id"] as? String else {
            throw LiquidSdkError.Generic(message: errMissingMandatoryField(fieldName: "id", typeName: "ReceivePaymentResponse"))
        }
        guard let invoice = receivePaymentResponse["invoice"] as? String else {
            throw LiquidSdkError.Generic(message: errMissingMandatoryField(fieldName: "invoice", typeName: "ReceivePaymentResponse"))
        }

        return ReceivePaymentResponse(
            id: id,
            invoice: invoice
        )
    }

    static func dictionaryOf(receivePaymentResponse: ReceivePaymentResponse) -> [String: Any?] {
        return [
            "id": receivePaymentResponse.id,
            "invoice": receivePaymentResponse.invoice,
        ]
    }

    static func asReceivePaymentResponseList(arr: [Any]) throws -> [ReceivePaymentResponse] {
        var list = [ReceivePaymentResponse]()
        for value in arr {
            if let val = value as? [String: Any?] {
                var receivePaymentResponse = try asReceivePaymentResponse(receivePaymentResponse: val)
                list.append(receivePaymentResponse)
            } else {
                throw LiquidSdkError.Generic(message: errUnexpectedType(typeName: "ReceivePaymentResponse"))
            }
        }
        return list
    }

    static func arrayOf(receivePaymentResponseList: [ReceivePaymentResponse]) -> [Any] {
        return receivePaymentResponseList.map { v -> [String: Any?] in dictionaryOf(receivePaymentResponse: v) }
    }

    static func asRestoreRequest(restoreRequest: [String: Any?]) throws -> RestoreRequest {
        var backupPath: String?
        if hasNonNilKey(data: restoreRequest, key: "backupPath") {
            guard let backupPathTmp = restoreRequest["backupPath"] as? String else {
                throw LiquidSdkError.Generic(message: errUnexpectedValue(fieldName: "backupPath"))
            }
            backupPath = backupPathTmp
        }

        return RestoreRequest(
            backupPath: backupPath)
    }

    static func dictionaryOf(restoreRequest: RestoreRequest) -> [String: Any?] {
        return [
            "backupPath": restoreRequest.backupPath == nil ? nil : restoreRequest.backupPath,
        ]
    }

    static func asRestoreRequestList(arr: [Any]) throws -> [RestoreRequest] {
        var list = [RestoreRequest]()
        for value in arr {
            if let val = value as? [String: Any?] {
                var restoreRequest = try asRestoreRequest(restoreRequest: val)
                list.append(restoreRequest)
            } else {
                throw LiquidSdkError.Generic(message: errUnexpectedType(typeName: "RestoreRequest"))
            }
        }
        return list
    }

    static func arrayOf(restoreRequestList: [RestoreRequest]) -> [Any] {
        return restoreRequestList.map { v -> [String: Any?] in dictionaryOf(restoreRequest: v) }
    }

    static func asRouteHint(routeHint: [String: Any?]) throws -> RouteHint {
        guard let hopsTmp = routeHint["hops"] as? [[String: Any?]] else {
            throw LiquidSdkError.Generic(message: errMissingMandatoryField(fieldName: "hops", typeName: "RouteHint"))
        }
        let hops = try asRouteHintHopList(arr: hopsTmp)

        return RouteHint(
            hops: hops)
    }

    static func dictionaryOf(routeHint: RouteHint) -> [String: Any?] {
        return [
            "hops": arrayOf(routeHintHopList: routeHint.hops),
        ]
    }

    static func asRouteHintList(arr: [Any]) throws -> [RouteHint] {
        var list = [RouteHint]()
        for value in arr {
            if let val = value as? [String: Any?] {
                var routeHint = try asRouteHint(routeHint: val)
                list.append(routeHint)
            } else {
                throw LiquidSdkError.Generic(message: errUnexpectedType(typeName: "RouteHint"))
            }
        }
        return list
    }

    static func arrayOf(routeHintList: [RouteHint]) -> [Any] {
        return routeHintList.map { v -> [String: Any?] in dictionaryOf(routeHint: v) }
    }

    static func asRouteHintHop(routeHintHop: [String: Any?]) throws -> RouteHintHop {
        guard let srcNodeId = routeHintHop["srcNodeId"] as? String else {
            throw LiquidSdkError.Generic(message: errMissingMandatoryField(fieldName: "srcNodeId", typeName: "RouteHintHop"))
        }
        guard let shortChannelId = routeHintHop["shortChannelId"] as? UInt64 else {
            throw LiquidSdkError.Generic(message: errMissingMandatoryField(fieldName: "shortChannelId", typeName: "RouteHintHop"))
        }
        guard let feesBaseMsat = routeHintHop["feesBaseMsat"] as? UInt32 else {
            throw LiquidSdkError.Generic(message: errMissingMandatoryField(fieldName: "feesBaseMsat", typeName: "RouteHintHop"))
        }
        guard let feesProportionalMillionths = routeHintHop["feesProportionalMillionths"] as? UInt32 else {
            throw LiquidSdkError.Generic(message: errMissingMandatoryField(fieldName: "feesProportionalMillionths", typeName: "RouteHintHop"))
        }
        guard let cltvExpiryDelta = routeHintHop["cltvExpiryDelta"] as? UInt64 else {
            throw LiquidSdkError.Generic(message: errMissingMandatoryField(fieldName: "cltvExpiryDelta", typeName: "RouteHintHop"))
        }
        var htlcMinimumMsat: UInt64?
        if hasNonNilKey(data: routeHintHop, key: "htlcMinimumMsat") {
            guard let htlcMinimumMsatTmp = routeHintHop["htlcMinimumMsat"] as? UInt64 else {
                throw LiquidSdkError.Generic(message: errUnexpectedValue(fieldName: "htlcMinimumMsat"))
            }
            htlcMinimumMsat = htlcMinimumMsatTmp
        }
        var htlcMaximumMsat: UInt64?
        if hasNonNilKey(data: routeHintHop, key: "htlcMaximumMsat") {
            guard let htlcMaximumMsatTmp = routeHintHop["htlcMaximumMsat"] as? UInt64 else {
                throw LiquidSdkError.Generic(message: errUnexpectedValue(fieldName: "htlcMaximumMsat"))
            }
            htlcMaximumMsat = htlcMaximumMsatTmp
        }

        return RouteHintHop(
            srcNodeId: srcNodeId,
            shortChannelId: shortChannelId,
            feesBaseMsat: feesBaseMsat,
            feesProportionalMillionths: feesProportionalMillionths,
            cltvExpiryDelta: cltvExpiryDelta,
            htlcMinimumMsat: htlcMinimumMsat,
            htlcMaximumMsat: htlcMaximumMsat
        )
    }

    static func dictionaryOf(routeHintHop: RouteHintHop) -> [String: Any?] {
        return [
            "srcNodeId": routeHintHop.srcNodeId,
            "shortChannelId": routeHintHop.shortChannelId,
            "feesBaseMsat": routeHintHop.feesBaseMsat,
            "feesProportionalMillionths": routeHintHop.feesProportionalMillionths,
            "cltvExpiryDelta": routeHintHop.cltvExpiryDelta,
            "htlcMinimumMsat": routeHintHop.htlcMinimumMsat == nil ? nil : routeHintHop.htlcMinimumMsat,
            "htlcMaximumMsat": routeHintHop.htlcMaximumMsat == nil ? nil : routeHintHop.htlcMaximumMsat,
        ]
    }

    static func asRouteHintHopList(arr: [Any]) throws -> [RouteHintHop] {
        var list = [RouteHintHop]()
        for value in arr {
            if let val = value as? [String: Any?] {
                var routeHintHop = try asRouteHintHop(routeHintHop: val)
                list.append(routeHintHop)
            } else {
                throw LiquidSdkError.Generic(message: errUnexpectedType(typeName: "RouteHintHop"))
            }
        }
        return list
    }

    static func arrayOf(routeHintHopList: [RouteHintHop]) -> [Any] {
        return routeHintHopList.map { v -> [String: Any?] in dictionaryOf(routeHintHop: v) }
    }

    static func asSendPaymentResponse(sendPaymentResponse: [String: Any?]) throws -> SendPaymentResponse {
        guard let paymentTmp = sendPaymentResponse["payment"] as? [String: Any?] else {
            throw LiquidSdkError.Generic(message: errMissingMandatoryField(fieldName: "payment", typeName: "SendPaymentResponse"))
        }
        let payment = try asPayment(payment: paymentTmp)

        return SendPaymentResponse(
            payment: payment)
    }

    static func dictionaryOf(sendPaymentResponse: SendPaymentResponse) -> [String: Any?] {
        return [
            "payment": dictionaryOf(payment: sendPaymentResponse.payment),
        ]
    }

    static func asSendPaymentResponseList(arr: [Any]) throws -> [SendPaymentResponse] {
        var list = [SendPaymentResponse]()
        for value in arr {
            if let val = value as? [String: Any?] {
                var sendPaymentResponse = try asSendPaymentResponse(sendPaymentResponse: val)
                list.append(sendPaymentResponse)
            } else {
                throw LiquidSdkError.Generic(message: errUnexpectedType(typeName: "SendPaymentResponse"))
            }
        }
        return list
    }

    static func arrayOf(sendPaymentResponseList: [SendPaymentResponse]) -> [Any] {
        return sendPaymentResponseList.map { v -> [String: Any?] in dictionaryOf(sendPaymentResponse: v) }
    }

    static func asLiquidSdkEvent(liquidSdkEvent: [String: Any?]) throws -> LiquidSdkEvent {
        let type = liquidSdkEvent["type"] as! String
        if type == "paymentFailed" {
            guard let detailsTmp = liquidSdkEvent["details"] as? [String: Any?] else {
                throw LiquidSdkError.Generic(message: errMissingMandatoryField(fieldName: "details", typeName: "LiquidSdkEvent"))
            }
            let _details = try asPayment(payment: detailsTmp)

            return LiquidSdkEvent.paymentFailed(details: _details)
        }
        if type == "paymentPending" {
            guard let detailsTmp = liquidSdkEvent["details"] as? [String: Any?] else {
                throw LiquidSdkError.Generic(message: errMissingMandatoryField(fieldName: "details", typeName: "LiquidSdkEvent"))
            }
            let _details = try asPayment(payment: detailsTmp)

            return LiquidSdkEvent.paymentPending(details: _details)
        }
        if type == "paymentRefunded" {
            guard let detailsTmp = liquidSdkEvent["details"] as? [String: Any?] else {
                throw LiquidSdkError.Generic(message: errMissingMandatoryField(fieldName: "details", typeName: "LiquidSdkEvent"))
            }
            let _details = try asPayment(payment: detailsTmp)

            return LiquidSdkEvent.paymentRefunded(details: _details)
        }
        if type == "paymentRefundPending" {
            guard let detailsTmp = liquidSdkEvent["details"] as? [String: Any?] else {
                throw LiquidSdkError.Generic(message: errMissingMandatoryField(fieldName: "details", typeName: "LiquidSdkEvent"))
            }
            let _details = try asPayment(payment: detailsTmp)

            return LiquidSdkEvent.paymentRefundPending(details: _details)
        }
        if type == "paymentSucceed" {
            guard let detailsTmp = liquidSdkEvent["details"] as? [String: Any?] else {
                throw LiquidSdkError.Generic(message: errMissingMandatoryField(fieldName: "details", typeName: "LiquidSdkEvent"))
            }
            let _details = try asPayment(payment: detailsTmp)

            return LiquidSdkEvent.paymentSucceed(details: _details)
        }
        if type == "paymentWaitingConfirmation" {
            guard let detailsTmp = liquidSdkEvent["details"] as? [String: Any?] else {
                throw LiquidSdkError.Generic(message: errMissingMandatoryField(fieldName: "details", typeName: "LiquidSdkEvent"))
            }
            let _details = try asPayment(payment: detailsTmp)

            return LiquidSdkEvent.paymentWaitingConfirmation(details: _details)
        }
        if type == "synced" {
            return LiquidSdkEvent.synced
        }

        throw LiquidSdkError.Generic(message: "Unexpected type \(type) for enum LiquidSdkEvent")
    }

    static func dictionaryOf(liquidSdkEvent: LiquidSdkEvent) -> [String: Any?] {
        switch liquidSdkEvent {
        case let .paymentFailed(
            details
        ):
            return [
                "type": "paymentFailed",
                "details": dictionaryOf(payment: details),
            ]

        case let .paymentPending(
            details
        ):
            return [
                "type": "paymentPending",
                "details": dictionaryOf(payment: details),
            ]

        case let .paymentRefunded(
            details
        ):
            return [
                "type": "paymentRefunded",
                "details": dictionaryOf(payment: details),
            ]

        case let .paymentRefundPending(
            details
        ):
            return [
                "type": "paymentRefundPending",
                "details": dictionaryOf(payment: details),
            ]

        case let .paymentSucceed(
            details
        ):
            return [
                "type": "paymentSucceed",
                "details": dictionaryOf(payment: details),
            ]

        case let .paymentWaitingConfirmation(
            details
        ):
            return [
                "type": "paymentWaitingConfirmation",
                "details": dictionaryOf(payment: details),
            ]

        case .synced:
            return [
                "type": "synced",
            ]
        }
    }

    static func arrayOf(liquidSdkEventList: [LiquidSdkEvent]) -> [Any] {
        return liquidSdkEventList.map { v -> [String: Any?] in dictionaryOf(liquidSdkEvent: v) }
    }

    static func asLiquidSdkEventList(arr: [Any]) throws -> [LiquidSdkEvent] {
        var list = [LiquidSdkEvent]()
        for value in arr {
            if let val = value as? [String: Any?] {
                var liquidSdkEvent = try asLiquidSdkEvent(liquidSdkEvent: val)
                list.append(liquidSdkEvent)
            } else {
                throw LiquidSdkError.Generic(message: errUnexpectedType(typeName: "LiquidSdkEvent"))
            }
        }
        return list
    }

    static func asNetwork(network: String) throws -> Network {
        switch network {
        case "mainnet":
            return Network.mainnet

        case "testnet":
            return Network.testnet

        default: throw LiquidSdkError.Generic(message: "Invalid variant \(network) for enum Network")
        }
    }

    static func valueOf(network: Network) -> String {
        switch network {
        case .mainnet:
            return "mainnet"

        case .testnet:
            return "testnet"
        }
    }

    static func arrayOf(networkList: [Network]) -> [String] {
        return networkList.map { v -> String in valueOf(network: v) }
    }

    static func asNetworkList(arr: [Any]) throws -> [Network] {
        var list = [Network]()
        for value in arr {
            if let val = value as? String {
                var network = try asNetwork(network: val)
                list.append(network)
            } else {
                throw LiquidSdkError.Generic(message: errUnexpectedType(typeName: "Network"))
            }
        }
        return list
    }

    static func asPaymentState(paymentState: String) throws -> PaymentState {
        switch paymentState {
        case "created":
            return PaymentState.created

        case "pending":
            return PaymentState.pending

        case "complete":
            return PaymentState.complete

        case "failed":
            return PaymentState.failed

        default: throw LiquidSdkError.Generic(message: "Invalid variant \(paymentState) for enum PaymentState")
        }
    }

    static func valueOf(paymentState: PaymentState) -> String {
        switch paymentState {
        case .created:
            return "created"

        case .pending:
            return "pending"

        case .complete:
            return "complete"

        case .failed:
            return "failed"
        }
    }

    static func arrayOf(paymentStateList: [PaymentState]) -> [String] {
        return paymentStateList.map { v -> String in valueOf(paymentState: v) }
    }

    static func asPaymentStateList(arr: [Any]) throws -> [PaymentState] {
        var list = [PaymentState]()
        for value in arr {
            if let val = value as? String {
                var paymentState = try asPaymentState(paymentState: val)
                list.append(paymentState)
            } else {
                throw LiquidSdkError.Generic(message: errUnexpectedType(typeName: "PaymentState"))
            }
        }
        return list
    }

    static func asPaymentType(paymentType: String) throws -> PaymentType {
        switch paymentType {
        case "receive":
            return PaymentType.receive

        case "send":
            return PaymentType.send

        default: throw LiquidSdkError.Generic(message: "Invalid variant \(paymentType) for enum PaymentType")
        }
    }

    static func valueOf(paymentType: PaymentType) -> String {
        switch paymentType {
        case .receive:
            return "receive"

        case .send:
            return "send"
        }
    }

    static func arrayOf(paymentTypeList: [PaymentType]) -> [String] {
        return paymentTypeList.map { v -> String in valueOf(paymentType: v) }
    }

    static func asPaymentTypeList(arr: [Any]) throws -> [PaymentType] {
        var list = [PaymentType]()
        for value in arr {
            if let val = value as? String {
                var paymentType = try asPaymentType(paymentType: val)
                list.append(paymentType)
            } else {
                throw LiquidSdkError.Generic(message: errUnexpectedType(typeName: "PaymentType"))
            }
        }
        return list
    }

    static func hasNonNilKey(data: [String: Any?], key: String) -> Bool {
        if let val = data[key] {
            return !(val == nil || val is NSNull)
        }

        return false
    }

    static func errMissingMandatoryField(fieldName: String, typeName: String) -> String {
        return "Missing mandatory field \(fieldName) for type \(typeName)"
    }

    static func errUnexpectedType(typeName: String) -> String {
        return "Unexpected type \(typeName)"
    }

    static func errUnexpectedValue(fieldName: String) -> String {
        return "Unexpected value for optional field \(fieldName)"
    }
}<|MERGE_RESOLUTION|>--- conflicted
+++ resolved
@@ -167,37 +167,6 @@
         return getInfoResponseList.map { v -> [String: Any?] in dictionaryOf(getInfoResponse: v) }
     }
 
-<<<<<<< HEAD
-    static func asLogEntry(logEntry: [String: Any?]) throws -> LogEntry {
-        guard let line = logEntry["line"] as? String else {
-            throw LiquidSdkError.Generic(message: errMissingMandatoryField(fieldName: "line", typeName: "LogEntry"))
-        }
-        guard let level = logEntry["level"] as? String else {
-            throw LiquidSdkError.Generic(message: errMissingMandatoryField(fieldName: "level", typeName: "LogEntry"))
-        }
-
-        return LogEntry(
-            line: line,
-            level: level
-        )
-    }
-
-    static func dictionaryOf(logEntry: LogEntry) -> [String: Any?] {
-        return [
-            "line": logEntry.line,
-            "level": logEntry.level,
-        ]
-    }
-
-    static func asLogEntryList(arr: [Any]) throws -> [LogEntry] {
-        var list = [LogEntry]()
-        for value in arr {
-            if let val = value as? [String: Any?] {
-                var logEntry = try asLogEntry(logEntry: val)
-                list.append(logEntry)
-            } else {
-                throw LiquidSdkError.Generic(message: errUnexpectedType(typeName: "LogEntry"))
-=======
     static func asLnInvoice(lnInvoice: [String: Any?]) throws -> LnInvoice {
         guard let bolt11 = lnInvoice["bolt11"] as? String else {
             throw LiquidSdkError.Generic(message: errMissingMandatoryField(fieldName: "bolt11", typeName: "LnInvoice"))
@@ -293,19 +262,13 @@
                 list.append(lnInvoice)
             } else {
                 throw LiquidSdkError.Generic(message: errUnexpectedType(typeName: "LnInvoice"))
->>>>>>> e0322c39
-            }
-        }
-        return list
-    }
-
-<<<<<<< HEAD
-    static func arrayOf(logEntryList: [LogEntry]) -> [Any] {
-        return logEntryList.map { v -> [String: Any?] in dictionaryOf(logEntry: v) }
-=======
+            }
+        }
+        return list
+    }
+
     static func arrayOf(lnInvoiceList: [LnInvoice]) -> [Any] {
         return lnInvoiceList.map { v -> [String: Any?] in dictionaryOf(lnInvoice: v) }
->>>>>>> e0322c39
     }
 
     static func asPayment(payment: [String: Any?]) throws -> Payment {
