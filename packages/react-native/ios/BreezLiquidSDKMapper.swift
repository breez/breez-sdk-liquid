--- conflicted
+++ resolved
@@ -456,11 +456,461 @@
         return lnUrlAuthRequestDataList.map { v -> [String: Any?] in dictionaryOf(lnUrlAuthRequestData: v) }
     }
 
-<<<<<<< HEAD
     static func asLnUrlErrorData(lnUrlErrorData: [String: Any?]) throws -> LnUrlErrorData {
         guard let reason = lnUrlErrorData["reason"] as? String else {
             throw LiquidSdkError.Generic(message: errMissingMandatoryField(fieldName: "reason", typeName: "LnUrlErrorData"))
-=======
+        }
+
+        return LnUrlErrorData(
+            reason: reason)
+    }
+
+    static func dictionaryOf(lnUrlErrorData: LnUrlErrorData) -> [String: Any?] {
+        return [
+            "reason": lnUrlErrorData.reason,
+        ]
+    }
+
+    static func asLnUrlErrorDataList(arr: [Any]) throws -> [LnUrlErrorData] {
+        var list = [LnUrlErrorData]()
+        for value in arr {
+            if let val = value as? [String: Any?] {
+                var lnUrlErrorData = try asLnUrlErrorData(lnUrlErrorData: val)
+                list.append(lnUrlErrorData)
+            } else {
+                throw LiquidSdkError.Generic(message: errUnexpectedType(typeName: "LnUrlErrorData"))
+            }
+        }
+        return list
+    }
+
+    static func arrayOf(lnUrlErrorDataList: [LnUrlErrorData]) -> [Any] {
+        return lnUrlErrorDataList.map { v -> [String: Any?] in dictionaryOf(lnUrlErrorData: v) }
+    }
+
+    static func asLnUrlPayErrorData(lnUrlPayErrorData: [String: Any?]) throws -> LnUrlPayErrorData {
+        guard let paymentHash = lnUrlPayErrorData["paymentHash"] as? String else {
+            throw LiquidSdkError.Generic(message: errMissingMandatoryField(fieldName: "paymentHash", typeName: "LnUrlPayErrorData"))
+        }
+        guard let reason = lnUrlPayErrorData["reason"] as? String else {
+            throw LiquidSdkError.Generic(message: errMissingMandatoryField(fieldName: "reason", typeName: "LnUrlPayErrorData"))
+        }
+
+        return LnUrlPayErrorData(
+            paymentHash: paymentHash,
+            reason: reason
+        )
+    }
+
+    static func dictionaryOf(lnUrlPayErrorData: LnUrlPayErrorData) -> [String: Any?] {
+        return [
+            "paymentHash": lnUrlPayErrorData.paymentHash,
+            "reason": lnUrlPayErrorData.reason,
+        ]
+    }
+
+    static func asLnUrlPayErrorDataList(arr: [Any]) throws -> [LnUrlPayErrorData] {
+        var list = [LnUrlPayErrorData]()
+        for value in arr {
+            if let val = value as? [String: Any?] {
+                var lnUrlPayErrorData = try asLnUrlPayErrorData(lnUrlPayErrorData: val)
+                list.append(lnUrlPayErrorData)
+            } else {
+                throw LiquidSdkError.Generic(message: errUnexpectedType(typeName: "LnUrlPayErrorData"))
+            }
+        }
+        return list
+    }
+
+    static func arrayOf(lnUrlPayErrorDataList: [LnUrlPayErrorData]) -> [Any] {
+        return lnUrlPayErrorDataList.map { v -> [String: Any?] in dictionaryOf(lnUrlPayErrorData: v) }
+    }
+
+    static func asLnUrlPayRequest(lnUrlPayRequest: [String: Any?]) throws -> LnUrlPayRequest {
+        guard let dataTmp = lnUrlPayRequest["data"] as? [String: Any?] else {
+            throw LiquidSdkError.Generic(message: errMissingMandatoryField(fieldName: "data", typeName: "LnUrlPayRequest"))
+        }
+        let data = try asLnUrlPayRequestData(lnUrlPayRequestData: dataTmp)
+
+        guard let amountMsat = lnUrlPayRequest["amountMsat"] as? UInt64 else {
+            throw LiquidSdkError.Generic(message: errMissingMandatoryField(fieldName: "amountMsat", typeName: "LnUrlPayRequest"))
+        }
+        var comment: String?
+        if hasNonNilKey(data: lnUrlPayRequest, key: "comment") {
+            guard let commentTmp = lnUrlPayRequest["comment"] as? String else {
+                throw LiquidSdkError.Generic(message: errUnexpectedValue(fieldName: "comment"))
+            }
+            comment = commentTmp
+        }
+        var paymentLabel: String?
+        if hasNonNilKey(data: lnUrlPayRequest, key: "paymentLabel") {
+            guard let paymentLabelTmp = lnUrlPayRequest["paymentLabel"] as? String else {
+                throw LiquidSdkError.Generic(message: errUnexpectedValue(fieldName: "paymentLabel"))
+            }
+            paymentLabel = paymentLabelTmp
+        }
+
+        return LnUrlPayRequest(
+            data: data,
+            amountMsat: amountMsat,
+            comment: comment,
+            paymentLabel: paymentLabel
+        )
+    }
+
+    static func dictionaryOf(lnUrlPayRequest: LnUrlPayRequest) -> [String: Any?] {
+        return [
+            "data": dictionaryOf(lnUrlPayRequestData: lnUrlPayRequest.data),
+            "amountMsat": lnUrlPayRequest.amountMsat,
+            "comment": lnUrlPayRequest.comment == nil ? nil : lnUrlPayRequest.comment,
+            "paymentLabel": lnUrlPayRequest.paymentLabel == nil ? nil : lnUrlPayRequest.paymentLabel,
+        ]
+    }
+
+    static func asLnUrlPayRequestList(arr: [Any]) throws -> [LnUrlPayRequest] {
+        var list = [LnUrlPayRequest]()
+        for value in arr {
+            if let val = value as? [String: Any?] {
+                var lnUrlPayRequest = try asLnUrlPayRequest(lnUrlPayRequest: val)
+                list.append(lnUrlPayRequest)
+            } else {
+                throw LiquidSdkError.Generic(message: errUnexpectedType(typeName: "LnUrlPayRequest"))
+            }
+        }
+        return list
+    }
+
+    static func arrayOf(lnUrlPayRequestList: [LnUrlPayRequest]) -> [Any] {
+        return lnUrlPayRequestList.map { v -> [String: Any?] in dictionaryOf(lnUrlPayRequest: v) }
+    }
+
+    static func asLnUrlPayRequestData(lnUrlPayRequestData: [String: Any?]) throws -> LnUrlPayRequestData {
+        guard let callback = lnUrlPayRequestData["callback"] as? String else {
+            throw LiquidSdkError.Generic(message: errMissingMandatoryField(fieldName: "callback", typeName: "LnUrlPayRequestData"))
+        }
+        guard let minSendable = lnUrlPayRequestData["minSendable"] as? UInt64 else {
+            throw LiquidSdkError.Generic(message: errMissingMandatoryField(fieldName: "minSendable", typeName: "LnUrlPayRequestData"))
+        }
+        guard let maxSendable = lnUrlPayRequestData["maxSendable"] as? UInt64 else {
+            throw LiquidSdkError.Generic(message: errMissingMandatoryField(fieldName: "maxSendable", typeName: "LnUrlPayRequestData"))
+        }
+        guard let metadataStr = lnUrlPayRequestData["metadataStr"] as? String else {
+            throw LiquidSdkError.Generic(message: errMissingMandatoryField(fieldName: "metadataStr", typeName: "LnUrlPayRequestData"))
+        }
+        guard let commentAllowed = lnUrlPayRequestData["commentAllowed"] as? UInt16 else {
+            throw LiquidSdkError.Generic(message: errMissingMandatoryField(fieldName: "commentAllowed", typeName: "LnUrlPayRequestData"))
+        }
+        guard let domain = lnUrlPayRequestData["domain"] as? String else {
+            throw LiquidSdkError.Generic(message: errMissingMandatoryField(fieldName: "domain", typeName: "LnUrlPayRequestData"))
+        }
+        guard let allowsNostr = lnUrlPayRequestData["allowsNostr"] as? Bool else {
+            throw LiquidSdkError.Generic(message: errMissingMandatoryField(fieldName: "allowsNostr", typeName: "LnUrlPayRequestData"))
+        }
+        var nostrPubkey: String?
+        if hasNonNilKey(data: lnUrlPayRequestData, key: "nostrPubkey") {
+            guard let nostrPubkeyTmp = lnUrlPayRequestData["nostrPubkey"] as? String else {
+                throw LiquidSdkError.Generic(message: errUnexpectedValue(fieldName: "nostrPubkey"))
+            }
+            nostrPubkey = nostrPubkeyTmp
+        }
+        var lnAddress: String?
+        if hasNonNilKey(data: lnUrlPayRequestData, key: "lnAddress") {
+            guard let lnAddressTmp = lnUrlPayRequestData["lnAddress"] as? String else {
+                throw LiquidSdkError.Generic(message: errUnexpectedValue(fieldName: "lnAddress"))
+            }
+            lnAddress = lnAddressTmp
+        }
+
+        return LnUrlPayRequestData(
+            callback: callback,
+            minSendable: minSendable,
+            maxSendable: maxSendable,
+            metadataStr: metadataStr,
+            commentAllowed: commentAllowed,
+            domain: domain,
+            allowsNostr: allowsNostr,
+            nostrPubkey: nostrPubkey,
+            lnAddress: lnAddress
+        )
+    }
+
+    static func dictionaryOf(lnUrlPayRequestData: LnUrlPayRequestData) -> [String: Any?] {
+        return [
+            "callback": lnUrlPayRequestData.callback,
+            "minSendable": lnUrlPayRequestData.minSendable,
+            "maxSendable": lnUrlPayRequestData.maxSendable,
+            "metadataStr": lnUrlPayRequestData.metadataStr,
+            "commentAllowed": lnUrlPayRequestData.commentAllowed,
+            "domain": lnUrlPayRequestData.domain,
+            "allowsNostr": lnUrlPayRequestData.allowsNostr,
+            "nostrPubkey": lnUrlPayRequestData.nostrPubkey == nil ? nil : lnUrlPayRequestData.nostrPubkey,
+            "lnAddress": lnUrlPayRequestData.lnAddress == nil ? nil : lnUrlPayRequestData.lnAddress,
+        ]
+    }
+
+    static func asLnUrlPayRequestDataList(arr: [Any]) throws -> [LnUrlPayRequestData] {
+        var list = [LnUrlPayRequestData]()
+        for value in arr {
+            if let val = value as? [String: Any?] {
+                var lnUrlPayRequestData = try asLnUrlPayRequestData(lnUrlPayRequestData: val)
+                list.append(lnUrlPayRequestData)
+            } else {
+                throw LiquidSdkError.Generic(message: errUnexpectedType(typeName: "LnUrlPayRequestData"))
+            }
+        }
+        return list
+    }
+
+    static func arrayOf(lnUrlPayRequestDataList: [LnUrlPayRequestData]) -> [Any] {
+        return lnUrlPayRequestDataList.map { v -> [String: Any?] in dictionaryOf(lnUrlPayRequestData: v) }
+    }
+
+    static func asLnUrlPaySuccessData(lnUrlPaySuccessData: [String: Any?]) throws -> LnUrlPaySuccessData {
+        var successAction: SuccessActionProcessed?
+        if let successActionTmp = lnUrlPaySuccessData["successAction"] as? [String: Any?] {
+            successAction = try asSuccessActionProcessed(successActionProcessed: successActionTmp)
+        }
+
+        guard let paymentTmp = lnUrlPaySuccessData["payment"] as? [String: Any?] else {
+            throw LiquidSdkError.Generic(message: errMissingMandatoryField(fieldName: "payment", typeName: "LnUrlPaySuccessData"))
+        }
+        let payment = try asPayment(payment: paymentTmp)
+
+        return LnUrlPaySuccessData(
+            successAction: successAction,
+            payment: payment
+        )
+    }
+
+    static func dictionaryOf(lnUrlPaySuccessData: LnUrlPaySuccessData) -> [String: Any?] {
+        return [
+            "successAction": lnUrlPaySuccessData.successAction == nil ? nil : dictionaryOf(successActionProcessed: lnUrlPaySuccessData.successAction!),
+            "payment": dictionaryOf(payment: lnUrlPaySuccessData.payment),
+        ]
+    }
+
+    static func asLnUrlPaySuccessDataList(arr: [Any]) throws -> [LnUrlPaySuccessData] {
+        var list = [LnUrlPaySuccessData]()
+        for value in arr {
+            if let val = value as? [String: Any?] {
+                var lnUrlPaySuccessData = try asLnUrlPaySuccessData(lnUrlPaySuccessData: val)
+                list.append(lnUrlPaySuccessData)
+            } else {
+                throw LiquidSdkError.Generic(message: errUnexpectedType(typeName: "LnUrlPaySuccessData"))
+            }
+        }
+        return list
+    }
+
+    static func arrayOf(lnUrlPaySuccessDataList: [LnUrlPaySuccessData]) -> [Any] {
+        return lnUrlPaySuccessDataList.map { v -> [String: Any?] in dictionaryOf(lnUrlPaySuccessData: v) }
+    }
+
+    static func asLnUrlWithdrawRequest(lnUrlWithdrawRequest: [String: Any?]) throws -> LnUrlWithdrawRequest {
+        guard let dataTmp = lnUrlWithdrawRequest["data"] as? [String: Any?] else {
+            throw LiquidSdkError.Generic(message: errMissingMandatoryField(fieldName: "data", typeName: "LnUrlWithdrawRequest"))
+        }
+        let data = try asLnUrlWithdrawRequestData(lnUrlWithdrawRequestData: dataTmp)
+
+        guard let amountMsat = lnUrlWithdrawRequest["amountMsat"] as? UInt64 else {
+            throw LiquidSdkError.Generic(message: errMissingMandatoryField(fieldName: "amountMsat", typeName: "LnUrlWithdrawRequest"))
+        }
+        var description: String?
+        if hasNonNilKey(data: lnUrlWithdrawRequest, key: "description") {
+            guard let descriptionTmp = lnUrlWithdrawRequest["description"] as? String else {
+                throw LiquidSdkError.Generic(message: errUnexpectedValue(fieldName: "description"))
+            }
+            description = descriptionTmp
+        }
+
+        return LnUrlWithdrawRequest(
+            data: data,
+            amountMsat: amountMsat,
+            description: description
+        )
+    }
+
+    static func dictionaryOf(lnUrlWithdrawRequest: LnUrlWithdrawRequest) -> [String: Any?] {
+        return [
+            "data": dictionaryOf(lnUrlWithdrawRequestData: lnUrlWithdrawRequest.data),
+            "amountMsat": lnUrlWithdrawRequest.amountMsat,
+            "description": lnUrlWithdrawRequest.description == nil ? nil : lnUrlWithdrawRequest.description,
+        ]
+    }
+
+    static func asLnUrlWithdrawRequestList(arr: [Any]) throws -> [LnUrlWithdrawRequest] {
+        var list = [LnUrlWithdrawRequest]()
+        for value in arr {
+            if let val = value as? [String: Any?] {
+                var lnUrlWithdrawRequest = try asLnUrlWithdrawRequest(lnUrlWithdrawRequest: val)
+                list.append(lnUrlWithdrawRequest)
+            } else {
+                throw LiquidSdkError.Generic(message: errUnexpectedType(typeName: "LnUrlWithdrawRequest"))
+            }
+        }
+        return list
+    }
+
+    static func arrayOf(lnUrlWithdrawRequestList: [LnUrlWithdrawRequest]) -> [Any] {
+        return lnUrlWithdrawRequestList.map { v -> [String: Any?] in dictionaryOf(lnUrlWithdrawRequest: v) }
+    }
+
+    static func asLnUrlWithdrawRequestData(lnUrlWithdrawRequestData: [String: Any?]) throws -> LnUrlWithdrawRequestData {
+        guard let callback = lnUrlWithdrawRequestData["callback"] as? String else {
+            throw LiquidSdkError.Generic(message: errMissingMandatoryField(fieldName: "callback", typeName: "LnUrlWithdrawRequestData"))
+        }
+        guard let k1 = lnUrlWithdrawRequestData["k1"] as? String else {
+            throw LiquidSdkError.Generic(message: errMissingMandatoryField(fieldName: "k1", typeName: "LnUrlWithdrawRequestData"))
+        }
+        guard let defaultDescription = lnUrlWithdrawRequestData["defaultDescription"] as? String else {
+            throw LiquidSdkError.Generic(message: errMissingMandatoryField(fieldName: "defaultDescription", typeName: "LnUrlWithdrawRequestData"))
+        }
+        guard let minWithdrawable = lnUrlWithdrawRequestData["minWithdrawable"] as? UInt64 else {
+            throw LiquidSdkError.Generic(message: errMissingMandatoryField(fieldName: "minWithdrawable", typeName: "LnUrlWithdrawRequestData"))
+        }
+        guard let maxWithdrawable = lnUrlWithdrawRequestData["maxWithdrawable"] as? UInt64 else {
+            throw LiquidSdkError.Generic(message: errMissingMandatoryField(fieldName: "maxWithdrawable", typeName: "LnUrlWithdrawRequestData"))
+        }
+
+        return LnUrlWithdrawRequestData(
+            callback: callback,
+            k1: k1,
+            defaultDescription: defaultDescription,
+            minWithdrawable: minWithdrawable,
+            maxWithdrawable: maxWithdrawable
+        )
+    }
+
+    static func dictionaryOf(lnUrlWithdrawRequestData: LnUrlWithdrawRequestData) -> [String: Any?] {
+        return [
+            "callback": lnUrlWithdrawRequestData.callback,
+            "k1": lnUrlWithdrawRequestData.k1,
+            "defaultDescription": lnUrlWithdrawRequestData.defaultDescription,
+            "minWithdrawable": lnUrlWithdrawRequestData.minWithdrawable,
+            "maxWithdrawable": lnUrlWithdrawRequestData.maxWithdrawable,
+        ]
+    }
+
+    static func asLnUrlWithdrawRequestDataList(arr: [Any]) throws -> [LnUrlWithdrawRequestData] {
+        var list = [LnUrlWithdrawRequestData]()
+        for value in arr {
+            if let val = value as? [String: Any?] {
+                var lnUrlWithdrawRequestData = try asLnUrlWithdrawRequestData(lnUrlWithdrawRequestData: val)
+                list.append(lnUrlWithdrawRequestData)
+            } else {
+                throw LiquidSdkError.Generic(message: errUnexpectedType(typeName: "LnUrlWithdrawRequestData"))
+            }
+        }
+        return list
+    }
+
+    static func arrayOf(lnUrlWithdrawRequestDataList: [LnUrlWithdrawRequestData]) -> [Any] {
+        return lnUrlWithdrawRequestDataList.map { v -> [String: Any?] in dictionaryOf(lnUrlWithdrawRequestData: v) }
+    }
+
+    static func asLnUrlWithdrawSuccessData(lnUrlWithdrawSuccessData: [String: Any?]) throws -> LnUrlWithdrawSuccessData {
+        guard let invoiceTmp = lnUrlWithdrawSuccessData["invoice"] as? [String: Any?] else {
+            throw LiquidSdkError.Generic(message: errMissingMandatoryField(fieldName: "invoice", typeName: "LnUrlWithdrawSuccessData"))
+        }
+        let invoice = try asLnInvoice(lnInvoice: invoiceTmp)
+
+        return LnUrlWithdrawSuccessData(
+            invoice: invoice)
+    }
+
+    static func dictionaryOf(lnUrlWithdrawSuccessData: LnUrlWithdrawSuccessData) -> [String: Any?] {
+        return [
+            "invoice": dictionaryOf(lnInvoice: lnUrlWithdrawSuccessData.invoice),
+        ]
+    }
+
+    static func asLnUrlWithdrawSuccessDataList(arr: [Any]) throws -> [LnUrlWithdrawSuccessData] {
+        var list = [LnUrlWithdrawSuccessData]()
+        for value in arr {
+            if let val = value as? [String: Any?] {
+                var lnUrlWithdrawSuccessData = try asLnUrlWithdrawSuccessData(lnUrlWithdrawSuccessData: val)
+                list.append(lnUrlWithdrawSuccessData)
+            } else {
+                throw LiquidSdkError.Generic(message: errUnexpectedType(typeName: "LnUrlWithdrawSuccessData"))
+            }
+        }
+        return list
+    }
+
+    static func arrayOf(lnUrlWithdrawSuccessDataList: [LnUrlWithdrawSuccessData]) -> [Any] {
+        return lnUrlWithdrawSuccessDataList.map { v -> [String: Any?] in dictionaryOf(lnUrlWithdrawSuccessData: v) }
+    }
+
+    static func asLogEntry(logEntry: [String: Any?]) throws -> LogEntry {
+        guard let line = logEntry["line"] as? String else {
+            throw LiquidSdkError.Generic(message: errMissingMandatoryField(fieldName: "line", typeName: "LogEntry"))
+        }
+        guard let level = logEntry["level"] as? String else {
+            throw LiquidSdkError.Generic(message: errMissingMandatoryField(fieldName: "level", typeName: "LogEntry"))
+        }
+
+        return LogEntry(
+            line: line,
+            level: level
+        )
+    }
+
+    static func dictionaryOf(logEntry: LogEntry) -> [String: Any?] {
+        return [
+            "line": logEntry.line,
+            "level": logEntry.level,
+        ]
+    }
+
+    static func asLogEntryList(arr: [Any]) throws -> [LogEntry] {
+        var list = [LogEntry]()
+        for value in arr {
+            if let val = value as? [String: Any?] {
+                var logEntry = try asLogEntry(logEntry: val)
+                list.append(logEntry)
+            } else {
+                throw LiquidSdkError.Generic(message: errUnexpectedType(typeName: "LogEntry"))
+            }
+        }
+        return list
+    }
+
+    static func arrayOf(logEntryList: [LogEntry]) -> [Any] {
+        return logEntryList.map { v -> [String: Any?] in dictionaryOf(logEntry: v) }
+    }
+
+    static func asMessageSuccessActionData(messageSuccessActionData: [String: Any?]) throws -> MessageSuccessActionData {
+        guard let message = messageSuccessActionData["message"] as? String else {
+            throw LiquidSdkError.Generic(message: errMissingMandatoryField(fieldName: "message", typeName: "MessageSuccessActionData"))
+        }
+
+        return MessageSuccessActionData(
+            message: message)
+    }
+
+    static func dictionaryOf(messageSuccessActionData: MessageSuccessActionData) -> [String: Any?] {
+        return [
+            "message": messageSuccessActionData.message,
+        ]
+    }
+
+    static func asMessageSuccessActionDataList(arr: [Any]) throws -> [MessageSuccessActionData] {
+        var list = [MessageSuccessActionData]()
+        for value in arr {
+            if let val = value as? [String: Any?] {
+                var messageSuccessActionData = try asMessageSuccessActionData(messageSuccessActionData: val)
+                list.append(messageSuccessActionData)
+            } else {
+                throw LiquidSdkError.Generic(message: errUnexpectedType(typeName: "MessageSuccessActionData"))
+            }
+        }
+        return list
+    }
+
+    static func arrayOf(messageSuccessActionDataList: [MessageSuccessActionData]) -> [Any] {
+        return messageSuccessActionDataList.map { v -> [String: Any?] in dictionaryOf(messageSuccessActionData: v) }
+    }
+
     static func asPayment(payment: [String: Any?]) throws -> Payment {
         var txId: String?
         if hasNonNilKey(data: payment, key: "txId") {
@@ -520,13 +970,9 @@
 
         guard let statusTmp = payment["status"] as? String else {
             throw LiquidSdkError.Generic(message: errMissingMandatoryField(fieldName: "status", typeName: "Payment"))
->>>>>>> 6224c513
-        }
-
-<<<<<<< HEAD
-        return LnUrlErrorData(
-            reason: reason)
-=======
+        }
+        let status = try asPaymentState(paymentState: statusTmp)
+
         return Payment(
             txId: txId,
             swapId: swapId,
@@ -540,14 +986,10 @@
             paymentType: paymentType,
             status: status
         )
->>>>>>> 6224c513
-    }
-
-    static func dictionaryOf(lnUrlErrorData: LnUrlErrorData) -> [String: Any?] {
-        return [
-<<<<<<< HEAD
-            "reason": lnUrlErrorData.reason,
-=======
+    }
+
+    static func dictionaryOf(payment: Payment) -> [String: Any?] {
+        return [
             "txId": payment.txId == nil ? nil : payment.txId,
             "swapId": payment.swapId == nil ? nil : payment.swapId,
             "timestamp": payment.timestamp,
@@ -559,531 +1001,6 @@
             "refundTxAmountSat": payment.refundTxAmountSat == nil ? nil : payment.refundTxAmountSat,
             "paymentType": valueOf(paymentType: payment.paymentType),
             "status": valueOf(paymentState: payment.status),
->>>>>>> 6224c513
-        ]
-    }
-
-    static func asLnUrlErrorDataList(arr: [Any]) throws -> [LnUrlErrorData] {
-        var list = [LnUrlErrorData]()
-        for value in arr {
-            if let val = value as? [String: Any?] {
-                var lnUrlErrorData = try asLnUrlErrorData(lnUrlErrorData: val)
-                list.append(lnUrlErrorData)
-            } else {
-                throw LiquidSdkError.Generic(message: errUnexpectedType(typeName: "LnUrlErrorData"))
-            }
-        }
-        return list
-    }
-
-    static func arrayOf(lnUrlErrorDataList: [LnUrlErrorData]) -> [Any] {
-        return lnUrlErrorDataList.map { v -> [String: Any?] in dictionaryOf(lnUrlErrorData: v) }
-    }
-
-    static func asLnUrlPayErrorData(lnUrlPayErrorData: [String: Any?]) throws -> LnUrlPayErrorData {
-        guard let paymentHash = lnUrlPayErrorData["paymentHash"] as? String else {
-            throw LiquidSdkError.Generic(message: errMissingMandatoryField(fieldName: "paymentHash", typeName: "LnUrlPayErrorData"))
-        }
-        guard let reason = lnUrlPayErrorData["reason"] as? String else {
-            throw LiquidSdkError.Generic(message: errMissingMandatoryField(fieldName: "reason", typeName: "LnUrlPayErrorData"))
-        }
-
-        return LnUrlPayErrorData(
-            paymentHash: paymentHash,
-            reason: reason
-        )
-    }
-
-    static func dictionaryOf(lnUrlPayErrorData: LnUrlPayErrorData) -> [String: Any?] {
-        return [
-            "paymentHash": lnUrlPayErrorData.paymentHash,
-            "reason": lnUrlPayErrorData.reason,
-        ]
-    }
-
-    static func asLnUrlPayErrorDataList(arr: [Any]) throws -> [LnUrlPayErrorData] {
-        var list = [LnUrlPayErrorData]()
-        for value in arr {
-            if let val = value as? [String: Any?] {
-                var lnUrlPayErrorData = try asLnUrlPayErrorData(lnUrlPayErrorData: val)
-                list.append(lnUrlPayErrorData)
-            } else {
-                throw LiquidSdkError.Generic(message: errUnexpectedType(typeName: "LnUrlPayErrorData"))
-            }
-        }
-        return list
-    }
-
-    static func arrayOf(lnUrlPayErrorDataList: [LnUrlPayErrorData]) -> [Any] {
-        return lnUrlPayErrorDataList.map { v -> [String: Any?] in dictionaryOf(lnUrlPayErrorData: v) }
-    }
-
-    static func asLnUrlPayRequest(lnUrlPayRequest: [String: Any?]) throws -> LnUrlPayRequest {
-        guard let dataTmp = lnUrlPayRequest["data"] as? [String: Any?] else {
-            throw LiquidSdkError.Generic(message: errMissingMandatoryField(fieldName: "data", typeName: "LnUrlPayRequest"))
-        }
-        let data = try asLnUrlPayRequestData(lnUrlPayRequestData: dataTmp)
-
-        guard let amountMsat = lnUrlPayRequest["amountMsat"] as? UInt64 else {
-            throw LiquidSdkError.Generic(message: errMissingMandatoryField(fieldName: "amountMsat", typeName: "LnUrlPayRequest"))
-        }
-        var comment: String?
-        if hasNonNilKey(data: lnUrlPayRequest, key: "comment") {
-            guard let commentTmp = lnUrlPayRequest["comment"] as? String else {
-                throw LiquidSdkError.Generic(message: errUnexpectedValue(fieldName: "comment"))
-            }
-            comment = commentTmp
-        }
-        var paymentLabel: String?
-        if hasNonNilKey(data: lnUrlPayRequest, key: "paymentLabel") {
-            guard let paymentLabelTmp = lnUrlPayRequest["paymentLabel"] as? String else {
-                throw LiquidSdkError.Generic(message: errUnexpectedValue(fieldName: "paymentLabel"))
-            }
-            paymentLabel = paymentLabelTmp
-        }
-
-        return LnUrlPayRequest(
-            data: data,
-            amountMsat: amountMsat,
-            comment: comment,
-            paymentLabel: paymentLabel
-        )
-    }
-
-    static func dictionaryOf(lnUrlPayRequest: LnUrlPayRequest) -> [String: Any?] {
-        return [
-            "data": dictionaryOf(lnUrlPayRequestData: lnUrlPayRequest.data),
-            "amountMsat": lnUrlPayRequest.amountMsat,
-            "comment": lnUrlPayRequest.comment == nil ? nil : lnUrlPayRequest.comment,
-            "paymentLabel": lnUrlPayRequest.paymentLabel == nil ? nil : lnUrlPayRequest.paymentLabel,
-        ]
-    }
-
-    static func asLnUrlPayRequestList(arr: [Any]) throws -> [LnUrlPayRequest] {
-        var list = [LnUrlPayRequest]()
-        for value in arr {
-            if let val = value as? [String: Any?] {
-                var lnUrlPayRequest = try asLnUrlPayRequest(lnUrlPayRequest: val)
-                list.append(lnUrlPayRequest)
-            } else {
-                throw LiquidSdkError.Generic(message: errUnexpectedType(typeName: "LnUrlPayRequest"))
-            }
-        }
-        return list
-    }
-
-    static func arrayOf(lnUrlPayRequestList: [LnUrlPayRequest]) -> [Any] {
-        return lnUrlPayRequestList.map { v -> [String: Any?] in dictionaryOf(lnUrlPayRequest: v) }
-    }
-
-    static func asLnUrlPayRequestData(lnUrlPayRequestData: [String: Any?]) throws -> LnUrlPayRequestData {
-        guard let callback = lnUrlPayRequestData["callback"] as? String else {
-            throw LiquidSdkError.Generic(message: errMissingMandatoryField(fieldName: "callback", typeName: "LnUrlPayRequestData"))
-        }
-        guard let minSendable = lnUrlPayRequestData["minSendable"] as? UInt64 else {
-            throw LiquidSdkError.Generic(message: errMissingMandatoryField(fieldName: "minSendable", typeName: "LnUrlPayRequestData"))
-        }
-        guard let maxSendable = lnUrlPayRequestData["maxSendable"] as? UInt64 else {
-            throw LiquidSdkError.Generic(message: errMissingMandatoryField(fieldName: "maxSendable", typeName: "LnUrlPayRequestData"))
-        }
-        guard let metadataStr = lnUrlPayRequestData["metadataStr"] as? String else {
-            throw LiquidSdkError.Generic(message: errMissingMandatoryField(fieldName: "metadataStr", typeName: "LnUrlPayRequestData"))
-        }
-        guard let commentAllowed = lnUrlPayRequestData["commentAllowed"] as? UInt16 else {
-            throw LiquidSdkError.Generic(message: errMissingMandatoryField(fieldName: "commentAllowed", typeName: "LnUrlPayRequestData"))
-        }
-        guard let domain = lnUrlPayRequestData["domain"] as? String else {
-            throw LiquidSdkError.Generic(message: errMissingMandatoryField(fieldName: "domain", typeName: "LnUrlPayRequestData"))
-        }
-        guard let allowsNostr = lnUrlPayRequestData["allowsNostr"] as? Bool else {
-            throw LiquidSdkError.Generic(message: errMissingMandatoryField(fieldName: "allowsNostr", typeName: "LnUrlPayRequestData"))
-        }
-        var nostrPubkey: String?
-        if hasNonNilKey(data: lnUrlPayRequestData, key: "nostrPubkey") {
-            guard let nostrPubkeyTmp = lnUrlPayRequestData["nostrPubkey"] as? String else {
-                throw LiquidSdkError.Generic(message: errUnexpectedValue(fieldName: "nostrPubkey"))
-            }
-            nostrPubkey = nostrPubkeyTmp
-        }
-        var lnAddress: String?
-        if hasNonNilKey(data: lnUrlPayRequestData, key: "lnAddress") {
-            guard let lnAddressTmp = lnUrlPayRequestData["lnAddress"] as? String else {
-                throw LiquidSdkError.Generic(message: errUnexpectedValue(fieldName: "lnAddress"))
-            }
-            lnAddress = lnAddressTmp
-        }
-
-        return LnUrlPayRequestData(
-            callback: callback,
-            minSendable: minSendable,
-            maxSendable: maxSendable,
-            metadataStr: metadataStr,
-            commentAllowed: commentAllowed,
-            domain: domain,
-            allowsNostr: allowsNostr,
-            nostrPubkey: nostrPubkey,
-            lnAddress: lnAddress
-        )
-    }
-
-    static func dictionaryOf(lnUrlPayRequestData: LnUrlPayRequestData) -> [String: Any?] {
-        return [
-            "callback": lnUrlPayRequestData.callback,
-            "minSendable": lnUrlPayRequestData.minSendable,
-            "maxSendable": lnUrlPayRequestData.maxSendable,
-            "metadataStr": lnUrlPayRequestData.metadataStr,
-            "commentAllowed": lnUrlPayRequestData.commentAllowed,
-            "domain": lnUrlPayRequestData.domain,
-            "allowsNostr": lnUrlPayRequestData.allowsNostr,
-            "nostrPubkey": lnUrlPayRequestData.nostrPubkey == nil ? nil : lnUrlPayRequestData.nostrPubkey,
-            "lnAddress": lnUrlPayRequestData.lnAddress == nil ? nil : lnUrlPayRequestData.lnAddress,
-        ]
-    }
-
-    static func asLnUrlPayRequestDataList(arr: [Any]) throws -> [LnUrlPayRequestData] {
-        var list = [LnUrlPayRequestData]()
-        for value in arr {
-            if let val = value as? [String: Any?] {
-                var lnUrlPayRequestData = try asLnUrlPayRequestData(lnUrlPayRequestData: val)
-                list.append(lnUrlPayRequestData)
-            } else {
-                throw LiquidSdkError.Generic(message: errUnexpectedType(typeName: "LnUrlPayRequestData"))
-            }
-        }
-        return list
-    }
-
-    static func arrayOf(lnUrlPayRequestDataList: [LnUrlPayRequestData]) -> [Any] {
-        return lnUrlPayRequestDataList.map { v -> [String: Any?] in dictionaryOf(lnUrlPayRequestData: v) }
-    }
-
-    static func asLnUrlPaySuccessData(lnUrlPaySuccessData: [String: Any?]) throws -> LnUrlPaySuccessData {
-        var successAction: SuccessActionProcessed?
-        if let successActionTmp = lnUrlPaySuccessData["successAction"] as? [String: Any?] {
-            successAction = try asSuccessActionProcessed(successActionProcessed: successActionTmp)
-        }
-
-        guard let paymentTmp = lnUrlPaySuccessData["payment"] as? [String: Any?] else {
-            throw LiquidSdkError.Generic(message: errMissingMandatoryField(fieldName: "payment", typeName: "LnUrlPaySuccessData"))
-        }
-        let payment = try asPayment(payment: paymentTmp)
-
-        return LnUrlPaySuccessData(
-            successAction: successAction,
-            payment: payment
-        )
-    }
-
-    static func dictionaryOf(lnUrlPaySuccessData: LnUrlPaySuccessData) -> [String: Any?] {
-        return [
-            "successAction": lnUrlPaySuccessData.successAction == nil ? nil : dictionaryOf(successActionProcessed: lnUrlPaySuccessData.successAction!),
-            "payment": dictionaryOf(payment: lnUrlPaySuccessData.payment),
-        ]
-    }
-
-    static func asLnUrlPaySuccessDataList(arr: [Any]) throws -> [LnUrlPaySuccessData] {
-        var list = [LnUrlPaySuccessData]()
-        for value in arr {
-            if let val = value as? [String: Any?] {
-                var lnUrlPaySuccessData = try asLnUrlPaySuccessData(lnUrlPaySuccessData: val)
-                list.append(lnUrlPaySuccessData)
-            } else {
-                throw LiquidSdkError.Generic(message: errUnexpectedType(typeName: "LnUrlPaySuccessData"))
-            }
-        }
-        return list
-    }
-
-    static func arrayOf(lnUrlPaySuccessDataList: [LnUrlPaySuccessData]) -> [Any] {
-        return lnUrlPaySuccessDataList.map { v -> [String: Any?] in dictionaryOf(lnUrlPaySuccessData: v) }
-    }
-
-    static func asLnUrlWithdrawRequest(lnUrlWithdrawRequest: [String: Any?]) throws -> LnUrlWithdrawRequest {
-        guard let dataTmp = lnUrlWithdrawRequest["data"] as? [String: Any?] else {
-            throw LiquidSdkError.Generic(message: errMissingMandatoryField(fieldName: "data", typeName: "LnUrlWithdrawRequest"))
-        }
-        let data = try asLnUrlWithdrawRequestData(lnUrlWithdrawRequestData: dataTmp)
-
-        guard let amountMsat = lnUrlWithdrawRequest["amountMsat"] as? UInt64 else {
-            throw LiquidSdkError.Generic(message: errMissingMandatoryField(fieldName: "amountMsat", typeName: "LnUrlWithdrawRequest"))
-        }
-        var description: String?
-        if hasNonNilKey(data: lnUrlWithdrawRequest, key: "description") {
-            guard let descriptionTmp = lnUrlWithdrawRequest["description"] as? String else {
-                throw LiquidSdkError.Generic(message: errUnexpectedValue(fieldName: "description"))
-            }
-            description = descriptionTmp
-        }
-
-        return LnUrlWithdrawRequest(
-            data: data,
-            amountMsat: amountMsat,
-            description: description
-        )
-    }
-
-    static func dictionaryOf(lnUrlWithdrawRequest: LnUrlWithdrawRequest) -> [String: Any?] {
-        return [
-            "data": dictionaryOf(lnUrlWithdrawRequestData: lnUrlWithdrawRequest.data),
-            "amountMsat": lnUrlWithdrawRequest.amountMsat,
-            "description": lnUrlWithdrawRequest.description == nil ? nil : lnUrlWithdrawRequest.description,
-        ]
-    }
-
-    static func asLnUrlWithdrawRequestList(arr: [Any]) throws -> [LnUrlWithdrawRequest] {
-        var list = [LnUrlWithdrawRequest]()
-        for value in arr {
-            if let val = value as? [String: Any?] {
-                var lnUrlWithdrawRequest = try asLnUrlWithdrawRequest(lnUrlWithdrawRequest: val)
-                list.append(lnUrlWithdrawRequest)
-            } else {
-                throw LiquidSdkError.Generic(message: errUnexpectedType(typeName: "LnUrlWithdrawRequest"))
-            }
-        }
-        return list
-    }
-
-    static func arrayOf(lnUrlWithdrawRequestList: [LnUrlWithdrawRequest]) -> [Any] {
-        return lnUrlWithdrawRequestList.map { v -> [String: Any?] in dictionaryOf(lnUrlWithdrawRequest: v) }
-    }
-
-    static func asLnUrlWithdrawRequestData(lnUrlWithdrawRequestData: [String: Any?]) throws -> LnUrlWithdrawRequestData {
-        guard let callback = lnUrlWithdrawRequestData["callback"] as? String else {
-            throw LiquidSdkError.Generic(message: errMissingMandatoryField(fieldName: "callback", typeName: "LnUrlWithdrawRequestData"))
-        }
-        guard let k1 = lnUrlWithdrawRequestData["k1"] as? String else {
-            throw LiquidSdkError.Generic(message: errMissingMandatoryField(fieldName: "k1", typeName: "LnUrlWithdrawRequestData"))
-        }
-        guard let defaultDescription = lnUrlWithdrawRequestData["defaultDescription"] as? String else {
-            throw LiquidSdkError.Generic(message: errMissingMandatoryField(fieldName: "defaultDescription", typeName: "LnUrlWithdrawRequestData"))
-        }
-        guard let minWithdrawable = lnUrlWithdrawRequestData["minWithdrawable"] as? UInt64 else {
-            throw LiquidSdkError.Generic(message: errMissingMandatoryField(fieldName: "minWithdrawable", typeName: "LnUrlWithdrawRequestData"))
-        }
-        guard let maxWithdrawable = lnUrlWithdrawRequestData["maxWithdrawable"] as? UInt64 else {
-            throw LiquidSdkError.Generic(message: errMissingMandatoryField(fieldName: "maxWithdrawable", typeName: "LnUrlWithdrawRequestData"))
-        }
-
-        return LnUrlWithdrawRequestData(
-            callback: callback,
-            k1: k1,
-            defaultDescription: defaultDescription,
-            minWithdrawable: minWithdrawable,
-            maxWithdrawable: maxWithdrawable
-        )
-    }
-
-    static func dictionaryOf(lnUrlWithdrawRequestData: LnUrlWithdrawRequestData) -> [String: Any?] {
-        return [
-            "callback": lnUrlWithdrawRequestData.callback,
-            "k1": lnUrlWithdrawRequestData.k1,
-            "defaultDescription": lnUrlWithdrawRequestData.defaultDescription,
-            "minWithdrawable": lnUrlWithdrawRequestData.minWithdrawable,
-            "maxWithdrawable": lnUrlWithdrawRequestData.maxWithdrawable,
-        ]
-    }
-
-    static func asLnUrlWithdrawRequestDataList(arr: [Any]) throws -> [LnUrlWithdrawRequestData] {
-        var list = [LnUrlWithdrawRequestData]()
-        for value in arr {
-            if let val = value as? [String: Any?] {
-                var lnUrlWithdrawRequestData = try asLnUrlWithdrawRequestData(lnUrlWithdrawRequestData: val)
-                list.append(lnUrlWithdrawRequestData)
-            } else {
-                throw LiquidSdkError.Generic(message: errUnexpectedType(typeName: "LnUrlWithdrawRequestData"))
-            }
-        }
-        return list
-    }
-
-    static func arrayOf(lnUrlWithdrawRequestDataList: [LnUrlWithdrawRequestData]) -> [Any] {
-        return lnUrlWithdrawRequestDataList.map { v -> [String: Any?] in dictionaryOf(lnUrlWithdrawRequestData: v) }
-    }
-
-    static func asLnUrlWithdrawSuccessData(lnUrlWithdrawSuccessData: [String: Any?]) throws -> LnUrlWithdrawSuccessData {
-        guard let invoiceTmp = lnUrlWithdrawSuccessData["invoice"] as? [String: Any?] else {
-            throw LiquidSdkError.Generic(message: errMissingMandatoryField(fieldName: "invoice", typeName: "LnUrlWithdrawSuccessData"))
-        }
-        let invoice = try asLnInvoice(lnInvoice: invoiceTmp)
-
-        return LnUrlWithdrawSuccessData(
-            invoice: invoice)
-    }
-
-    static func dictionaryOf(lnUrlWithdrawSuccessData: LnUrlWithdrawSuccessData) -> [String: Any?] {
-        return [
-            "invoice": dictionaryOf(lnInvoice: lnUrlWithdrawSuccessData.invoice),
-        ]
-    }
-
-    static func asLnUrlWithdrawSuccessDataList(arr: [Any]) throws -> [LnUrlWithdrawSuccessData] {
-        var list = [LnUrlWithdrawSuccessData]()
-        for value in arr {
-            if let val = value as? [String: Any?] {
-                var lnUrlWithdrawSuccessData = try asLnUrlWithdrawSuccessData(lnUrlWithdrawSuccessData: val)
-                list.append(lnUrlWithdrawSuccessData)
-            } else {
-                throw LiquidSdkError.Generic(message: errUnexpectedType(typeName: "LnUrlWithdrawSuccessData"))
-            }
-        }
-        return list
-    }
-
-    static func arrayOf(lnUrlWithdrawSuccessDataList: [LnUrlWithdrawSuccessData]) -> [Any] {
-        return lnUrlWithdrawSuccessDataList.map { v -> [String: Any?] in dictionaryOf(lnUrlWithdrawSuccessData: v) }
-    }
-
-    static func asLogEntry(logEntry: [String: Any?]) throws -> LogEntry {
-        guard let line = logEntry["line"] as? String else {
-            throw LiquidSdkError.Generic(message: errMissingMandatoryField(fieldName: "line", typeName: "LogEntry"))
-        }
-        guard let level = logEntry["level"] as? String else {
-            throw LiquidSdkError.Generic(message: errMissingMandatoryField(fieldName: "level", typeName: "LogEntry"))
-        }
-
-        return LogEntry(
-            line: line,
-            level: level
-        )
-    }
-
-    static func dictionaryOf(logEntry: LogEntry) -> [String: Any?] {
-        return [
-            "line": logEntry.line,
-            "level": logEntry.level,
-        ]
-    }
-
-    static func asLogEntryList(arr: [Any]) throws -> [LogEntry] {
-        var list = [LogEntry]()
-        for value in arr {
-            if let val = value as? [String: Any?] {
-                var logEntry = try asLogEntry(logEntry: val)
-                list.append(logEntry)
-            } else {
-                throw LiquidSdkError.Generic(message: errUnexpectedType(typeName: "LogEntry"))
-            }
-        }
-        return list
-    }
-
-    static func arrayOf(logEntryList: [LogEntry]) -> [Any] {
-        return logEntryList.map { v -> [String: Any?] in dictionaryOf(logEntry: v) }
-    }
-
-    static func asMessageSuccessActionData(messageSuccessActionData: [String: Any?]) throws -> MessageSuccessActionData {
-        guard let message = messageSuccessActionData["message"] as? String else {
-            throw LiquidSdkError.Generic(message: errMissingMandatoryField(fieldName: "message", typeName: "MessageSuccessActionData"))
-        }
-
-        return MessageSuccessActionData(
-            message: message)
-    }
-
-    static func dictionaryOf(messageSuccessActionData: MessageSuccessActionData) -> [String: Any?] {
-        return [
-            "message": messageSuccessActionData.message,
-        ]
-    }
-
-    static func asMessageSuccessActionDataList(arr: [Any]) throws -> [MessageSuccessActionData] {
-        var list = [MessageSuccessActionData]()
-        for value in arr {
-            if let val = value as? [String: Any?] {
-                var messageSuccessActionData = try asMessageSuccessActionData(messageSuccessActionData: val)
-                list.append(messageSuccessActionData)
-            } else {
-                throw LiquidSdkError.Generic(message: errUnexpectedType(typeName: "MessageSuccessActionData"))
-            }
-        }
-        return list
-    }
-
-    static func arrayOf(messageSuccessActionDataList: [MessageSuccessActionData]) -> [Any] {
-        return messageSuccessActionDataList.map { v -> [String: Any?] in dictionaryOf(messageSuccessActionData: v) }
-    }
-
-    static func asPayment(payment: [String: Any?]) throws -> Payment {
-        var txId: String?
-        if hasNonNilKey(data: payment, key: "txId") {
-            guard let txIdTmp = payment["txId"] as? String else {
-                throw LiquidSdkError.Generic(message: errUnexpectedValue(fieldName: "txId"))
-            }
-            txId = txIdTmp
-        }
-        var swapId: String?
-        if hasNonNilKey(data: payment, key: "swapId") {
-            guard let swapIdTmp = payment["swapId"] as? String else {
-                throw LiquidSdkError.Generic(message: errUnexpectedValue(fieldName: "swapId"))
-            }
-            swapId = swapIdTmp
-        }
-        guard let timestamp = payment["timestamp"] as? UInt32 else {
-            throw LiquidSdkError.Generic(message: errMissingMandatoryField(fieldName: "timestamp", typeName: "Payment"))
-        }
-        guard let amountSat = payment["amountSat"] as? UInt64 else {
-            throw LiquidSdkError.Generic(message: errMissingMandatoryField(fieldName: "amountSat", typeName: "Payment"))
-        }
-        guard let feesSat = payment["feesSat"] as? UInt64 else {
-            throw LiquidSdkError.Generic(message: errMissingMandatoryField(fieldName: "feesSat", typeName: "Payment"))
-        }
-        var preimage: String?
-        if hasNonNilKey(data: payment, key: "preimage") {
-            guard let preimageTmp = payment["preimage"] as? String else {
-                throw LiquidSdkError.Generic(message: errUnexpectedValue(fieldName: "preimage"))
-            }
-            preimage = preimageTmp
-        }
-        var refundTxId: String?
-        if hasNonNilKey(data: payment, key: "refundTxId") {
-            guard let refundTxIdTmp = payment["refundTxId"] as? String else {
-                throw LiquidSdkError.Generic(message: errUnexpectedValue(fieldName: "refundTxId"))
-            }
-            refundTxId = refundTxIdTmp
-        }
-        var refundTxAmountSat: UInt64?
-        if hasNonNilKey(data: payment, key: "refundTxAmountSat") {
-            guard let refundTxAmountSatTmp = payment["refundTxAmountSat"] as? UInt64 else {
-                throw LiquidSdkError.Generic(message: errUnexpectedValue(fieldName: "refundTxAmountSat"))
-            }
-            refundTxAmountSat = refundTxAmountSatTmp
-        }
-        guard let paymentTypeTmp = payment["paymentType"] as? String else {
-            throw LiquidSdkError.Generic(message: errMissingMandatoryField(fieldName: "paymentType", typeName: "Payment"))
-        }
-        let paymentType = try asPaymentType(paymentType: paymentTypeTmp)
-
-        guard let statusTmp = payment["status"] as? String else {
-            throw LiquidSdkError.Generic(message: errMissingMandatoryField(fieldName: "status", typeName: "Payment"))
-        }
-        let status = try asPaymentState(paymentState: statusTmp)
-
-        return Payment(
-            txId: txId,
-            swapId: swapId,
-            timestamp: timestamp,
-            amountSat: amountSat,
-            feesSat: feesSat,
-            preimage: preimage,
-            refundTxId: refundTxId,
-            refundTxAmountSat: refundTxAmountSat,
-            paymentType: paymentType,
-            status: status
-        )
-    }
-
-    static func dictionaryOf(payment: Payment) -> [String: Any?] {
-        return [
-            "txId": payment.txId == nil ? nil : payment.txId,
-            "swapId": payment.swapId == nil ? nil : payment.swapId,
-            "timestamp": payment.timestamp,
-            "amountSat": payment.amountSat,
-            "feesSat": payment.feesSat,
-            "preimage": payment.preimage == nil ? nil : payment.preimage,
-            "refundTxId": payment.refundTxId == nil ? nil : payment.refundTxId,
-            "refundTxAmountSat": payment.refundTxAmountSat == nil ? nil : payment.refundTxAmountSat,
-            "paymentType": valueOf(paymentType: payment.paymentType),
-            "status": valueOf(paymentState: payment.status),
         ]
     }
 
